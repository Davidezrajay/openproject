<<<<<<< HEAD
(function(ProjectType) {
  Factory.define('ProjectType', ProjectType)
    .sequence('id')
    .sequence('name', function (i) {return "Project Type No. " + i;})
    .sequence('position')
    .attr('allows_association', true)
    .attr('created_at')
    .attr('updated_at');
})($injector.get('ProjectType'));
=======
//-- copyright
// OpenProject is a project management system.
// Copyright (C) 2012-2014 the OpenProject Foundation (OPF)
//
// This program is free software; you can redistribute it and/or
// modify it under the terms of the GNU General Public License version 3.
//
// OpenProject is a fork of ChiliProject, which is a fork of Redmine. The copyright follows:
// Copyright (C) 2006-2013 Jean-Philippe Lang
// Copyright (C) 2010-2013 the ChiliProject Team
//
// This program is free software; you can redistribute it and/or
// modify it under the terms of the GNU General Public License
// as published by the Free Software Foundation; either version 2
// of the License, or (at your option) any later version.
//
// This program is distributed in the hope that it will be useful,
// but WITHOUT ANY WARRANTY; without even the implied warranty of
// MERCHANTABILITY or FITNESS FOR A PARTICULAR PURPOSE.  See the
// GNU General Public License for more details.
//
// You should have received a copy of the GNU General Public License
// along with this program; if not, write to the Free Software
// Foundation, Inc., 51 Franklin Street, Fifth Floor, Boston, MA  02110-1301, USA.
//
// See doc/COPYRIGHT.rdoc for more details.
//++

Factory.define('Project', Timeline.Project)
  .sequence('id')
  .sequence('name', function (i) {return "Project Type No. " + i;})
  .sequence('position')
  .attr('allows_association', true)
  .attr('created_at')
  .attr('updated_at');
>>>>>>> 2600e039
<|MERGE_RESOLUTION|>--- conflicted
+++ resolved
@@ -1,14 +1,3 @@
-<<<<<<< HEAD
-(function(ProjectType) {
-  Factory.define('ProjectType', ProjectType)
-    .sequence('id')
-    .sequence('name', function (i) {return "Project Type No. " + i;})
-    .sequence('position')
-    .attr('allows_association', true)
-    .attr('created_at')
-    .attr('updated_at');
-})($injector.get('ProjectType'));
-=======
 //-- copyright
 // OpenProject is a project management system.
 // Copyright (C) 2012-2014 the OpenProject Foundation (OPF)
@@ -37,11 +26,12 @@
 // See doc/COPYRIGHT.rdoc for more details.
 //++
 
-Factory.define('Project', Timeline.Project)
-  .sequence('id')
-  .sequence('name', function (i) {return "Project Type No. " + i;})
-  .sequence('position')
-  .attr('allows_association', true)
-  .attr('created_at')
-  .attr('updated_at');
->>>>>>> 2600e039
+(function(ProjectType) {
+  Factory.define('ProjectType', ProjectType)
+    .sequence('id')
+    .sequence('name', function (i) {return "Project Type No. " + i;})
+    .sequence('position')
+    .attr('allows_association', true)
+    .attr('created_at')
+    .attr('updated_at');
+})($injector.get('ProjectType'));