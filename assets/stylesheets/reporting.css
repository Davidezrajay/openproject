--- conflicted
+++ resolved
@@ -479,28 +479,22 @@
 }
 
 #progressbar {
-<<<<<<< HEAD
-  border: 2px solid #ddd;
-  padding: 2px;
-  width: 400px;
-  background-color: #ededed;
+  display: none;
 }
 
 #progressbar_container {
-    height: 16px;
-    border: 1px solid #ccc;
-    padding: 0;
-    margin: 0;
-    position: relative;
-    background-color: #9A9A9A;
-    background-repeat: repeat-x;
+  width: 300px;
+  height: 16px;
+  border: 1px solid #ccc;
+  padding: 0;
+  margin: 0;
+  position: relative;
+  background-color: #9A9A9A;
+  background-repeat: repeat-x;
 }
 
 #progressbar_container div {
     background-color:#fff;
-=======
-  display: none;
->>>>>>> a3196802
 }
 
 /***** Ajax indicator ******/
