--- conflicted
+++ resolved
@@ -83,11 +83,7 @@
       end
 
       context 'no permission to edit the work package' do
-<<<<<<< HEAD
-        let(:role) { create(:project_role, permissions: [:view_work_packages]) }
-=======
-        let(:role) { create(:role, permissions: %i[view_work_packages add_work_package_attachments]) }
->>>>>>> d9be9cd5
+        let(:role) { create(:project_role, permissions: %i[view_work_packages add_work_package_attachments]) }
         let(:current_user) do
           create(:user,
                  member_in_project: work_package.project,
