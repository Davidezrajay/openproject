--- conflicted
+++ resolved
@@ -57,9 +57,6 @@
       end
 
       it_behaves_like 'invalid activity request' do
-<<<<<<< HEAD
-        before do allow_any_instance_of(WorkPackage).to receive(:save).and_return(false) end
-=======
         before do
           work_package.errors.add :base, :invalid
 
@@ -67,7 +64,6 @@
           allow_any_instance_of(WorkPackage).to receive(:save).and_return(false)
           allow_any_instance_of(WorkPackage).to receive(:errors).and_return(work_package.errors)
         end
->>>>>>> 42ca4184
 
         include_context 'create activity'
       end
