#-- copyright
# OpenProject is a project management system.
# Copyright (C) 2012-2015 the OpenProject Foundation (OPF)
#
# This program is free software; you can redistribute it and/or
# modify it under the terms of the GNU General Public License version 3.
#
# OpenProject is a fork of ChiliProject, which is a fork of Redmine. The copyright follows:
# Copyright (C) 2006-2013 Jean-Philippe Lang
# Copyright (C) 2010-2013 the ChiliProject Team
#
# This program is free software; you can redistribute it and/or
# modify it under the terms of the GNU General Public License
# as published by the Free Software Foundation; either version 2
# of the License, or (at your option) any later version.
#
# This program is distributed in the hope that it will be useful,
# but WITHOUT ANY WARRANTY; without even the implied warranty of
# MERCHANTABILITY or FITNESS FOR A PARTICULAR PURPOSE.  See the
# GNU General Public License for more details.
#
# You should have received a copy of the GNU General Public License
# along with this program; if not, write to the Free Software
# Foundation, Inc., 51 Franklin Street, Fifth Floor, Boston, MA  02110-1301, USA.
#
# See doc/COPYRIGHT.rdoc for more details.
#++

require 'spec_helper'

describe ::API::V3::WorkPackages::WorkPackageRepresenter do
  include ::API::V3::Utilities::PathHelper

  let(:member) { FactoryGirl.create(:user, member_in_project: project, member_through_role: role) }
  let(:current_user) { member }

  let(:representer) { described_class.create(work_package, current_user: current_user) }

  let(:work_package) {
    FactoryGirl.build(:work_package,
                      id: 42,
                      start_date: Date.today.to_datetime,
                      due_date: Date.today.to_datetime,
                      created_at: DateTime.now,
                      updated_at: DateTime.now,
                      done_ratio: 50,
                      estimated_hours: 6.0)
  }
  let(:project) { work_package.project }
  let(:permissions) {
    [
      :view_work_packages,
      :view_work_package_watchers,
      :edit_work_packages,
      :add_work_package_watchers,
      :delete_work_package_watchers,
      :manage_work_package_relations,
      :add_work_package_notes
    ]
  }
  let(:role) { FactoryGirl.create :role, permissions: permissions }

  before(:each) do
    allow(User).to receive(:current).and_return current_user
  end

  context 'generation' do
    subject(:generated) { representer.to_json }

    it { is_expected.to include_json('WorkPackage'.to_json).at_path('_type') }

    describe 'work_package' do
      it { is_expected.to have_json_path('id') }

      it_behaves_like 'API V3 formattable', 'description' do
        let(:format) { 'textile' }
        let(:raw) { work_package.description }
        let(:html) { '<p>' + work_package.description + '</p>' }
      end

      it { is_expected.to have_json_path('percentageDone') }

      describe 'startDate' do
        it_behaves_like 'has ISO 8601 date only' do
          let(:date) { work_package.start_date }
          let(:json_path) { 'startDate' }
        end

        context 'no start date' do
          let(:work_package) { FactoryGirl.build(:work_package, start_date: nil) }

          it 'renders as null' do
            is_expected.to be_json_eql(nil.to_json).at_path('startDate')
          end
        end
      end

      describe 'dueDate' do
        it_behaves_like 'has ISO 8601 date only' do
          let(:date) { work_package.due_date }
          let(:json_path) { 'dueDate' }
        end

        context 'no due date' do
          let(:work_package) { FactoryGirl.build(:work_package, due_date: nil) }

          it 'renders as null' do
            is_expected.to be_json_eql(nil.to_json).at_path('dueDate')
          end
        end
      end

      describe 'createdAt' do
        it_behaves_like 'has UTC ISO 8601 date and time' do
          let(:date) { work_package.created_at }
          let(:json_path) { 'createdAt' }
        end
      end

      describe 'updatedAt' do
        it_behaves_like 'has UTC ISO 8601 date and time' do
          let(:date) { work_package.updated_at }
          let(:json_path) { 'updatedAt' }
        end
      end

      it { is_expected.to have_json_path('subject') }

      describe 'lock version' do
        it { is_expected.to have_json_path('lockVersion') }

        it { is_expected.to have_json_type(Integer).at_path('lockVersion') }

        it { is_expected.to be_json_eql(work_package.lock_version.to_json).at_path('lockVersion') }
      end
    end

    describe 'estimatedTime' do
      let(:work_package) {
        FactoryGirl.build(:work_package,
                          id: 42,
                          created_at: DateTime.now,
                          updated_at: DateTime.now,
                          estimated_hours: 6.5)
      }

      it { is_expected.to be_json_eql('PT6H30M'.to_json).at_path('estimatedTime') }
    end

    describe 'spentTime' do
      before { permissions << :view_time_entries }

      describe '#content' do
        let(:wp) { FactoryGirl.create(:work_package) }
        let(:permissions) { [:view_work_packages, :view_time_entries] }
        let(:role) { FactoryGirl.create(:role, permissions: permissions) }
        let(:user) {
          FactoryGirl.create(:user,
                             member_in_project: wp.project,
                             member_through_role: role)
        }
        let(:representer)  { described_class.new(wp, current_user: user) }

        before do
          allow(User).to receive(:current).and_return(user)

          allow(user).to receive(:allowed_to?).and_return(false)
          allow(user).to receive(:allowed_to?).with(:view_time_entries, anything).and_return(true)
        end

        context 'no view_time_entries permission' do
          before do
            allow(user).to receive(:allowed_to?).with(:view_time_entries, anything)
              .and_return(false)
          end

          it { is_expected.not_to have_json_path('spentTime') }
        end

        context 'no time entry' do
          it { is_expected.to be_json_eql('PT0S'.to_json).at_path('spentTime') }
        end

        context 'time entry with single hour' do
          let(:time_entry) {
            FactoryGirl.create(:time_entry,
                               project: wp.project,
                               work_package: wp,
                               hours: 1.0)
          }

          before { time_entry }

          it { is_expected.to be_json_eql('PT1H'.to_json).at_path('spentTime') }
        end

        context 'time entry with multiple hours' do
          let(:time_entry) {
            FactoryGirl.create(:time_entry,
                               project: wp.project,
                               work_package: wp,
                               hours: 42.5)
          }

          before { time_entry }

          it { is_expected.to be_json_eql('P1DT18H30M'.to_json).at_path('spentTime') }
        end
      end
    end

    describe 'percentageDone' do
      describe 'work package done ratio setting behavior' do
        context 'setting enabled' do
          it { expect(parse_json(subject)['percentageDone']).to eq(50) }
        end

        context 'setting disabled' do
          before { allow(Setting).to receive(:work_package_done_ratio).and_return('disabled') }

          it { is_expected.to_not have_json_path('percentageDone') }
        end
      end
    end

    describe 'custom fields' do
      it 'uses a CustomFieldInjector' do
        expect(::API::V3::Utilities::CustomFieldInjector).to receive(:create_value_representer)
          .and_call_original
        representer.to_json
      end
    end

    describe '_links' do
      it_behaves_like 'has a titled link' do
        let(:link) { 'self' }
        let(:href) { "/api/v3/work_packages/#{work_package.id}" }
        let(:title) { work_package.subject }
      end

      describe 'update links' do
        describe 'update by form' do
          it { expect(subject).to have_json_path('_links/update/href') }
          it {
            expect(subject).to be_json_eql("/api/v3/work_packages/#{work_package.id}/form".to_json)
              .at_path('_links/update/href')
          }
          it { expect(subject).to be_json_eql('post'.to_json).at_path('_links/update/method') }
        end

        describe 'immediate update' do
          it { expect(subject).to have_json_path('_links/updateImmediately/href') }
          it {
            expect(subject).to be_json_eql("/api/v3/work_packages/#{work_package.id}".to_json)
              .at_path('_links/updateImmediately/href')
          }
          it {
            expect(subject).to be_json_eql('patch'.to_json)
              .at_path('_links/updateImmediately/method')
          }
        end
      end

      describe 'status' do
        it_behaves_like 'has a titled link' do
          let(:link) { 'status' }
          let(:href) { "/api/v3/statuses/#{work_package.status_id}" }
          let(:title) { work_package.status.name }
        end
      end

      describe 'type' do
        it_behaves_like 'has a titled link' do
          let(:link) { 'type' }
          let(:href) { "/api/v3/types/#{work_package.type_id}" }
          let(:title) { work_package.type.name }
        end
      end

      describe 'author' do
        it_behaves_like 'has a titled link' do
          let(:link) { 'author' }
          let(:href) { "/api/v3/users/#{work_package.author.id}" }
          let(:title) { work_package.author.name }
        end
      end

      describe 'assignee' do
        context 'assignee is set' do
          let(:work_package) {
            FactoryGirl.build(:work_package, assigned_to: FactoryGirl.build(:user))
          }

          it_behaves_like 'has a titled link' do
            let(:link) { 'assignee' }
            let(:href) { "/api/v3/users/#{work_package.assigned_to.id}" }
            let(:title) { work_package.assigned_to.name }
          end
        end

        context 'assignee is not set' do
          it_behaves_like 'has an empty link' do
            let(:link) { 'assignee' }
          end
        end
      end

      describe 'responsible' do
        context 'responsible is set' do
          let(:work_package) {
            FactoryGirl.build(:work_package, responsible: FactoryGirl.build(:user))
          }

          it_behaves_like 'has a titled link' do
            let(:link) { 'responsible' }
            let(:href) { "/api/v3/users/#{work_package.responsible.id}" }
            let(:title) { work_package.responsible.name }
          end
        end

        context 'responsible is not set' do
          it_behaves_like 'has an empty link' do
            let(:link) { 'responsible' }
          end
        end
      end

      describe 'version' do
        let(:embedded_path) { '_embedded/version' }
        let(:href_path) { '_links/version/href' }

        context 'no version set' do
          it_behaves_like 'has an empty link' do
            let(:link) { 'version' }
          end
        end

        context 'version set' do
          let!(:version) { FactoryGirl.create :version, project: project }

          before do
            work_package.fixed_version = version
          end

          it_behaves_like 'has a titled link' do
            let(:link) { 'version' }
            let(:href) { api_v3_paths.version(version.id) }
            let(:title) { version.to_s_for_project(project) }
          end

          it 'has the version embedded' do
            is_expected.to be_json_eql('Version'.to_json).at_path("#{embedded_path}/_type")
            is_expected.to be_json_eql(version.name.to_json).at_path("#{embedded_path}/name")
          end
        end
      end

      describe 'project' do
        let(:embedded_path) { '_embedded/project' }
        let(:href_path) { '_links/project/href' }

        it_behaves_like 'has a titled link' do
          let(:link) { 'project' }
          let(:href) { api_v3_paths.project(project.id) }
          let(:title) { project.name }
        end

        it 'has the project embedded' do
          is_expected.to be_json_eql('Project'.to_json).at_path("#{embedded_path}/_type")
          is_expected.to be_json_eql(project.name.to_json).at_path("#{embedded_path}/name")
        end
      end

      describe 'category' do
        let(:embedded_path) { '_embedded/category' }
        let(:href_path) { '_links/category/href' }

        context 'no category set' do
          it_behaves_like 'has an empty link' do
            let(:link) { 'category' }
          end
        end

        context 'category set' do
          let!(:category) { FactoryGirl.create :category, project: project }

          before do
            work_package.category = category
          end

          it_behaves_like 'has a titled link' do
            let(:link) { 'category' }
            let(:href) { api_v3_paths.category(category.id) }
            let(:title) { category.name }
          end

          it 'has the category embedded' do
            is_expected.to have_json_type(Hash).at_path('_embedded/category')
            is_expected.to be_json_eql('Category'.to_json).at_path("#{embedded_path}/_type")
            is_expected.to be_json_eql(category.name.to_json).at_path("#{embedded_path}/name")
          end
        end
      end

      describe 'priority' do
        let(:priority) { work_package.priority }

        it_behaves_like 'has a titled link' do
          let(:link) { 'priority' }
          let(:href) { api_v3_paths.priority(priority.id) }
          let(:title) { priority.name }
        end

        it 'has the priority embedded' do
          is_expected.to be_json_eql('Priority'.to_json).at_path('_embedded/priority/_type')
          is_expected.to be_json_eql(priority.name.to_json).at_path('_embedded/priority/name')
        end
      end

      describe 'schema' do
        it_behaves_like 'has an untitled link' do
          let(:link) { 'schema' }
          let(:href) {
            api_v3_paths.work_package_schema(work_package.project.id, work_package.type.id)
          }
        end
      end

      describe 'attachments' do
        it_behaves_like 'has an untitled link' do
          let(:link) { 'attachments' }
          let(:href) { api_v3_paths.attachments_by_work_package(work_package.id) }
        end

        it 'embeds the watchers as collection' do
          is_expected.to be_json_eql('Collection'.to_json).at_path('_embedded/attachments/_type')
        end
      end

      context 'when the user has the permission to view work packages' do
        context 'and the user is not watching the work package' do
          it 'should have a link to watch' do
            expect(subject).to have_json_path('_links/watch/href')
          end

          it 'should not have a link to unwatch' do
            expect(subject).not_to have_json_path('_links/unwatch/href')
          end
        end

        context 'and the user is watching the work package' do
          before do
            work_package.watcher_users << current_user
          end

          it 'should have a link to watch' do
            expect(subject).to have_json_path('_links/unwatch/href')
          end

          it 'should not have a link to watch' do
            expect(subject).not_to have_json_path('_links/watch/href')
          end
        end
      end

      context 'and the user does not have the permission to view work packages' do
        let(:current_user) { FactoryGirl.create :user }

        it 'should not have a link to unwatch' do
          expect(subject).not_to have_json_path('_links/unwatch/href')
        end

        it 'should not have a link to watch' do
          expect(subject).not_to have_json_path('_links/watch/href')
        end
      end

      context 'when the user has permission to add comments' do
        it 'should have a link to add comment' do
          expect(subject).to have_json_path('_links/addComment')
        end
      end

      context 'when the user does not have the permission to add comments' do
        before do
          role.permissions.delete(:add_work_package_notes) and role.save
        end

        it 'should not have a link to add comment' do
          expect(subject).not_to have_json_path('_links/addComment/href')
        end
      end

      context 'when the user has the permission to add and remove watchers' do
        it 'should have a link to add watcher' do
          expect(subject).to have_json_path('_links/addWatcher/href')
        end
      end

      context 'when the user does not have the permission to add watchers' do
        before do
          role.permissions.delete(:add_work_package_watchers) and role.save
        end

        it 'should not have a link to add watcher' do
          expect(subject).not_to have_json_path('_links/addWatcher/href')
        end
      end

      describe 'watchers link' do
        context 'when the user is allowed to see watchers' do
          it_behaves_like 'has an untitled link' do
            let(:link) { 'watchers' }
            let(:href) { api_v3_paths.work_package_watchers work_package.id }
          end

          it 'embeds the watchers as collection' do
            is_expected.to be_json_eql('Collection'.to_json).at_path('_embedded/watchers/_type')
          end
        end

        context 'when the user is not allowed to see watchers' do
          before do
            role.permissions.delete(:view_work_package_watchers) and role.save
          end

          it_behaves_like 'has no link' do
            let(:link) { 'watchers' }
          end
        end
      end

      context 'when the user has the permission to manage relations' do
        it 'should have a link to add relation' do
          expect(subject).to have_json_path('_links/addRelation/href')
        end
      end

      context 'when the user does not have the permission to manage relations' do
        before do
          role.permissions.delete(:manage_work_package_relations) and role.save
        end

        it 'should not have a link to add relation' do
          expect(subject).not_to have_json_path('_links/addRelation/href')
        end
      end

      context 'when the user has the permission to add work packages' do
        before do
          role.permissions.push(:add_work_packages) and role.save
        end
        it 'should have a link to add child' do
          expect(subject).to have_json_path('_links/addChild/href')
        end
      end

      context 'when the user does not have the permission to add work packages' do
        before do
          role.permissions.delete(:add_work_packages) and role.save
        end
        it 'should not have a link to add child' do
          expect(subject).not_to have_json_path('_links/addChild/href')
        end
      end

      context 'when the user has the permission to view time entries' do
        before do
          role.permissions.push(:view_time_entries) and role.save
        end
        it 'should have a link to add child' do
          expect(subject).to have_json_path('_links/timeEntries/href')
        end
      end

      context 'when the user does not have the permission to view time entries' do
        before do
          role.permissions.delete(:view_time_entries) and role.save
        end
        it 'should not have a link to timeEntries' do
          expect(subject).not_to have_json_path('_links/timeEntries/href')
        end
      end

      describe 'linked relations' do
        let(:project) { FactoryGirl.create(:project, is_public: false) }
        let(:forbidden_project) { FactoryGirl.create(:project, is_public: false) }
        let(:user) { FactoryGirl.create(:user, member_in_project: project) }

        before do
          allow(User).to receive(:current).and_return(user)
          allow(Setting).to receive(:cross_project_work_package_relations?).and_return(true)
        end

        describe 'parent' do
          let(:visible_parent) { FactoryGirl.create(:work_package, project: project) }
          let(:invisible_parent) { FactoryGirl.create(:work_package, project: forbidden_project) }
          let(:work_package) { FactoryGirl.create(:work_package, project: project) }

          context 'no parent' do
            it_behaves_like 'has an empty link' do
              let(:link) { 'parent' }
            end
          end

          context 'parent is visible' do
            let(:work_package) {
              FactoryGirl.create(:work_package,
                                 project: project,
                                 parent_id: visible_parent.id)
            }

            it_behaves_like 'has a titled link' do
              let(:link) { 'parent' }
              let(:href) { api_v3_paths.work_package(visible_parent.id) }
              let(:title) { visible_parent.subject }
            end
          end

          context 'parent not visible' do
            let(:work_package) {
              FactoryGirl.create(:work_package,
                                 project: project,
                                 parent_id: invisible_parent.id)
            }

            it_behaves_like 'has no link' do
              let(:link) { 'parent' }
            end
          end
        end

        context 'children' do
          let(:work_package) { FactoryGirl.create(:work_package, project: project) }
          let!(:forbidden_work_package) {
            FactoryGirl.create(:work_package,
                               project: forbidden_project,
                               parent_id: work_package.id)
          }

          it { expect(subject).not_to have_json_path('_links/children') }

          describe 'visible and invisible children' do
            let!(:child) {
              FactoryGirl.create(:work_package,
                                 project: project,
                                 parent_id: work_package.id)
            }

            it { expect(subject).to have_json_size(1).at_path('_links/children') }

            it do
              expect(parse_json(subject)['_links']['children'][0]['title']).to eq(child.subject)
            end
          end
        end
      end

      describe 'delete' do
        it_behaves_like 'action link' do
          let(:action) { 'delete' }
          let(:permission) { :delete_work_packages }
        end
      end

      describe 'log_time' do
        it_behaves_like 'action link' do
          let(:action) { 'log_time' }
          let(:permission) { :log_time }
        end
      end

      describe 'duplicate' do
        it_behaves_like 'action link' do
          let(:action) { 'duplicate' }
          let(:permission) { :add_work_packages }
        end
      end

      describe 'move' do
        it_behaves_like 'action link' do
          let(:action) { 'move' }
          let(:permission) { :move_work_packages }
        end
      end

      describe 'changeParent' do
        it_behaves_like 'action link' do
          let(:action) { 'changeParent' }
          let(:permission) { :manage_subtasks }
        end
      end

      describe 'availableWatchers' do
        it_behaves_like 'action link' do
          let(:action) { 'availableWatchers' }
          let(:permission) { :add_work_package_watchers }
        end
      end
    end

    describe '_embedded' do
      it { is_expected.to have_json_type(Object).at_path('_embedded') }

      describe 'status' do
        let(:status) { work_package.status }

        it { is_expected.to have_json_path('_embedded/status') }

        it { is_expected.to be_json_eql('Status'.to_json).at_path('_embedded/status/_type') }

        it { is_expected.to be_json_eql(status.name.to_json).at_path('_embedded/status/name') }

        it {
          is_expected.to be_json_eql(status.is_closed.to_json).at_path('_embedded/status/isClosed')
        }
      end

      describe 'activities' do
        it { is_expected.to have_json_type(Array).at_path('_embedded/activities') }
        it { is_expected.to have_json_size(0).at_path('_embedded/activities') }
      end

<<<<<<< HEAD
      describe 'attachments' do
        it { is_expected.to have_json_type(Array).at_path('_embedded/attachments') }
        it { is_expected.to have_json_size(0).at_path('_embedded/attachments') }
=======
      describe 'watchers' do
        context 'when the current user has the permission to view work packages' do
          it { is_expected.to have_json_path('_embedded/watchers') }
        end

        context 'when the current user does not have the permission to view work packages' do
          before do
            role.permissions.delete(:view_work_package_watchers) and role.save
          end

          it { is_expected.not_to have_json_path('_embedded/watchers') }
        end
>>>>>>> 9ef1aba3
      end
    end
  end
end<|MERGE_RESOLUTION|>--- conflicted
+++ resolved
@@ -720,26 +720,6 @@
         it { is_expected.to have_json_type(Array).at_path('_embedded/activities') }
         it { is_expected.to have_json_size(0).at_path('_embedded/activities') }
       end
-
-<<<<<<< HEAD
-      describe 'attachments' do
-        it { is_expected.to have_json_type(Array).at_path('_embedded/attachments') }
-        it { is_expected.to have_json_size(0).at_path('_embedded/attachments') }
-=======
-      describe 'watchers' do
-        context 'when the current user has the permission to view work packages' do
-          it { is_expected.to have_json_path('_embedded/watchers') }
-        end
-
-        context 'when the current user does not have the permission to view work packages' do
-          before do
-            role.permissions.delete(:view_work_package_watchers) and role.save
-          end
-
-          it { is_expected.not_to have_json_path('_embedded/watchers') }
-        end
->>>>>>> 9ef1aba3
-      end
     end
   end
 end