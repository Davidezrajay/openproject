#-- copyright
# OpenProject is a project management system.
# Copyright (C) 2012-2015 the OpenProject Foundation (OPF)
#
# This program is free software; you can redistribute it and/or
# modify it under the terms of the GNU General Public License version 3.
#
# OpenProject is a fork of ChiliProject, which is a fork of Redmine. The copyright follows:
# Copyright (C) 2006-2013 Jean-Philippe Lang
# Copyright (C) 2010-2013 the ChiliProject Team
#
# This program is free software; you can redistribute it and/or
# modify it under the terms of the GNU General Public License
# as published by the Free Software Foundation; either version 2
# of the License, or (at your option) any later version.
#
# This program is distributed in the hope that it will be useful,
# but WITHOUT ANY WARRANTY; without even the implied warranty of
# MERCHANTABILITY or FITNESS FOR A PARTICULAR PURPOSE.  See the
# GNU General Public License for more details.
#
# You should have received a copy of the GNU General Public License
# along with this program; if not, write to the Free Software
# Foundation, Inc., 51 Franklin Street, Fifth Floor, Boston, MA  02110-1301, USA.
#
# See doc/COPYRIGHT.rdoc for more details.
#++

require 'spec_helper'

describe WorkPackage, type: :model do
  let(:stub_work_package) { FactoryGirl.build_stubbed(:work_package) }
  let(:stub_version) { FactoryGirl.build_stubbed(:version) }
  let(:stub_project) { FactoryGirl.build_stubbed(:project) }
  let(:work_package) { FactoryGirl.create(:work_package) }
  let(:user) { FactoryGirl.create(:user) }

  let(:type) { FactoryGirl.create(:type_standard) }
  let(:project) { FactoryGirl.create(:project, types: [type]) }
  let(:status) { FactoryGirl.create(:status) }
  let(:priority) { FactoryGirl.create(:priority) }
  let(:work_package) {
    WorkPackage.new.tap do |w|
      w.force_attributes = { project_id: project.id,
                             type_id: type.id,
                             author_id: user.id,
                             status_id: status.id,
                             priority: priority,
                             subject: 'test_create',
                             description: 'WorkPackage#create',
                             estimated_hours: '1:30' }
    end
  }

  describe 'create' do
    describe '#save' do
      subject { work_package.save }

      it { is_expected.to be_truthy }
    end

    describe '#estimated_hours' do
      before do
        work_package.save!
        work_package.reload
      end

      subject { work_package.estimated_hours }

      it { is_expected.to eq(1.5) }
    end

    describe 'minimal' do
      let(:work_package_minimal) {
        WorkPackage.new.tap do |w|
          w.force_attributes = { project_id: project.id,
                                 type_id: type.id,
                                 author_id: user.id,
                                 status_id: status.id,
                                 priority: priority,
                                 subject: 'test_create' }
        end
      }

      context 'save' do
        subject { work_package_minimal.save }

        it { is_expected.to be_truthy }
      end

      context 'description' do
        before do
          work_package_minimal.save!
          work_package_minimal.reload
        end

        subject { work_package_minimal.description }

        it { is_expected.to be_nil }
      end
    end

    describe '#assigned_to' do
      context 'group_assignment' do
        let(:group) { FactoryGirl.create(:group) }

        before do
          allow(Setting).to receive(:work_package_group_assignment).and_return(true)
        end

        subject {
          FactoryGirl.create(:work_package,
                             assigned_to: group).assigned_to
        }

        it { is_expected.to eq(group) }
      end
    end
  end

  describe '#type' do
    context 'disabled type' do
      describe 'allows work package update' do
        before do
          work_package.save!

          project.types.delete work_package.type

          work_package.reload
          work_package.subject = 'New subject'
        end

        subject { work_package.save }

        it { is_expected.to be_truthy }
      end

      describe 'must not be set on work package' do
        before do
          project.types.delete work_package.type
        end

        context 'save' do
          subject { work_package.save }

          it { is_expected.to be_falsey }
        end

        context 'errors' do
          before { work_package.save }

          subject { work_package.errors[:type_id] }

          it { is_expected.not_to be_empty }
        end
      end
    end
  end

  describe '#category' do
    let(:user_2) { FactoryGirl.create(:user, member_in_project: project) }
    let(:category) {
      FactoryGirl.create(:category,
                         project: project,
                         assigned_to: user_2)
    }

    before do
      work_package.force_attributes = { category_id: category.id }
      work_package.save!
    end

    subject { work_package.assigned_to }

    it { is_expected.to eq(category.assigned_to) }
  end

  describe '#assignable_assignees' do
    let(:user) { FactoryGirl.build_stubbed(:user) }

    context 'single user' do
      before do
        allow(stub_work_package.project).to receive(:possible_assignees).and_return([user])
      end

      subject { stub_work_package.assignable_assignees }

      it 'should return all users the project deems to be possible assignees' do
        is_expected.to include(user)
      end
    end

    context 'with work_package_group_assignment' do
      let(:group) { FactoryGirl.create(:group) }
      let(:work_package) { FactoryGirl.create(:work_package) }

      before do
        allow(Setting).to receive(:work_package_group_assignment?).and_return(true)
        work_package.project.add_member! group, FactoryGirl.create(:role)
      end

      subject { work_package.assignable_assignees }
      it { is_expected.to include(group) }
    end

    context 'without work_package_group_assignment' do
      let(:group) { FactoryGirl.create(:group) }
      let(:work_package) { FactoryGirl.create(:work_package) }

      before do
        allow(Setting).to receive(:work_package_group_assignment?).and_return(false)
        work_package.project.add_member! group, FactoryGirl.create(:role)
      end

      subject { work_package.assignable_assignees }
      it { is_expected.not_to include(group) }
    end

    context 'multiple users' do
      let(:user_2) { FactoryGirl.build_stubbed(:user) }

      before do
        allow(stub_work_package.project)
          .to receive(:assignable_assignees).and_return([user, user_2])
      end

      subject { stub_work_package.assignable_assignees.uniq }

      it { is_expected.to eq(stub_work_package.assignable_assignees) }
    end
  end

  describe '#assignable_responsibles' do
    let(:user) { FactoryGirl.create(:user) }
    let(:group) { FactoryGirl.create(:group) }

    before do
      work_package.project.add_member! user, FactoryGirl.create(:role)
      work_package.project.add_member! group, FactoryGirl.create(:role)
    end

    subject { work_package.assignable_responsibles }

    context 'with assignable groups' do
      before { allow(Setting).to receive(:work_package_group_assignment?).and_return(true) }

      it { is_expected.to match_array([user, group]) }
    end

    context 'w/o assignable groups' do
      before { allow(Setting).to receive(:work_package_group_assignment?).and_return(false) }

      it { is_expected.to match_array([user]) }
    end
  end

  describe 'responsible' do
    let(:group) { FactoryGirl.create(:group) }

    before { work_package.project.add_member! group, FactoryGirl.create(:role) }

    shared_context 'assign group as responsible' do
      before { work_package.responsible = group }
    end

    subject { work_package.valid? }

    context 'with assignable groups' do
      before { allow(Setting).to receive(:work_package_group_assignment?).and_return(true) }

      include_context 'assign group as responsible'

      it { is_expected.to be_truthy }
    end

    context 'w/o assignable groups' do
      before { allow(Setting).to receive(:work_package_group_assignment?).and_return(false) }

      include_context 'assign group as responsible'

      # TODO: Actually, the work package model should validate whether it is
      # allowed to assign a group or not (check setting
      # 'work_package_group_assignment?'). But neither assingee nor responsible
      # are validated (checked against the aforementioned setting).
      xit { is_expected.to be_falsy }
    end
  end

<<<<<<< HEAD
  describe '#assignable_priorities' do
    let(:work_package) { FactoryGirl.build_stubbed(:work_package) }
    let(:active_priority) { FactoryGirl.build(:priority, active: true) }
    let(:inactive_priority) { FactoryGirl.build(:priority, active: false) }

    before do
      active_priority.save!
      inactive_priority.save!
    end

    it 'returns active priorities' do
      expect(work_package.assignable_priorities).to match_array([active_priority])
    end
  end

  describe '#assignable_categories' do
    let(:work_package) { FactoryGirl.create(:work_package, project: project1) }
    let(:same_project_category) { FactoryGirl.create(:category, project: work_package.project) }
    let (:project1) { FactoryGirl.create(:project) }

    before do
      same_project_category.save!
    end

    it 'returns all categories within the same project' do
      expect(work_package.assignable_categories).to match_array([same_project_category])
    end
  end

  describe '#assignable_versions' do
=======
  describe :assignable_versions do
>>>>>>> bb2860a4
    def stub_shared_versions(v = nil)
      versions = v ? [v] : []

      # open seems to be defined on the array's singleton class
      # as such it seems not possible to stub it
      # achieving the same here
      versions.define_singleton_method :open do
        self
      end

      allow(stub_work_package.project).to receive(:shared_versions).and_return(versions)
    end

    it "should return all the project's shared versions" do
      stub_shared_versions(stub_version)

      expect(stub_work_package.assignable_versions).to eq([stub_version])
    end

    it 'should return the current fixed_version' do
      stub_shared_versions

      allow(stub_work_package).to receive(:fixed_version_id_was).and_return(5)
      allow(Version).to receive(:find_by_id).with(5).and_return(stub_version)

      expect(stub_work_package.assignable_versions).to eq([stub_version])
    end
  end

  describe '#assignable_versions' do
    let(:work_package) {
      FactoryGirl.build(:work_package,
                        project: project,
                        fixed_version: version)
    }
    let(:version_open) {
      FactoryGirl.create(:version,
                         status: 'open',
                         project: project)
    }
    let(:version_locked) {
      FactoryGirl.create(:version,
                         status: 'locked',
                         project: project)
    }
    let(:version_closed) {
      FactoryGirl.create(:version,
                         status: 'closed',
                         project: project)
    }

    describe '#assignment' do
      context 'open version' do
        let(:version) { version_open }

        subject { work_package.assignable_versions.map(&:status).uniq }

        it { is_expected.to include('open') }
      end

      shared_examples_for 'invalid version' do
        before { work_package.save }

        subject { work_package.errors[:fixed_version_id] }

        it { is_expected.not_to be_empty }
      end

      context 'closed version' do
        let(:version) { version_closed }

        it_behaves_like 'invalid version'
      end

      context 'locked version' do
        let(:version) { version_locked }

        it_behaves_like 'invalid version'
      end

      context 'open version' do
        let(:version) { version_open }

        before { work_package.save }

        it { is_expected.to be_truthy }
      end
    end

    describe 'work package update' do
      let(:status_closed) {
        FactoryGirl.create(:status,
                           is_closed: true)
      }
      let(:status_open) {
        FactoryGirl.create(:status,
                           is_closed: false)
      }

      context 'closed version' do
        let(:version) {
          FactoryGirl.create(:version,
                             status: 'open',
                             project: project)
        }

        before do
          version_open

          work_package.status = status_closed
          work_package.save!
        end

        shared_context 'in closed version' do
          before do
            version.status = 'closed'
            version.save!
          end
        end

        context 'attribute update' do
          include_context 'in closed version'

          before { work_package.subject = 'Subject changed' }

          subject { work_package.save }

          it { is_expected.to be_truthy }
        end

        context 'status changed' do
          let!(:workflow) {
            FactoryGirl.create(:workflow,
                               old_status: status_closed,
                               new_status: status_open,
                               type_id: work_package.type_id)
          }
          let(:user) { FactoryGirl.create(:user) }
          let!(:membership) {
            FactoryGirl.create(:member,
                               user: user,
                               project: work_package.project,
                               roles: [workflow.role])
          }

          before { allow(User).to receive(:current).and_return(user) }

          shared_context 'in locked version' do
            before do
              version.status = 'locked'
              version.save!
            end
          end

          shared_examples_for 'save with open version' do
            before do
              work_package.status = status_open
              work_package.fixed_version = version_open
            end

            subject { work_package.save }

            it { is_expected.to be_truthy }
          end

          context 'in closed version' do
            include_context 'in closed version'

            before do
              work_package.status = status_open
              work_package.save
            end

            subject { work_package.errors[:base] }

            it { is_expected.not_to be_empty }
          end

          context 'from closed version' do
            include_context 'in closed version'

            it_behaves_like 'save with open version'
          end

          context 'from locked version' do
            include_context 'in locked version'

            it_behaves_like 'save with open version'
          end
        end
      end
    end
  end

  describe '#move' do
    let(:work_package) {
      FactoryGirl.create(:work_package,
                         project: project,
                         type: type)
    }
    let(:target_project) { FactoryGirl.create(:project) }

    shared_examples_for 'moved work package' do
      subject { work_package.project }

      it { is_expected.to eq(target_project) }
    end

    describe '#time_entries' do
      let(:time_entry_1) {
        FactoryGirl.create(:time_entry,
                           project: project,
                           work_package: work_package)
      }
      let(:time_entry_2) {
        FactoryGirl.create(:time_entry,
                           project: project,
                           work_package: work_package)
      }

      before do
        time_entry_1
        time_entry_2

        work_package.reload
        work_package.move_to_project(target_project)

        time_entry_1.reload
        time_entry_2.reload
      end

      context 'time entry 1' do
        subject { work_package.time_entries }

        it { is_expected.to include(time_entry_1) }
      end

      context 'time entry 2' do
        subject { work_package.time_entries }

        it { is_expected.to include(time_entry_2) }
      end

      it_behaves_like 'moved work package'
    end

    describe '#category' do
      let(:category) {
        FactoryGirl.create(:category,
                           project: project)
      }

      before do
        work_package.category = category
        work_package.save!

        work_package.reload
      end

      context 'with same category' do
        let(:target_category) {
          FactoryGirl.create(:category,
                             name: category.name,
                             project: target_project)
        }

        before do
          target_category

          work_package.move_to_project(target_project)
        end

        describe 'category moved' do
          subject { work_package.category_id }

          it { is_expected.to eq(target_category.id) }
        end

        it_behaves_like 'moved work package'
      end

      context 'w/o target category' do
        before { work_package.move_to_project(target_project) }

        describe 'category discarded' do
          subject { work_package.category_id }

          it { is_expected.to be_nil }
        end

        it_behaves_like 'moved work package'
      end
    end

    describe '#version' do
      let(:sharing) { 'none' }
      let(:version) {
        FactoryGirl.create(:version,
                           status: 'open',
                           project: project,
                           sharing: sharing)
      }
      let(:work_package) {
        FactoryGirl.create(:work_package,
                           fixed_version: version,
                           project: project)
      }

      before { work_package.move_to_project(target_project) }

      it_behaves_like 'moved work package'

      context 'unshared version' do
        subject { work_package.fixed_version }

        it { is_expected.to be_nil }
      end

      context 'system wide shared version' do
        let(:sharing) { 'system' }

        subject { work_package.fixed_version }

        it { is_expected.to eq(version) }
      end

      context 'move work package in project hierarchy' do
        let(:target_project) {
          FactoryGirl.create(:project,
                             parent: project)
        }

        context 'unshared version' do
          subject { work_package.fixed_version }

          it { is_expected.to be_nil }
        end

        context 'shared version' do
          let(:sharing) { 'tree' }

          subject { work_package.fixed_version }

          it { is_expected.to eq(version) }
        end
      end
    end

    describe '#type' do
      let(:target_type) { FactoryGirl.create(:type) }
      let(:target_project) {
        FactoryGirl.create(:project,
                           types: [target_type])
      }

      subject { work_package.move_to_project(target_project) }

      it { is_expected.to be_falsey }
    end
  end

  describe '#destroy' do
    let(:time_entry_1) {
      FactoryGirl.create(:time_entry,
                         project: project,
                         work_package: work_package)
    }
    let(:time_entry_2) {
      FactoryGirl.create(:time_entry,
                         project: project,
                         work_package: work_package)
    }

    before do
      time_entry_1
      time_entry_2

      work_package.destroy
    end

    context 'work package' do
      subject { WorkPackage.find_by_id(work_package.id) }

      it { is_expected.to be_nil }
    end

    context 'time entries' do
      subject { TimeEntry.find_by_work_package_id(work_package.id) }

      it { is_expected.to be_nil }
    end
  end

  describe '#done_ratio' do
    let(:status_new) {
      FactoryGirl.create(:status,
                         name: 'New',
                         is_default: true,
                         is_closed: false,
                         default_done_ratio: 50)
    }
    let(:status_assigned) {
      FactoryGirl.create(:status,
                         name: 'Assigned',
                         is_default: true,
                         is_closed: false,
                         default_done_ratio: 0)
    }
    let(:work_package_1) {
      FactoryGirl.create(:work_package,
                         status: status_new)
    }
    let(:work_package_2) {
      FactoryGirl.create(:work_package,
                         project: work_package_1.project,
                         status: status_assigned,
                         done_ratio: 30)
    }

    before { work_package_2 }

    describe '#value' do
      context 'work package field' do
        before { allow(Setting).to receive(:work_package_done_ratio).and_return 'field' }

        context 'work package 1' do
          subject { work_package_1.done_ratio }

          it { is_expected.to eq(0) }
        end

        context 'work package 2' do
          subject { work_package_2.done_ratio }

          it { is_expected.to eq(30) }
        end
      end

      context 'work package status' do
        before { allow(Setting).to receive(:work_package_done_ratio).and_return 'status' }

        context 'work package 1' do
          subject { work_package_1.done_ratio }

          it { is_expected.to eq(50) }
        end

        context 'work package 2' do
          subject { work_package_2.done_ratio }

          it { is_expected.to eq(0) }
        end
      end
    end

    describe '#update_done_ratio_from_status' do
      context 'work package field' do
        before do
          allow(Setting).to receive(:work_package_done_ratio).and_return 'field'

          work_package_1.update_done_ratio_from_status
          work_package_2.update_done_ratio_from_status
        end

        it 'does not update the done ratio' do
          expect(work_package_1.done_ratio).to eq(0)
          expect(work_package_2.done_ratio).to eq(30)
        end
      end

      context 'work package status' do
        before do
          allow(Setting).to receive(:work_package_done_ratio).and_return 'status'

          work_package_1.update_done_ratio_from_status
          work_package_2.update_done_ratio_from_status
        end

        it 'updates the done ratio' do
          expect(work_package_1.done_ratio).to eq(50)
          expect(work_package_2.done_ratio).to eq(0)
        end
      end
    end
  end

  describe '#group_by' do
    let(:type_2) { FactoryGirl.create(:type) }
    let(:priority_2) { FactoryGirl.create(:priority) }
    let(:project) { FactoryGirl.create(:project, types: [type, type_2]) }
    let(:version_1) {
      FactoryGirl.create(:version,
                         project: project)
    }
    let(:version_2) {
      FactoryGirl.create(:version,
                         project: project)
    }
    let(:category_1) {
      FactoryGirl.create(:category,
                         project: project)
    }
    let(:category_2) {
      FactoryGirl.create(:category,
                         project: project)
    }
    let(:user_2) { FactoryGirl.create(:user) }

    let(:work_package_1) {
      FactoryGirl.create(:work_package,
                         author: user,
                         assigned_to: user,
                         responsible: user,
                         project: project,
                         type: type,
                         priority: priority,
                         fixed_version: version_1,
                         category: category_1)
    }
    let(:work_package_2) {
      FactoryGirl.create(:work_package,
                         author: user_2,
                         assigned_to: user_2,
                         responsible: user_2,
                         project: project,
                         type: type_2,
                         priority: priority_2,
                         fixed_version: version_2,
                         category: category_2)
    }

    before do
      work_package_1
      work_package_2
    end

    shared_examples_for 'group by' do
      context 'size' do
        subject { groups.size }

        it { is_expected.to eq(2) }
      end

      context 'total' do
        subject { groups.inject(0) { |sum, group| sum + group['total'].to_i } }

        it { is_expected.to eq(2) }
      end
    end

    context 'by type' do
      let(:groups) { WorkPackage.by_type(project) }

      it_behaves_like 'group by'
    end

    context 'by version' do
      let(:groups) { WorkPackage.by_version(project) }

      it_behaves_like 'group by'
    end

    context 'by priority' do
      let(:groups) { WorkPackage.by_priority(project) }

      it_behaves_like 'group by'
    end

    context 'by category' do
      let(:groups) { WorkPackage.by_category(project) }

      it_behaves_like 'group by'
    end

    context 'by assigned to' do
      let(:groups) { WorkPackage.by_assigned_to(project) }

      it_behaves_like 'group by'
    end

    context 'by responsible' do
      let(:groups) { WorkPackage.by_responsible(project) }

      it_behaves_like 'group by'
    end

    context 'by author' do
      let(:groups) { WorkPackage.by_author(project) }

      it_behaves_like 'group by'
    end

    context 'by project' do
      let(:project_2) {
        FactoryGirl.create(:project,
                           parent: project)
      }
      let(:work_package_3) {
        FactoryGirl.create(:work_package,
                           project: project_2)
      }

      before { work_package_3 }

      let(:groups) { WorkPackage.by_author(project) }

      it_behaves_like 'group by'
    end
  end

  describe '#recently_updated' do
    let(:work_package_1) { FactoryGirl.create(:work_package) }
    let(:work_package_2) { FactoryGirl.create(:work_package) }

    before do
      work_package_1
      work_package_2

      without_timestamping do
        work_package_1.updated_at = 1.minute.ago
        work_package_1.save!
      end
    end

    context 'limit' do
      subject { WorkPackage.recently_updated.limit(1).first }

      it { is_expected.to eq(work_package_2) }
    end
  end

  describe '#on_active_project' do
    let(:project_archived) {
      FactoryGirl.create(:project,
                         status: Project::STATUS_ARCHIVED)
    }
    let!(:work_package) { FactoryGirl.create(:work_package) }
    let(:work_package_in_archived_project) {
      FactoryGirl.create(:work_package,
                         project: project_archived)
    }

    subject { WorkPackage.on_active_project.length }

    context 'one work package in active projects' do
      it { is_expected.to eq(1) }

      context 'and one work package in archived projects' do
        before { work_package_in_archived_project }

        it { is_expected.to eq(1) }
      end
    end
  end

  describe '#with_author' do
    let(:user) { FactoryGirl.create(:user) }
    let(:project_archived) {
      FactoryGirl.create(:project,
                         status: Project::STATUS_ARCHIVED)
    }
    let!(:work_package) { FactoryGirl.create(:work_package, author: user) }
    let(:work_package_in_archived_project) {
      FactoryGirl.create(:work_package,
                         project: project_archived,
                         author: user)
    }

    subject { WorkPackage.with_author(user).length }

    context 'one work package in active projects' do
      it { is_expected.to eq(1) }

      context 'and one work package in archived projects' do
        before { work_package_in_archived_project }

        it { is_expected.to eq(2) }
      end
    end
  end

  describe '#recipients' do
    let(:project) { FactoryGirl.create(:project) }
    let(:member) { FactoryGirl.create(:user) }
    let(:author) { FactoryGirl.create(:user) }
    let(:assignee) { FactoryGirl.create(:user) }
    let(:role) {
      FactoryGirl.create(:role,
                         permissions: [:view_work_packages])
    }
    let(:project_member) {
      FactoryGirl.create(:member,
                         user: member,
                         project: project,
                         roles: [role])
    }
    let(:project_author) {
      FactoryGirl.create(:member,
                         user: author,
                         project: project,
                         roles: [role])
    }
    let(:project_assignee) {
      FactoryGirl.create(:member,
                         user: assignee,
                         project: project,
                         roles: [role])
    }
    let(:work_package) {
      FactoryGirl.create(:work_package,
                         author: author,
                         assigned_to: assignee,
                         project: project)
    }

    shared_examples_for 'includes expected users' do
      subject { work_package.recipients }

      it { is_expected.to include(*expected_users) }
    end

    shared_examples_for 'includes not expected users' do
      subject { work_package.recipients }

      it { is_expected.not_to include(*expected_users) }
    end

    describe 'includes project recipients' do
      before { project_member }

      context 'pre-condition' do
        subject { project.recipients }

        it { is_expected.not_to be_empty }
      end

      let(:expected_users) { project.recipients }

      it_behaves_like 'includes expected users'
    end

    describe 'includes work package author' do
      before { project_author }

      context 'pre-condition' do
        subject { work_package.author }

        it { is_expected.not_to be_nil }
      end

      let(:expected_users) { work_package.author.mail }

      it_behaves_like 'includes expected users'
    end

    describe 'includes work package assignee' do
      before { project_assignee }

      context 'pre-condition' do
        subject { work_package.assigned_to }

        it { is_expected.not_to be_nil }
      end

      let(:expected_users) { work_package.assigned_to.mail }

      it_behaves_like 'includes expected users'
    end

    context 'mail notification settings' do
      before do
        project_author
        project_assignee
      end

      describe '#none' do
        before { author.update_attribute(:mail_notification, :none) }

        let(:expected_users) { work_package.author.mail }

        it_behaves_like 'includes not expected users'
      end

      describe '#only_assigned' do
        before { author.update_attribute(:mail_notification, :only_assigned) }

        let(:expected_users) { work_package.author.mail }

        it_behaves_like 'includes not expected users'
      end

      describe '#only_assigned' do
        before { assignee.update_attribute(:mail_notification, :only_owner) }

        let(:expected_users) { work_package.assigned_to.mail }

        it_behaves_like 'includes not expected users'
      end
    end
  end

  describe '#new_statuses_allowed_to' do
    let(:role) { FactoryGirl.create(:role) }
    let(:type) { FactoryGirl.create(:type) }
    let(:user) { FactoryGirl.create(:user) }
    let(:other_user) { FactoryGirl.create(:user) }
    let(:statuses) { (1..5).map { |_i| FactoryGirl.create(:status) } }
    let(:priority) { FactoryGirl.create :priority, is_default: true }
    let(:status) { statuses[0] }
    let(:project) do
      FactoryGirl.create(:project, types: [type]).tap { |p| p.add_member(user, role).save }
    end
    let(:workflow_a) {
      FactoryGirl.create(:workflow, role_id: role.id,
                                    type_id: type.id,
                                    old_status_id: statuses[0].id,
                                    new_status_id: statuses[1].id,
                                    author: false,
                                    assignee: false)
    }
    let(:workflow_b) {
      FactoryGirl.create(:workflow, role_id: role.id,
                                    type_id: type.id,
                                    old_status_id: statuses[0].id,
                                    new_status_id: statuses[2].id,
                                    author: true,
                                    assignee: false)
    }
    let(:workflow_c) {
      FactoryGirl.create(:workflow, role_id: role.id,
                                    type_id: type.id,
                                    old_status_id: statuses[0].id,
                                    new_status_id: statuses[3].id,
                                    author: false,
                                    assignee: true)
    }
    let(:workflow_d) {
      FactoryGirl.create(:workflow, role_id: role.id,
                                    type_id: type.id,
                                    old_status_id: statuses[0].id,
                                    new_status_id: statuses[4].id,
                                    author: true,
                                    assignee: true)
    }
    let(:workflows) { [workflow_a, workflow_b, workflow_c, workflow_d] }

    it 'should respect workflows w/o author and w/o assignee' do
      workflows
      expect(status.new_statuses_allowed_to([role], type, false, false))
        .to match_array([statuses[1]])
      expect(status.find_new_statuses_allowed_to([role], type, false, false))
        .to match_array([statuses[1]])
    end

    it 'should respect workflows w/ author and w/o assignee' do
      workflows
      expect(status.new_statuses_allowed_to([role], type, true, false))
        .to match_array([statuses[1], statuses[2]])
      expect(status.find_new_statuses_allowed_to([role], type, true, false))
        .to match_array([statuses[1], statuses[2]])
    end

    it 'should respect workflows w/o author and w/ assignee' do
      workflows
      expect(status.new_statuses_allowed_to([role], type, false, true))
        .to match_array([statuses[1], statuses[3]])
      expect(status.find_new_statuses_allowed_to([role], type, false, true))
        .to match_array([statuses[1], statuses[3]])
    end

    it 'should respect workflows w/ author and w/ assignee' do
      workflows
      expect(status.new_statuses_allowed_to([role], type, true, true))
        .to match_array([statuses[1], statuses[2], statuses[3], statuses[4]])
      expect(status.find_new_statuses_allowed_to([role], type, true, true))
        .to match_array([statuses[1], statuses[2], statuses[3], statuses[4]])
    end

    it 'should respect workflows w/o author and w/o assignee on work packages' do
      workflows
      work_package = WorkPackage.create(type_id: type.id,
                                        status: status,
                                        priority: priority,
                                        project: project)
      expect(work_package.new_statuses_allowed_to(user)).to match_array([statuses[0], statuses[1]])
    end

    it 'should respect workflows w/ author and w/o assignee on work packages' do
      workflows
      work_package = WorkPackage.create(type_id: type.id,
                                        status: status,
                                        priority: priority,
                                        project: project,
                                        author: user)
      expect(work_package.new_statuses_allowed_to(user))
        .to match_array([statuses[0], statuses[1], statuses[2]])
    end

    it 'should respect workflows w/o author and w/ assignee on work packages' do
      workflows
      work_package = WorkPackage.create(type_id: type.id,
                                        status: status,
                                        subject: 'test',
                                        priority: priority,
                                        project: project,
                                        assigned_to: user,
                                        author: other_user)
      expect(work_package.new_statuses_allowed_to(user))
        .to match_array([statuses[0], statuses[1], statuses[3]])
    end

    it 'should respect workflows w/ author and w/ assignee on work packages' do
      workflows
      work_package = WorkPackage.create(type_id: type.id,
                                        status: status,
                                        subject: 'test',
                                        priority: priority,
                                        project: project,
                                        author: user,
                                        assigned_to: user)
      expect(work_package.new_statuses_allowed_to(user))
        .to match_array([statuses[0], statuses[1], statuses[2], statuses[3], statuses[4]])
    end
  end

  describe '#add_time_entry' do
    it 'should return a new time entry' do
      expect(stub_work_package.add_time_entry).to be_a TimeEntry
    end

    it 'should already have the project assigned' do
      stub_work_package.project = stub_project

      expect(stub_work_package.add_time_entry.project).to eq(stub_project)
    end

    it 'should already have the work_package assigned' do
      expect(stub_work_package.add_time_entry.work_package).to eq(stub_work_package)
    end

    it 'should return an usaved entry' do
      expect(stub_work_package.add_time_entry).to be_new_record
    end
  end

  describe '#update_by!' do
    let(:instance) { FactoryGirl.create(:work_package) }

    it 'should return true' do
      expect(instance.update_by!(user, {})).to be_truthy
    end

    it 'should set the values' do
      instance.update_by!(user,  subject: 'New subject')

      expect(instance.subject).to eq('New subject')
    end

    it "should create a journal with the journal's 'notes' attribute set to the supplied" do
      instance.update_by!(user,  notes: 'blubs')

      expect(instance.journals.last.notes).to eq('blubs')
    end

    it 'should attach an attachment' do
      raw_attachments = [double('attachment')]
      attachment = FactoryGirl.build(:attachment)

      expect(instance).to receive(:attach_files)
        .with(raw_attachments)
        .and_return(attachment)

      instance.update_by!(user,  attachments: raw_attachments)
    end

    it 'should only attach the attachment when saving was successful' do
      raw_attachments = [double('attachment')]

      expect(Attachment).not_to receive(:attach_files)

      instance.update_by!(user,  subject: '', attachments: raw_attachments)
    end

    it 'should add a time entry' do
      activity = FactoryGirl.create(:time_entry_activity)

      instance.update_by!(user,  time_entry: { 'hours' => '5',
                                               'activity_id' => activity.id.to_s,
                                               'comments' => 'blubs' })

      expect(instance.time_entries.size).to eq(1)

      entry = instance.time_entries.first

      expect(entry).to be_persisted
      expect(entry.work_package).to eq(instance)
      expect(entry.user).to eq(user)
      expect(entry.project).to eq(instance.project)
      expect(entry.spent_on).to eq(Date.today)
    end

    it 'should not persist the time entry if the work package update fails' do
      activity = FactoryGirl.create(:time_entry_activity)

      instance.update_by!(user,  subject: '',
                                 time_entry: { 'hours' => '5',
                                               'activity_id' => activity.id.to_s,
                                               'comments' => 'blubs' })

      expect(instance.time_entries.size).to eq(1)

      entry = instance.time_entries.first

      expect(entry).not_to be_persisted
    end

    it 'should not add a time entry if the time entry attributes are empty' do
      time_attributes = { 'hours' => '',
                          'activity_id' => '',
                          'comments' => '' }

      instance.update_by!(user, time_entry: time_attributes)

      expect(instance.time_entries.size).to eq(0)
    end
  end

  describe '#allowed_target_projects_on_move' do
    let(:admin_user) { FactoryGirl.create :admin }
    let(:valid_user) { FactoryGirl.create :user }
    let(:project) { FactoryGirl.create :project }

    context 'admin user' do
      before do
        allow(User).to receive(:current).and_return admin_user
        project
      end

      subject { WorkPackage.allowed_target_projects_on_move.count }

      it 'sees all active projects' do
        is_expected.to eq Project.active.count
      end
    end

    context 'non admin user' do
      before do
        allow(User).to receive(:current).and_return valid_user

        role = FactoryGirl.create :role, permissions: [:move_work_packages]

        FactoryGirl.create(:member, user: valid_user, project: project, roles: [role])
      end

      subject { WorkPackage.allowed_target_projects_on_move.count }

      it 'sees all active projects' do
        is_expected.to eq Project.active.count
      end
    end
  end

  describe '#duration' do
    # TODO remove once only WP exists
    [:work_package].each do |subclass|
      describe "for #{subclass}" do
        let(:instance) { send(subclass) }

        describe "w/ today as start date
                  w/ tomorrow as due date" do
          before do
            instance.start_date = Date.today
            instance.due_date = Date.today + 1.day
          end

          it 'should have a duration of two' do
            expect(instance.duration).to eq(2)
          end
        end

        describe "w/ today as start date
                  w/ today as due date" do
          before do
            instance.start_date = Date.today
            instance.due_date = Date.today
          end

          it 'should have a duration of one' do
            expect(instance.duration).to eq(1)
          end
        end

        describe "w/ today as start date
                  w/o a due date" do
          before do
            instance.start_date = Date.today
            instance.due_date = nil
          end

          it 'should have a duration of one' do
            expect(instance.duration).to eq(1)
          end
        end

        describe "w/o a start date
                  w today as due date" do
          before do
            instance.start_date = nil
            instance.due_date = Date.today
          end

          it 'should have a duration of one' do
            expect(instance.duration).to eq(1)
          end
        end

        describe "w/o a start date
                  w an erroneous due date" do
          before do
            instance.start_date = nil
            instance.due_date = '856742858941748214577'
            instance.valid?
          end

          it 'should have a validation error' do
            expect(instance.errors[:due_date].size).to eq(1)
          end
        end
      end
    end
  end

  describe 'Acts as journalized' do
    before(:each) do
      Status.delete_all
      IssuePriority.delete_all

      @type ||= FactoryGirl.create(:type_feature)

      @status_resolved ||= FactoryGirl.create(:status, name: 'Resolved', is_default: false)
      @status_open ||= FactoryGirl.create(:status, name: 'Open', is_default: true)
      @status_rejected ||= FactoryGirl.create(:status, name: 'Rejected', is_default: false)

      role = FactoryGirl.create(:role)
      FactoryGirl.create(:workflow,
                         old_status: @status_open,
                         new_status: @status_resolved,
                         role: role,
                         type_id: @type.id)
      FactoryGirl.create(:workflow,
                         old_status: @status_resolved,
                         new_status: @status_rejected,
                         role: role,
                         type_id: @type.id)

      @priority_low ||= FactoryGirl.create(:priority_low, is_default: true)
      @priority_high ||= FactoryGirl.create(:priority_high)
      @project ||= FactoryGirl.create(:project_with_types)

      @current = FactoryGirl.create(:user, login: 'user1', mail: 'user1@users.com')
      allow(User).to receive(:current).and_return(@current)
      @project.add_member!(@current, role)

      @user2 = FactoryGirl.create(:user, login: 'user2', mail: 'user2@users.com')

      @issue ||= FactoryGirl.create(:work_package,
                                    project: @project,
                                    status: @status_open,
                                    type: @type,
                                    author: @current)
    end

    describe 'ignore blank to blank transitions' do
      it 'should not include the "nil to empty string"-transition' do
        @issue.description = nil
        @issue.save!

        @issue.description = ''
        expect(@issue.send(:incremental_journal_changes)).to be_empty
      end
    end

    describe 'Acts as journalized recreate initial journal' do
      it 'should not include certain attributes' do
        recreated_journal = @issue.recreate_initial_journal!

        expect(recreated_journal.changed_data.include?('rgt')).to eq(false)
        expect(recreated_journal.changed_data.include?('lft')).to eq(false)
        expect(recreated_journal.changed_data.include?('lock_version')).to eq(false)
        expect(recreated_journal.changed_data.include?('updated_at')).to eq(false)
        expect(recreated_journal.changed_data.include?('updated_on')).to eq(false)
        expect(recreated_journal.changed_data.include?('id')).to eq(false)
        expect(recreated_journal.changed_data.include?('type')).to eq(false)
        expect(recreated_journal.changed_data.include?('root_id')).to eq(false)
      end

      it 'should not include useless transitions' do
        recreated_journal = @issue.recreate_initial_journal!

        recreated_journal.changed_data.values.each do |change|
          expect(change.first).not_to eq(change.last)
        end
      end

      it 'should not be different from the initially created journal by aaj' do
        # Creating four journals total
        @issue.status = @status_resolved
        @issue.assigned_to = @user2
        @issue.save!
        @issue.reload

        @issue.priority = @priority_high
        @issue.save!
        @issue.reload

        @issue.status = @status_rejected
        @issue.priority = @priority_low
        @issue.estimated_hours = 3
        @issue.save!

        initial_journal = @issue.journals.first
        recreated_journal = @issue.recreate_initial_journal!

        expect(initial_journal).to be_identical(recreated_journal)
      end

      it 'should not validate with oddly set estimated_hours' do
        @issue.estimated_hours = 'this should not work'
        expect(@issue).not_to be_valid
      end

      it 'should validate with sane estimated_hours' do
        @issue.estimated_hours = '13h'
        expect(@issue).to be_valid
      end
    end
  end

  describe '#inherit_done_ratio_from_leaves' do
    describe 'with done ratio disabled' do
      let(:project) { FactoryGirl.create(:project) }
      let(:work_package) { FactoryGirl.create(:work_package, project: project) }
      let(:child) {
        FactoryGirl.create(:work_package, parent: work_package,
                                          project: project)
      }
      let(:closed_status) { FactoryGirl.create(:closed_status) }
      let!(:workflow) {
        FactoryGirl.create(:workflow,
                           old_status: child.status,
                           new_status: closed_status,
                           type_id: child.type_id)
      }
      let(:user) {
        FactoryGirl.create(:user,
                           member_in_project: project,
                           member_through_role: workflow.role)
      }

      before do
        allow(Setting).to receive(:work_package_done_ratio).and_return('disabled')

        allow(User).to receive(:current).and_return(user)
      end

      it 'should not update the work package done_ratio' do
        expect(work_package.done_ratio).to eq(0)

        child.status = closed_status
        child.save!

        work_package.reload
        expect(work_package.done_ratio).to eq(0)
      end
    end
  end

  describe 'parent work package' do
    describe 'with parent_id for a not existing work package' do
      let(:project) { FactoryGirl.create(:project) }
      let(:invalid_work_package) do
        FactoryGirl.build(:work_package, project: project, parent_id: 1)
      end

      it 'should raise an error' do
        expect(invalid_work_package).not_to be_valid
      end
    end
  end

  describe 'custom fields' do
    it 'should not duplicate error messages when invalid' do
      cf1 = FactoryGirl.create(:work_package_custom_field, is_required: true)
      cf2 = FactoryGirl.create(:work_package_custom_field, is_required: true)

      # create work_package with one required custom field
      work_package = FactoryGirl.create :work_package
      work_package.project.work_package_custom_fields << cf1
      work_package.type.custom_fields << cf1

      # set that custom field with a value, should be fine
      work_package.custom_field_values = { cf1.id => 'test' }
      work_package.save!
      work_package.reload

      # now give the work_package another required custom field, but don't assign a value
      work_package.project.work_package_custom_fields << cf2
      work_package.type.custom_fields << cf2
      work_package.custom_field_values # #custom_field_values needs to be touched

      # that should not be valid
      expect(work_package).not_to be_valid

      # assert that there is only one error
      expect(work_package.errors.size).to eq 1
      expect(work_package.errors["custom_field_#{cf2.id}"].size).to eq 1
    end
  end

  describe 'changed_since' do
    let!(:work_package) do
      work_package = Timecop.travel(5.hours.ago) do
        wp = FactoryGirl.create(:work_package)
        wp.save!
        wp
      end
    end

    describe 'null' do
      subject { WorkPackage.changed_since(nil) }

      it { expect(subject).to match_array([work_package]) }
    end

    describe 'now' do
      subject { WorkPackage.changed_since(DateTime.now) }

      it { expect(subject).to be_empty }
    end

    describe 'work package update' do
      subject { WorkPackage.changed_since(work_package.updated_at) }

      it { expect(subject).to match_array([work_package]) }
    end
  end

  describe 'spent_hours' do
    let(:project) { FactoryGirl.create(:project) }
    let(:work_package) { FactoryGirl.create(:work_package, project: project) }
    let!(:time_entry1) {
      FactoryGirl.create(:time_entry,
                         project: project,
                         work_package: work_package,
                         hours: 2.0)
    }
    let!(:time_entry2) {
      FactoryGirl.create(:time_entry,
                         project: project,
                         work_package: work_package,
                         hours: 42.0)
    }

    shared_examples_for 'returns spent hours' do |hours|
      subject { work_package.spent_hours }

      it { expect(subject).to eql(hours) }
    end

    context 'user with permission to view time entries' do
      let(:permissions) { [:view_work_packages, :view_time_entries] }
      let(:role) { FactoryGirl.create(:role, permissions: permissions) }
      let(:user) {
        FactoryGirl.create(:user,
                           member_in_project: project,
                           member_through_role: role)
      }

      before do
        allow(User).to receive(:current).and_return(user)
      end

      it_behaves_like 'returns spent hours', 44.0

      context 'cross project work packages allowed' do
        let(:other_work_package) { FactoryGirl.create(:work_package) }
        let(:other_visible_work_package) { FactoryGirl.create(:work_package) }
        let(:other_role) { FactoryGirl.create(:role, permissions: [:view_work_packages]) }
        let!(:member) {
          FactoryGirl.create(:member,
                             user: user,
                             project: other_visible_work_package.project,
                             roles: [other_role])
        }
        let!(:time_entry3) {
          FactoryGirl.create(:time_entry,
                             project: other_work_package.project,
                             work_package: other_work_package,
                             hours: 99.0)
        }
        let!(:time_entry4) {
          FactoryGirl.create(:time_entry,
                             project: other_visible_work_package.project,
                             work_package: other_visible_work_package,
                             hours: 100.0)
        }

        before do
          allow(Setting).to receive(:cross_project_work_package_relations?).and_return(true)

          other_work_package.parent = work_package
          other_work_package.save!

          other_visible_work_package.parent = other_work_package
          other_visible_work_package.save!

          work_package.reload
        end

        it_behaves_like 'returns spent hours', 44.0
      end
    end

    context 'user w/o permission to view time entries' do
      let(:user) { FactoryGirl.create(:user, member_in_project: project) }

      it_behaves_like 'returns spent hours', 0.0
    end
  end
end<|MERGE_RESOLUTION|>--- conflicted
+++ resolved
@@ -286,40 +286,7 @@
     end
   end
 
-<<<<<<< HEAD
-  describe '#assignable_priorities' do
-    let(:work_package) { FactoryGirl.build_stubbed(:work_package) }
-    let(:active_priority) { FactoryGirl.build(:priority, active: true) }
-    let(:inactive_priority) { FactoryGirl.build(:priority, active: false) }
-
-    before do
-      active_priority.save!
-      inactive_priority.save!
-    end
-
-    it 'returns active priorities' do
-      expect(work_package.assignable_priorities).to match_array([active_priority])
-    end
-  end
-
-  describe '#assignable_categories' do
-    let(:work_package) { FactoryGirl.create(:work_package, project: project1) }
-    let(:same_project_category) { FactoryGirl.create(:category, project: work_package.project) }
-    let (:project1) { FactoryGirl.create(:project) }
-
-    before do
-      same_project_category.save!
-    end
-
-    it 'returns all categories within the same project' do
-      expect(work_package.assignable_categories).to match_array([same_project_category])
-    end
-  end
-
   describe '#assignable_versions' do
-=======
-  describe :assignable_versions do
->>>>>>> bb2860a4
     def stub_shared_versions(v = nil)
       versions = v ? [v] : []
 
