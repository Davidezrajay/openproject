#-- copyright
# OpenProject is an open source project management software.
# Copyright (C) 2012-2022 the OpenProject GmbH
#
# This program is free software; you can redistribute it and/or
# modify it under the terms of the GNU General Public License version 3.
#
# OpenProject is a fork of ChiliProject, which is a fork of Redmine. The copyright follows:
# Copyright (C) 2006-2013 Jean-Philippe Lang
# Copyright (C) 2010-2013 the ChiliProject Team
#
# This program is free software; you can redistribute it and/or
# modify it under the terms of the GNU General Public License
# as published by the Free Software Foundation; either version 2
# of the License, or (at your option) any later version.
#
# This program is distributed in the hope that it will be useful,
# but WITHOUT ANY WARRANTY; without even the implied warranty of
# MERCHANTABILITY or FITNESS FOR A PARTICULAR PURPOSE.  See the
# GNU General Public License for more details.
#
# You should have received a copy of the GNU General Public License
# along with this program; if not, write to the Free Software
# Foundation, Inc., 51 Franklin Street, Fifth Floor, Boston, MA  02110-1301, USA.
#
# See COPYRIGHT and LICENSE files for more details.
#++

require 'spec_helper'

describe Capabilities::Scopes::Default, type: :model do
  # we focus on the non current user capabilities to make the tests easier to understand
  subject(:scope) { Capability.default.where(principal_id: user.id) }

  let(:permissions) { %i[] }
  let(:global_permissions) { %i[] }
  let(:non_member_permissions) { %i[] }
  let(:anonymous_permissions) { %i[] }
  let(:project_public) { false }
  let(:project_active) { true }
  let!(:project) { create(:project, public: project_public, active: project_active) }
  let(:role) do
    create(:role, permissions:)
  end
  let(:global_role) do
    create(:global_role, permissions: global_permissions)
  end
  let(:user_admin) { false }
  let(:user_status) { Principal.statuses[:active] }
  let(:current_user_admin) { true }
  let!(:user) { create(:user, admin: user_admin, status: user_status) }
  let(:global_member) do
    create(:global_member,
           principal: user,
           roles: [global_role])
  end
  let(:member) do
    create(:member,
           principal: user,
           roles: [role],
           project:)
  end
  let(:non_member_role) do
    create(:non_member,
           permissions: non_member_permissions)
  end
  let(:anonymous_role) do
    create(:anonymous_role,
           permissions: anonymous_permissions)
  end
  let(:own_role) { create(:role, permissions: []) }
  let(:own_member) do
    create(:member,
           principal: current_user,
           roles: [own_role],
           project:)
  end
  let(:members) { [] }

  current_user do
    create(:user, admin: current_user_admin)
  end

  shared_examples_for 'consists of contract actions' do
    it 'includes the expected for the scoped to user' do
      expect(scope.pluck(:action, :principal_id, :context_id))
        .to match_array(expected)
    end
  end

  shared_examples_for 'is empty' do
    it 'is empty for the scoped to user' do
      expect(scope)
        .to be_empty
    end
  end

  describe '.default' do
    before do
      members
    end

    context 'without any members and non member roles' do
      it_behaves_like 'is empty'
    end

    context 'with a member without a permission' do
      let(:members) { [member] }

      it_behaves_like 'is empty'
    end

    context 'with a global member without a permission' do
      let(:members) { [global_member] }

      it_behaves_like 'is empty'
    end

    context 'with a non member role without a permission' do
      let(:members) { [non_member_role] }

      it_behaves_like 'is empty'
    end

    context 'with a global member with an action permission' do
      let(:global_permissions) { %i[manage_user] }
      let(:members) { [global_member] }

      it_behaves_like 'consists of contract actions' do
        let(:expected) do
          [['users/create', user.id, nil],
           ['users/read', user.id, nil],
           ['users/update', user.id, nil]]
        end
      end
    end

    context 'with a member with an action permission' do
      let(:permissions) { %i[manage_members] }
      let(:members) { [member] }

      it_behaves_like 'consists of contract actions' do
        let(:expected) do
          [['memberships/create', user.id, project.id],
           ['memberships/destroy', user.id, project.id],
           ['memberships/update', user.id, project.id]]
        end
      end
    end

    context 'with a global member with an action permission and the user being locked' do
      let(:permissions) { %i[manage_user] }
      let(:members) { [global_member] }
      let(:user_status) { Principal.statuses[:locked] }

      it_behaves_like 'is empty'
    end

    context 'with a member with an action permission and the user being locked' do
      let(:permissions) { %i[manage_members] }
      let(:members) { [member] }
      let(:user_status) { Principal.statuses[:locked] }

      it_behaves_like 'is empty'
    end

    context 'with the non member role with an action permission' do
      let(:non_member_permissions) { %i[view_members] }
      let(:members) { [non_member_role] }

      context 'with the project being private' do
        it_behaves_like 'is empty'
      end

      context 'with the project being public' do
        let(:project_public) { true }

        it_behaves_like 'consists of contract actions' do
          let(:expected) do
            [
              ['memberships/read', user.id, project.id]
            ]
          end
        end
      end
    end

<<<<<<< HEAD
    context 'with the anonymous role with an action permission' do
=======
    context 'with the anonymous role having the action permission in a public project' do
      let(:anonymous_permissions) { %i[view_members] }
      let(:project_public) { true }
      let(:members) { [anonymous_role] }

      it_behaves_like 'is empty'
    end

    context 'with the anonymous user with an action permission' do
>>>>>>> c7d37bd3
      let(:anonymous_permissions) { %i[view_members] }
      let!(:user) { create(:anonymous) }
      let(:members) { [anonymous_role] }

      context 'with the project being private' do
        it_behaves_like 'is empty'
      end

<<<<<<< HEAD
=======
      context 'with the anonymous role not having the permission' do
        let(:anonymous_permissions) { %i[] }

        it_behaves_like 'is empty'
      end

>>>>>>> c7d37bd3
      context 'with the project being public' do
        let(:project_public) { true }

        it_behaves_like 'consists of contract actions' do
          let(:expected) do
            [
              ['memberships/read', user.id, project.id]
            ]
          end
        end
      end
    end

    context 'with a member without a permission and with the non member having a permission' do
      let(:non_member_permissions) { %i[view_members] }
      let(:members) { [member, non_member_role] }

      it_behaves_like 'consists of contract actions' do
        let(:expected) do
          [
            ['memberships/read', user.id, project.id]
          ]
        end
      end
    end

    context 'with a member with a permission and with the non member having the same permission' do
      let(:non_member_permissions) { %i[view_members] }
      let(:member_permissions) { %i[view_members] }
      let(:members) { [member, non_member_role] }

      it_behaves_like 'consists of contract actions' do
        let(:expected) do
          [
            ['memberships/read', user.id, project.id]
          ]
        end
      end
    end

    context 'with the non member role with an action permission and the user being locked' do
      let(:non_member_permissions) { %i[view_members] }
      let(:members) { [non_member_role] }
      let(:project_public) { true }
      let(:user_status) { Principal.statuses[:locked] }

      it_behaves_like 'is empty'
    end

    context 'with an admin' do
      let(:user_admin) { true }

      it_behaves_like 'consists of contract actions' do
        let(:expected) do
          # This complicated and programmatic way is chosen so that the test can deal with additional actions being defined
          item = ->(namespace, action, global, module_name) {
            # We only expect contract actions for project modules that are enabled by default. In the
            # default edition the Bim module is not enabled by default for instance and thus it's contract
            # actions are not expected to be part of the default capabilities.
            return if module_name.present? && project.enabled_module_names.exclude?(module_name.to_s)

            ["#{API::Utilities::PropertyNameConverter.from_ar_name(namespace.to_s.singularize).pluralize.underscore}/#{action}",
             user.id,
             global ? nil : project.id]
          }

          OpenProject::AccessControl
            .contract_actions_map
            .select { |_, v| v[:grant_to_admin] }
            .map { |_, v| v[:actions].map { |vk, vv| vv.map { |vvv| item.call(vk, vvv, v[:global], v[:module_name]) } } }
            .flatten(2)
            .compact
        end
      end
    end

    context 'with an admin but with modules deactivated' do
      let(:user_admin) { true }

      before do
        project.enabled_modules = []
      end

      it_behaves_like 'consists of contract actions' do
        let(:expected) do
          # This complicated and programmatic way is chosen so that the test can deal with additional actions being defined
          item = ->(namespace, action, global, module_name) {
            return if module_name.present?

            ["#{API::Utilities::PropertyNameConverter.from_ar_name(namespace.to_s.singularize).pluralize.underscore}/#{action}",
             user.id,
             global ? nil : project.id]
          }

          OpenProject::AccessControl
            .contract_actions_map
            .select { |_, v| v[:grant_to_admin] }
            .map { |_, v| v[:actions].map { |vk, vv| vv.map { |vvv| item.call(vk, vvv, v[:global], v[:module_name]) } } }
            .flatten(2)
            .compact
        end
      end
    end

    context 'with an admin but being locked' do
      let(:user_admin) { true }
      let(:user_status) { Principal.statuses[:locked] }

      it_behaves_like 'is empty'
    end

    context 'without the current user being member in a project' do
      let(:permissions) { %i[manage_members] }
      let(:global_permissions) { %i[manage_user] }
      let(:members) { [member, global_member] }
      let(:current_user_admin) { false }

      it_behaves_like 'is empty'
    end

    context 'with the current user being member in a project' do
      let(:permissions) { %i[manage_members] }
      let(:global_permissions) { %i[manage_user] }
      let(:members) { [own_member, member, global_member] }
      let(:current_user_admin) { false }

      it_behaves_like 'consists of contract actions' do
        let(:expected) do
          [
            ['memberships/create', user.id, project.id],
            ['memberships/destroy', user.id, project.id],
            ['memberships/update', user.id, project.id],
            ['users/create', user.id, nil],
            ['users/read', user.id, nil],
            ['users/update', user.id, nil]
          ]
        end
      end
    end

    context 'with a member with an action permission that is not granted to admin' do
      let(:permissions) { %i[work_package_assigned] }
      let(:members) { [member] }

      it_behaves_like 'consists of contract actions' do
        let(:expected) do
          [
            ['work_packages/assigned', user.id, project.id]
          ]
        end
      end
    end

    context 'with a member with an action permission and the project being archived' do
      let(:permissions) { %i[manage_members] }
      let(:members) { [member] }
      let(:project_active) { false }

      it_behaves_like 'is empty'
    end
  end
end<|MERGE_RESOLUTION|>--- conflicted
+++ resolved
@@ -185,9 +185,6 @@
       end
     end
 
-<<<<<<< HEAD
-    context 'with the anonymous role with an action permission' do
-=======
     context 'with the anonymous role having the action permission in a public project' do
       let(:anonymous_permissions) { %i[view_members] }
       let(:project_public) { true }
@@ -197,7 +194,6 @@
     end
 
     context 'with the anonymous user with an action permission' do
->>>>>>> c7d37bd3
       let(:anonymous_permissions) { %i[view_members] }
       let!(:user) { create(:anonymous) }
       let(:members) { [anonymous_role] }
@@ -206,15 +202,12 @@
         it_behaves_like 'is empty'
       end
 
-<<<<<<< HEAD
-=======
       context 'with the anonymous role not having the permission' do
         let(:anonymous_permissions) { %i[] }
 
         it_behaves_like 'is empty'
       end
 
->>>>>>> c7d37bd3
       context 'with the project being public' do
         let(:project_public) { true }
 
