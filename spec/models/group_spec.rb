#-- copyright
# OpenProject is a project management system.
# Copyright (C) 2012-2014 the OpenProject Foundation (OPF)
#
# This program is free software; you can redistribute it and/or
# modify it under the terms of the GNU General Public License version 3.
#
# OpenProject is a fork of ChiliProject, which is a fork of Redmine. The copyright follows:
# Copyright (C) 2006-2013 Jean-Philippe Lang
# Copyright (C) 2010-2013 the ChiliProject Team
#
# This program is free software; you can redistribute it and/or
# modify it under the terms of the GNU General Public License
# as published by the Free Software Foundation; either version 2
# of the License, or (at your option) any later version.
#
# This program is distributed in the hope that it will be useful,
# but WITHOUT ANY WARRANTY; without even the implied warranty of
# MERCHANTABILITY or FITNESS FOR A PARTICULAR PURPOSE.  See the
# GNU General Public License for more details.
#
# You should have received a copy of the GNU General Public License
# along with this program; if not, write to the Free Software
# Foundation, Inc., 51 Franklin Street, Fifth Floor, Boston, MA  02110-1301, USA.
#
# See doc/COPYRIGHT.rdoc for more details.
#++

require 'spec_helper'
require_relative '../support/shared/become_member'

describe Group do
  include BecomeMember

  let(:group) { FactoryGirl.build(:group) }
  let(:user) { FactoryGirl.build(:user) }
  let(:project) { FactoryGirl.create(:project_with_types) }
  let(:status) { FactoryGirl.create(:status) }
  let(:package) { FactoryGirl.build(:work_package, :type => project.types.first,
                                                   :author => user,
                                                   :project => project,
                                                   :status => status) }

  describe :destroy do
    describe 'work packages assigned to the group' do
      before do
        become_member_with_permissions project, group, [:view_work_packages]
        package.assigned_to = group

        package.save!
      end

      it 'should reassign the work package to nobody' do
        group.destroy

        package.reload

        expect(package.assigned_to).to eq(DeletedUser.first)
      end

      it 'should update all journals to have the deleted user as assigned' do
        group.destroy

        package.reload

        expect(package.journals.all?{ |j| j.data.assigned_to_id == DeletedUser.first.id }).to be_truthy
      end
    end
  end

  describe :create do
    describe 'group with empty group name' do
      let(:group) { FactoryGirl.build(:group, lastname: '') }

<<<<<<< HEAD
      it { expect(group.valid?).to be_falsey }
      
=======
      it { expect(group.valid?).to be_false }

>>>>>>> 0b86c4e5
      describe 'error message' do
        before { group.valid? }

        it { expect(group.errors.full_messages[0]).to include I18n.t('attributes.groupname')}
      end
    end
  end
end<|MERGE_RESOLUTION|>--- conflicted
+++ resolved
@@ -72,13 +72,8 @@
     describe 'group with empty group name' do
       let(:group) { FactoryGirl.build(:group, lastname: '') }
 
-<<<<<<< HEAD
       it { expect(group.valid?).to be_falsey }
-      
-=======
-      it { expect(group.valid?).to be_false }
 
->>>>>>> 0b86c4e5
       describe 'error message' do
         before { group.valid? }
 
