#-- copyright
# OpenProject is an open source project management software.
# Copyright (C) 2012-2023 the OpenProject GmbH
#
# This program is free software; you can redistribute it and/or
# modify it under the terms of the GNU General Public License version 3.
#
# OpenProject is a fork of ChiliProject, which is a fork of Redmine. The copyright follows:
# Copyright (C) 2006-2013 Jean-Philippe Lang
# Copyright (C) 2010-2013 the ChiliProject Team
#
# This program is free software; you can redistribute it and/or
# modify it under the terms of the GNU General Public License
# as published by the Free Software Foundation; either version 2
# of the License, or (at your option) any later version.
#
# This program is distributed in the hope that it will be useful,
# but WITHOUT ANY WARRANTY; without even the implied warranty of
# MERCHANTABILITY or FITNESS FOR A PARTICULAR PURPOSE.  See the
# GNU General Public License for more details.
#
# You should have received a copy of the GNU General Public License
# along with this program; if not, write to the Free Software
# Foundation, Inc., 51 Franklin Street, Fifth Floor, Boston, MA  02110-1301, USA.
#
# See COPYRIGHT and LICENSE files for more details.
#++

require 'spec_helper'

RSpec.describe Queries::Members::MemberQuery, 'Integration' do
  let(:instance) { described_class.new }

  current_user { user }

  subject { instance.results }

  context 'with two groups in a project' do
    let(:project) { create(:project) }
    let(:user) { create(:user) }
<<<<<<< HEAD
    let(:role) { create(:role, permissions: %i[view_members manage_members]) }
    let!(:group1) { create(:group, name: 'A', member_with_roles: { project => role }, members: [user]) }
    let!(:group2) { create(:group, name: 'B', member_with_roles: { project => role }, members: [user]) }
=======
    let(:role) { create(:project_role, permissions: %i[view_members manage_members]) }
    let!(:group1) { create(:group, name: 'A', member_in_project: project, member_through_role: role, members: [user]) }
    let!(:group2) { create(:group, name: 'B', member_in_project: project, member_through_role: role, members: [user]) }
>>>>>>> 763f9601

    it 'only returns one user when filtering for one group (Regression #45331)' do
      instance.where 'project_id', '=', [project.id.to_s]
      instance.where 'group', '=', [group1.id.to_s]

      expect(subject.count).to eq 1
      expect(subject.first.user_id).to eq user.id
    end
  end

  context 'with a project and a work package membership' do
    let(:project) { create(:project) }
    let(:work_package) { create(:work_package, project:) }
    let(:user) { create(:user) }
    let(:role) { create(:project_role, permissions: [:manage_members]) }
    let(:wp_role) { create(:work_package_role, permissions: [:view_work_packages]) }
    let!(:project_membership) { create(:member, principal: user, project:, roles: [role]) }
    let!(:wp_membership) { create(:member, principal: user, project:, entity: work_package, roles: [wp_role]) }

    it 'only returns the project membership' do
      expect(subject.count).to eq(1)
      expect(subject.first).to have_attributes(
        project:,
        entity: nil,
        user:
      )
    end
  end
end<|MERGE_RESOLUTION|>--- conflicted
+++ resolved
@@ -38,15 +38,9 @@
   context 'with two groups in a project' do
     let(:project) { create(:project) }
     let(:user) { create(:user) }
-<<<<<<< HEAD
-    let(:role) { create(:role, permissions: %i[view_members manage_members]) }
+    let(:role) { create(:project_role, permissions: %i[view_members manage_members]) }
     let!(:group1) { create(:group, name: 'A', member_with_roles: { project => role }, members: [user]) }
     let!(:group2) { create(:group, name: 'B', member_with_roles: { project => role }, members: [user]) }
-=======
-    let(:role) { create(:project_role, permissions: %i[view_members manage_members]) }
-    let!(:group1) { create(:group, name: 'A', member_in_project: project, member_through_role: role, members: [user]) }
-    let!(:group2) { create(:group, name: 'B', member_in_project: project, member_through_role: role, members: [user]) }
->>>>>>> 763f9601
 
     it 'only returns one user when filtering for one group (Regression #45331)' do
       instance.where 'project_id', '=', [project.id.to_s]
