--- conflicted
+++ resolved
@@ -38,13 +38,8 @@
     let!(:project) { create(:project) }
     let!(:archived_project) { create(:project, active: false) }
 
-<<<<<<< HEAD
+    let(:role) { create(:project_role, permissions: %i(view_work_packages)) }
     let(:user) { create(:user, member_with_roles: { project => role, archived_project => role }) }
-    let(:role) { create(:role, permissions: %i(view_work_packages)) }
-=======
-    let(:user) { create(:user, member_in_projects: [project, archived_project], member_through_role: role) }
-    let(:role) { create(:project_role, permissions: %i(view_work_packages)) }
->>>>>>> 763f9601
 
     before do
       login_as user
