--- conflicted
+++ resolved
@@ -548,8 +548,6 @@
             expect(subject).to include work_package
           end
         end
-<<<<<<< HEAD
-=======
       end
 
       describe "when chaining where clauses with OR (Arel::Nodes::Grouping)" do
@@ -571,7 +569,6 @@
         it "returns the requested work package" do
           expect(subject).to include work_package
         end
->>>>>>> 636e1956
       end
 
       describe "when chaining an order clause" do
