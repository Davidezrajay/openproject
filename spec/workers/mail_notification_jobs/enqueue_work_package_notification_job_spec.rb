--- conflicted
+++ resolved
@@ -42,7 +42,6 @@
                       project: project,
                       author: author,
                       assigned_to: recipient)
-<<<<<<< HEAD
   end
   let(:journal) { journal_1 }
   let(:journal_1) { work_package.journals.first }
@@ -52,20 +51,14 @@
     work_package.journals.last
   end
   let(:send_mail) { true }
-  subject { described_class.new(journal.id, send_mail) }
-=======
-  end
-  let(:journal) { work_package.journals.first }
-  let(:instance) { described_class.new }
-  subject { instance.perform(journal.id, author.id) }
->>>>>>> 859233eb
+
+  subject { described_class.new.perform(journal.id, send_mail) }
 
   before do
     # make sure no other calls are made due to WP creation/update
     allow(OpenProject::Notifications).to receive(:send) # ... and do nothing
   end
 
-<<<<<<< HEAD
   shared_examples_for 'sends notification' do
     it 'sends a notification' do
       expect(OpenProject::Notifications)
@@ -73,14 +66,8 @@
         .with(OpenProject::Events::AGGREGATED_WORK_PACKAGE_JOURNAL_READY,
               journal: an_instance_of(Journal::AggregatedJournal),
               send_mail: send_mail)
-=======
-  it 'sends a mail' do
-    expect(DeliverNotificationJob).to receive(:perform_later)
-    subject
-  end
->>>>>>> 859233eb
-
-      subject.perform
+
+      subject
     end
   end
 
@@ -89,13 +76,7 @@
       expect(OpenProject::Notifications)
         .not_to receive(:send)
 
-<<<<<<< HEAD
-      subject.perform
-=======
-    it 'sends no mail' do
-      expect(DeliverNotificationJob).not_to receive(:perform_later)
       subject
->>>>>>> 859233eb
     end
   end
 
@@ -106,14 +87,7 @@
       journal.destroy
     end
 
-<<<<<<< HEAD
     it_behaves_like 'sends no notification'
-=======
-    it 'sends a mail' do
-      expect(DeliverNotificationJob).to receive(:perform_later)
-      subject
-    end
->>>>>>> 859233eb
   end
 
   context 'outdated journal' do
@@ -123,14 +97,7 @@
       work_package.save!
     end
 
-<<<<<<< HEAD
     it_behaves_like 'sends no notification'
-=======
-    it 'does not send any mails' do
-      expect(DeliverNotificationJob).not_to receive(:perform_later)
-      subject
-    end
->>>>>>> 859233eb
   end
 
   describe 'mail suppressing aggregation' do
@@ -153,8 +120,8 @@
     #   This is important since late exec of a Job might cause it to _not_ skip notifications
 
     before do
-      change = {subject: 'new subject'}
-      note = {journal_notes: 'a comment'}
+      change = { subject: 'new subject' }
+      note = { journal_notes: 'a comment' }
 
       allow(WorkPackages::UpdateContract).to receive(:new).and_return(NoopContract.new)
       service = WorkPackages::UpdateService.new(user: author, model: work_package)
@@ -174,7 +141,6 @@
       # The job for 2 will know, that it has become part of Journal 3.
       #  -> no special behaviour required
 
-<<<<<<< HEAD
       context 'for journal 1' do
         let(:journal) { journal_1 }
 
@@ -191,21 +157,6 @@
         let(:journal) { journal_3 }
 
         it_behaves_like 'sends notification' # for journals 2 and 3
-=======
-      it 'Job 1 sends one mail for journal 1' do
-        expect(DeliverNotificationJob).to receive(:perform_later).once
-        instance.perform(journal_1.id, author.id)
-      end
-
-      it 'Job 2 sends no mails' do
-        expect(DeliverNotificationJob).not_to receive(:perform_later)
-        instance.perform(journal_2.id, author.id)
-      end
-
-      it 'Job 3 sends one mail for journal (2,3)' do
-        expect(DeliverNotificationJob).to receive(:perform_later).once
-        instance.perform(journal_3.id, author.id)
->>>>>>> 859233eb
       end
     end
 
@@ -223,7 +174,6 @@
         journal_3.save!
       end
 
-<<<<<<< HEAD
       context 'for journal 1' do
         let(:journal) { journal_1 }
 
@@ -240,21 +190,6 @@
         let(:journal) { journal_3 }
 
         it_behaves_like 'sends notification' # for journals 1, 2 and 3
-=======
-      it 'Job 1 sends no mails' do
-        expect(DeliverNotificationJob).not_to receive(:perform_later)
-       instance.perform(journal_1.id, author.id)
-      end
-
-      it 'Job 2 sends no mails' do
-        expect(DeliverNotificationJob).not_to receive(:perform_later)
-       instance.perform(journal_2.id, author.id)
-      end
-
-      it 'Job 3 sends one mail for (2,3)' do
-        expect(DeliverNotificationJob).to receive(:perform_later).once
-       instance.perform(journal_3.id, author.id)
->>>>>>> 859233eb
       end
     end
 
@@ -268,7 +203,6 @@
         journal_3.save!
       end
 
-<<<<<<< HEAD
       context 'for journal 1' do
         let(:journal) { journal_1 }
 
@@ -285,197 +219,6 @@
         let(:journal) { journal_3 }
 
         it_behaves_like 'sends notification' # for journal 3
-=======
-      it 'Job 1 sends no mails' do
-        expect(DeliverNotificationJob).not_to receive(:perform_later)
-        instance.perform(journal_1.id, author.id)
-      end
-
-      it 'Job 2 sends one mail for journal (1, 2)' do
-        expect(DeliverNotificationJob).to receive(:perform_later).once
-        instance.perform(journal_2.id, author.id)
-      end
-
-      it 'Job 3 sends one mail for journal 3' do
-        expect(DeliverNotificationJob).to receive(:perform_later).once
-        instance.perform(journal_3.id, author.id)
-      end
-    end
-  end
-
-  describe "#text_for_mentions" do
-    it "returns a text" do
-      subject
-      expect(instance.send(:text_for_mentions)).to be_a String
-    end
-
-    context "subject and description changed" do
-      let(:title) { 'New subject' }
-      let(:description) { 'New description' }
-      let(:notes) { 'Nice notes!' }
-
-      subject { instance.perform(work_package.journals.last.id, author.id) }
-
-      before do
-        work_package.subject = title
-        work_package.description = description
-        work_package.save!
-
-        work_package.journals.last.notes = notes
-        work_package.journals.last.save
-
-        subject
-      end
-
-      it "returns notes, subject and description" do
-        expect(instance.send(:text_for_mentions)).not_to be_blank
-        expect(instance.send(:text_for_mentions)).to match title
-        expect(instance.send(:text_for_mentions)).to match description
-        expect(instance.send(:text_for_mentions)).to match notes
-      end
-    end
-  end
-
-  describe "#mentioned" do
-    subject do
-      instance.perform(journal.id, author.id)
-
-      allow(instance)
-        .to receive(:text_for_mentions)
-        .and_return(added_text)
-
-      instance.send(:mentioned)
-    end
-
-    context 'for users' do
-      context "mentioned is allowed to view the work package" do
-        context "The added text contains a login name" do
-          let(:added_text) { "Hello user:\"#{recipient.login}\"" }
-
-          context "that is pretty normal word" do
-            it "detects the user" do
-              is_expected
-                .to match_array [recipient]
-            end
-          end
-
-          context "that is an email address" do
-            let(:recipient) do
-              FactoryBot.create(:user,
-                                member_in_project: project,
-                                member_through_role: role,
-                                login: "foo@bar.com")
-            end
-
-            it "detects the user" do
-              is_expected
-                .to match_array [recipient]
-            end
-          end
-        end
-
-        context "The added text contains a user ID" do
-          let(:added_text) { "Hello user##{recipient.id}" }
-
-          it "detects the user" do
-            is_expected
-              .to match_array [recipient]
-          end
-        end
-
-        context "the recipient turned off all mail notifications" do
-          let(:recipient) do
-            FactoryBot.create(:user,
-                              member_in_project: project,
-                              member_through_role: role,
-                              mail_notification: 'none')
-          end
-
-          let(:added_text) do
-            "Hello user:\"#{recipient.login}\", hey user##{recipient.id}"
-          end
-
-          it "no user gets detected" do
-            is_expected
-              .to be_empty
-          end
-        end
-      end
-
-      context "mentioned user is not allowed to view the work package" do
-        let(:recipient) do
-          FactoryBot.create(:user,
-                            login: "foo@bar.com")
-        end
-        let(:added_text) do
-          "Hello user:#{recipient.login}, hey user##{recipient.id}"
-        end
-
-        it "no user gets detected" do
-          is_expected
-            .to be_empty
-        end
-      end
-    end
-
-    context 'for groups' do
-      let(:group_member) { FactoryBot.create(:user) }
-
-      let(:group) do
-        FactoryBot.create(:group) do |group|
-          group.users << group_member
-
-          FactoryBot.create(:member,
-                            project: project,
-                            principal: group,
-                            roles: [role])
-        end
-      end
-
-      let(:added_text) do
-        "Hello group##{group.id}"
-      end
-
-      context 'group member is allowed to view the work package' do
-        context 'user wants to receive notifications' do
-          it "group member gets detected" do
-            is_expected
-              .to match_array([group_member])
-          end
-        end
-
-        context 'user disabled notifications' do
-          let(:group_member) { FactoryBot.create(:user, mail_notification: User::USER_MAIL_OPTION_NON.first) }
-
-          it "group member is ignored" do
-            is_expected
-              .to be_empty
-          end
-        end
-      end
-
-      context 'group is not allowed to view the work package' do
-        let(:role) { FactoryBot.create(:role, permissions: []) }
-
-        it "group member is ignored" do
-          is_expected
-            .to be_empty
-        end
-
-        context 'but group member is allowed individually' do
-          before do
-            FactoryBot.create(:member,
-                              project: project,
-                              principal: group_member,
-                              roles: [FactoryBot.create(:role, permissions: [:view_work_packages])])
-          end
-
-          it "group member gets detected" do
-            is_expected
-              .to match_array([group_member])
-          end
-        end
->>>>>>> 859233eb
       end
     end
   end
