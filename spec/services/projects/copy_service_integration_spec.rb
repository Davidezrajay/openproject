--- conflicted
+++ resolved
@@ -30,16 +30,13 @@
 
 require 'spec_helper'
 
-<<<<<<< HEAD
-RSpec.describe(Projects::CopyService, 'integration', type: :model, webmock: true, with_ee: %i[readonly_work_packages]) do
-=======
 RSpec.describe(
   Projects::CopyService,
-  'integration', :webmock,
+  'integration',
+  :webmock,
   type: :model,
   with_ee: %i[readonly_work_packages]
 ) do
->>>>>>> 5472f4ac
   shared_let(:status_locked) { create(:status, is_readonly: true) }
   shared_let(:source) do
     create(:project,
