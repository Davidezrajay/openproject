#-- copyright
# OpenProject is a project management system.
# Copyright (C) 2012-2015 the OpenProject Foundation (OPF)
#
# This program is free software; you can redistribute it and/or
# modify it under the terms of the GNU General Public License version 3.
#
# OpenProject is a fork of ChiliProject, which is a fork of Redmine. The copyright follows:
# Copyright (C) 2006-2013 Jean-Philippe Lang
# Copyright (C) 2010-2013 the ChiliProject Team
#
# This program is free software; you can redistribute it and/or
# modify it under the terms of the GNU General Public License
# as published by the Free Software Foundation; either version 2
# of the License, or (at your option) any later version.
#
# This program is distributed in the hope that it will be useful,
# but WITHOUT ANY WARRANTY; without even the implied warranty of
# MERCHANTABILITY or FITNESS FOR A PARTICULAR PURPOSE.  See the
# GNU General Public License for more details.
#
# You should have received a copy of the GNU General Public License
# along with this program; if not, write to the Free Software
# Foundation, Inc., 51 Franklin Street, Fifth Floor, Boston, MA  02110-1301, USA.
#
# See doc/COPYRIGHT.rdoc for more details.
#++

require File.expand_path('../../spec_helper', __FILE__)

describe ReportingsController, type: :controller do
  let(:current_user) { FactoryGirl.create(:admin) }

  before do
    allow(User).to receive(:current).and_return current_user
  end

  describe 'index.html' do
    let(:project) { FactoryGirl.create(:project) }
    def fetch
      get 'index', project_id: project.identifier
    end
    let(:permission) { :view_reportings }
    it_should_behave_like 'a controller action which needs project permissions'
  end

  describe 'show.html' do
    let(:project)   { FactoryGirl.create(:project) }
    let(:reporting) { FactoryGirl.create(:reporting, project_id: project.id) }
    def fetch
      get 'show', project_id: project.identifier, id: reporting.id
    end
    let(:permission) { :view_reportings }
    it_should_behave_like 'a controller action which needs project permissions'
  end

  describe 'new.html' do
    let(:project)   { FactoryGirl.create(:project) }
    def fetch
      FactoryGirl.create(:public_project) # reporting candidate

      get 'new', project_id: project.identifier
    end
    let(:permission) { :edit_reportings }
    it_should_behave_like 'a controller action which needs project permissions'
  end

  describe 'create.html' do
    let(:project)   { FactoryGirl.create(:project) }
    def fetch
      post 'create', project_id: project.identifier,
<<<<<<< HEAD
                     reporting:  FactoryGirl.build(:reporting,
                                                   project_id: project.id).attributes
=======
                     reporting: FactoryGirl.build(:reporting,
                                                  project_id: project.id).attributes
>>>>>>> 491e3617
    end
    let(:permission) { :edit_reportings }
    def expect_redirect_to
      project_reportings_path(project)
    end
    it_should_behave_like 'a controller action which needs project permissions'
<<<<<<< HEAD
=======

    it 'should not create a reporting w/o a reporting project' do
      post :create,
           project_id: project.identifier,
           reporting: FactoryGirl.build(
             :reporting,
             project_id: project.id,
             reporting_to_project_id: nil
           ).attributes

      expect(response).to render_template(:new)
    end
>>>>>>> 491e3617
  end

  describe 'edit.html' do
    let(:project)   { FactoryGirl.create(:project) }
    let(:reporting) { FactoryGirl.create(:reporting, project_id: project.id) }

    def fetch
      get 'edit', project_id: project.identifier,
<<<<<<< HEAD
                  id:         reporting.id
=======
                  id: reporting.id
>>>>>>> 491e3617
    end
    let(:permission) { :edit_reportings }
    it_should_behave_like 'a controller action which needs project permissions'
  end

  describe 'update.html' do
    let(:project)   { FactoryGirl.create(:project) }
    let(:reporting) { FactoryGirl.create(:reporting, project_id: project.id) }

    def fetch
      post 'update', project_id: project.identifier,
<<<<<<< HEAD
                     id:         reporting.id,
=======
                     id: reporting.id,
>>>>>>> 491e3617
                     reporting: {}
    end
    let(:permission) { :edit_reportings }
    def expect_redirect_to
      project_reportings_path(project)
    end
    it_should_behave_like 'a controller action which needs project permissions'
  end

  describe 'confirm_destroy.html' do
    let(:project)   { FactoryGirl.create(:project) }
    let(:reporting) { FactoryGirl.create(:reporting, project_id: project.id) }

    def fetch
      get 'confirm_destroy', project_id: project.identifier,
<<<<<<< HEAD
                             id:         reporting.id
=======
                             id: reporting.id
>>>>>>> 491e3617
    end
    let(:permission) { :delete_reportings }
    it_should_behave_like 'a controller action which needs project permissions'
  end

  describe 'update.html' do
    let(:project)   { FactoryGirl.create(:project) }
    let(:reporting) { FactoryGirl.create(:reporting, project_id: project.id) }

    def fetch
      post 'destroy', project_id: project.identifier,
<<<<<<< HEAD
                      id:         reporting.id
=======
                      id: reporting.id
>>>>>>> 491e3617
    end
    let(:permission) { :delete_reportings }
    def expect_redirect_to
      project_reportings_path(project)
    end
    it_should_behave_like 'a controller action which needs project permissions'
  end
end<|MERGE_RESOLUTION|>--- conflicted
+++ resolved
@@ -69,21 +69,14 @@
     let(:project)   { FactoryGirl.create(:project) }
     def fetch
       post 'create', project_id: project.identifier,
-<<<<<<< HEAD
-                     reporting:  FactoryGirl.build(:reporting,
-                                                   project_id: project.id).attributes
-=======
                      reporting: FactoryGirl.build(:reporting,
                                                   project_id: project.id).attributes
->>>>>>> 491e3617
     end
     let(:permission) { :edit_reportings }
     def expect_redirect_to
       project_reportings_path(project)
     end
     it_should_behave_like 'a controller action which needs project permissions'
-<<<<<<< HEAD
-=======
 
     it 'should not create a reporting w/o a reporting project' do
       post :create,
@@ -96,7 +89,6 @@
 
       expect(response).to render_template(:new)
     end
->>>>>>> 491e3617
   end
 
   describe 'edit.html' do
@@ -105,11 +97,7 @@
 
     def fetch
       get 'edit', project_id: project.identifier,
-<<<<<<< HEAD
-                  id:         reporting.id
-=======
                   id: reporting.id
->>>>>>> 491e3617
     end
     let(:permission) { :edit_reportings }
     it_should_behave_like 'a controller action which needs project permissions'
@@ -121,11 +109,7 @@
 
     def fetch
       post 'update', project_id: project.identifier,
-<<<<<<< HEAD
-                     id:         reporting.id,
-=======
                      id: reporting.id,
->>>>>>> 491e3617
                      reporting: {}
     end
     let(:permission) { :edit_reportings }
@@ -141,11 +125,7 @@
 
     def fetch
       get 'confirm_destroy', project_id: project.identifier,
-<<<<<<< HEAD
-                             id:         reporting.id
-=======
                              id: reporting.id
->>>>>>> 491e3617
     end
     let(:permission) { :delete_reportings }
     it_should_behave_like 'a controller action which needs project permissions'
@@ -157,11 +137,7 @@
 
     def fetch
       post 'destroy', project_id: project.identifier,
-<<<<<<< HEAD
-                      id:         reporting.id
-=======
                       id: reporting.id
->>>>>>> 491e3617
     end
     let(:permission) { :delete_reportings }
     def expect_redirect_to
