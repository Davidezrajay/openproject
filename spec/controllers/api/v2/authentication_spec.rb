--- conflicted
+++ resolved
@@ -39,15 +39,10 @@
     it_should_behave_like 'a controller action with require_login'
 
     describe 'REST API disabled' do
-<<<<<<< HEAD
-      before do
-        allow(Setting).to receive(:rest_api_enabled?).and_return false
-=======
       before { allow(Setting).to receive(:rest_api_enabled?).and_return false }
 
       context 'without login_required' do
         before { fetch }
->>>>>>> 42ca4184
 
         it { expect(response.status).to eq(403) }
       end
