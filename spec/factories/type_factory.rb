#-- copyright
# OpenProject is a project management system.
# Copyright (C) 2012-2014 the OpenProject Foundation (OPF)
#
# This program is free software; you can redistribute it and/or
# modify it under the terms of the GNU General Public License version 3.
#
# OpenProject is a fork of ChiliProject, which is a fork of Redmine. The copyright follows:
# Copyright (C) 2006-2013 Jean-Philippe Lang
# Copyright (C) 2010-2013 the ChiliProject Team
#
# This program is free software; you can redistribute it and/or
# modify it under the terms of the GNU General Public License
# as published by the Free Software Foundation; either version 2
# of the License, or (at your option) any later version.
#
# This program is distributed in the hope that it will be useful,
# but WITHOUT ANY WARRANTY; without even the implied warranty of
# MERCHANTABILITY or FITNESS FOR A PARTICULAR PURPOSE.  See the
# GNU General Public License for more details.
#
# You should have received a copy of the GNU General Public License
# along with this program; if not, write to the Free Software
# Foundation, Inc., 51 Franklin Street, Fifth Floor, Boston, MA  02110-1301, USA.
#
# See doc/COPYRIGHT.rdoc for more details.
#++

FactoryGirl.define do
  factory :type do
    sequence(:position) { |p| p }
    name { |a| "Type No. #{a.position}" }
  end

  factory :type_standard, class: Type do
    name 'None'
    is_standard true
    is_default true
  end

  factory :type_bug, class: Type do
    name 'Bug'
    position 1

    # reuse existing type with the given name
    # this prevents a validation error (name has to be unique)
<<<<<<< HEAD
    initialize_with { ::Type.find_or_create_by_name(name)}
=======
    initialize_with { Type.find_or_create_by_name(name) }
>>>>>>> 43d388f0

    factory :type_feature do
      name 'Feature'
      position 2
      is_default true
    end

    factory :type_support do
      name 'Support'
      position 3
    end

    factory :type_task do
      name 'Task'
      position 4
    end
  end

  factory :type_with_workflow, class: Type do
    sequence(:name) { |n| "Type #{n}" }
    sequence(:position) { |n| n }
    callback(:after_build) do |t|
      t.workflows = [FactoryGirl.build(:workflow_with_default_status)]
    end
  end
end<|MERGE_RESOLUTION|>--- conflicted
+++ resolved
@@ -44,11 +44,7 @@
 
     # reuse existing type with the given name
     # this prevents a validation error (name has to be unique)
-<<<<<<< HEAD
-    initialize_with { ::Type.find_or_create_by_name(name)}
-=======
-    initialize_with { Type.find_or_create_by_name(name) }
->>>>>>> 43d388f0
+    initialize_with { ::Type.find_or_create_by_name(name) }
 
     factory :type_feature do
       name 'Feature'
