--- conflicted
+++ resolved
@@ -32,11 +32,7 @@
     confidential { true }
     owner factory: :admin
     owner_type { 'User' }
-<<<<<<< HEAD
-    sequence(:uid) { |n| "1234567890#{n}" }
-=======
     sequence(:uid) { |n| "2345678901-#{n}" }
->>>>>>> ee31f9d1
     redirect_uri { 'urn:ietf:wg:oauth:2.0:oob' }
     scopes { 'api_v3' }
   end
