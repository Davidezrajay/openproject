#-- copyright
# OpenProject is a project management system.
# Copyright (C) 2012-2018 the OpenProject Foundation (OPF)
#
# This program is free software; you can redistribute it and/or
# modify it under the terms of the GNU General Public License version 3.
#
# OpenProject is a fork of ChiliProject, which is a fork of Redmine. The copyright follows:
# Copyright (C) 2006-2017 Jean-Philippe Lang
# Copyright (C) 2010-2013 the ChiliProject Team
#
# This program is free software; you can redistribute it and/or
# modify it under the terms of the GNU General Public License
# as published by the Free Software Foundation; either version 2
# of the License, or (at your option) any later version.
#
# This program is distributed in the hope that it will be useful,
# but WITHOUT ANY WARRANTY; without even the implied warranty of
# MERCHANTABILITY or FITNESS FOR A PARTICULAR PURPOSE.  See the
# GNU General Public License for more details.
#
# You should have received a copy of the GNU General Public License
# along with this program; if not, write to the Free Software
# Foundation, Inc., 51 Franklin Street, Fifth Floor, Boston, MA  02110-1301, USA.
#
# See docs/COPYRIGHT.rdoc for more details.
#++

require 'spec_helper'

describe 'Search', type: :feature, js: true do
  include ::Components::UIAutocompleteHelpers
  let(:project) { FactoryBot.create :project }
  let(:user) { FactoryBot.create :admin }

  let!(:work_packages) do
    (1..23).map do |n|
      Timecop.freeze("2016-11-21 #{n}:00".to_datetime) do
        subject = "Subject No. #{n}"
        FactoryBot.create :work_package,
                          subject: subject,
                          project: project
      end
    end
  end

  let(:query) { 'Subject' }

  let(:params) { [project, { q: query }] }

  def expect_range(a, b)
    (a..b).each do |n|
      expect(page.body).to include("No. #{n}")
      expect(page.body).to have_selector("a[href*='#{work_package_path(work_packages[n - 1].id)}']")
    end
  end

  before do
    login_as user

    visit search_path(*params)
  end

  describe 'autocomplete' do
<<<<<<< HEAD

=======
>>>>>>> 147ffdf7
    let!(:other_work_package) { FactoryBot.create(:work_package, subject: 'Other work package', project: project) }

    it 'provides suggestions' do
      suggestions = search_autocomplete(page.find('.top-menu-search--input'),
                                        query: query,
                                        results_selector: '.search-autocomplete--results')
      # Suggestions shall show latest WPs first.
      expect(suggestions).to have_text('No. 23', wait: 10)
      #  and show maximum 10 suggestions.
      expect(suggestions).to_not have_text('No. 10')
      # and unrelated work packages shall not get suggested
      expect(suggestions).to_not have_text(other_work_package.subject)

      target_work_package = work_packages.last

      # Expect redirection when WP is selected from results
      select_autocomplete(page.find('.top-menu-search--input'),
                          query: target_work_package.subject,
                          select_text: "##{target_work_package.id}",
                          results_selector: '.search-autocomplete--results')
      expect(current_path).to match /work_packages\/#{target_work_package.id}\//

      first_wp = work_packages.first

      # Typing a work package id shall find that work package
      suggestions = search_autocomplete(page.find('.top-menu-search--input'),
                                        query: first_wp.id.to_s,
                                        results_selector: '.search-autocomplete--results')
      expect(suggestions).to have_text('No. 1')

      # Typing a hash sign before an ID shall only suggest that work package and (no hits within the subject)
      suggestions = search_autocomplete(page.find('.top-menu-search--input'),
                                        query: "##{first_wp.id}",
                                        results_selector: '.search-autocomplete--results')
      expect(suggestions).to have_text("Subject", count: 1)
<<<<<<< HEAD

      # Expect to have 3 project scope selecting menu entries
      expect(suggestions).to have_text('In this project ↵')
      expect(suggestions).to have_text('In this project + subprojects ↵')
      expect(suggestions).to have_text('In all projects ↵')

      # Selection project scope 'In all projects' redirects away from current project.
      select_autocomplete(page.find('.top-menu-search--input'),
                          query: query,
                          select_text: "In all projects ↵",
                          results_selector: '.search-autocomplete--results')
      expect(current_path).to match(/\/search/)
      expect(current_url).to match(/\/search\?q=#{query}&work_packages=1&scope=all$/)
=======
>>>>>>> 147ffdf7
    end
  end

  describe 'work package search' do
    context 'project search' do
      let(:subproject) { FactoryBot.create :project, parent: project }
      let!(:other_work_package) do
        FactoryBot.create(:work_package, subject: 'Other work package', project: subproject)
      end

      let(:filters) { ::Components::WorkPackages::TableConfiguration::Filters.new }
      let(:columns) { ::Components::WorkPackages::Columns.new }

      it 'shows a work package table with correct results' do
        # Search without subprojects
        select_autocomplete(page.find('.top-menu-search--input'),
                            query: query,
                            select_text: 'In this project ↵',
                            results_selector: '.search-autocomplete--results')
        # Expect that the project scope is set to current_project and no module (this is the "all" tab) is requested.
        expect(current_url).to match(/\/#{project.identifier}\/search\?q=#{query}&scope=current_project$/)

        # Expect that the "All" tab is selected.
        expect(page).to have_selector('[tab-id="all"].selected')

        # Select "Work packages" tab
        page.find('[tab-id="work_packages"]').click

        # Expect that the project scope is set to current_project and the module "work_packages" is requested.
        expect(current_url).to match(/\/search\?q=#{query}&work_packages=1&scope=current_project$/)

        # Expect that the "Work packages" tab is selected.
        expect(page).to have_selector('[tab-id="work_packages"].selected')

        table = Pages::EmbeddedWorkPackagesTable.new(find('.work-packages-embedded-view--container'))
        table.expect_work_package_count(20) # 20 is the default page size.
        # Expect order to be from newest to oldest.
        table.expect_work_package_order(*work_packages[3..23].map { |wp| wp.id.to_s }.reverse)

        # Expect that changing the search term without using the autocompleter will leave the project scope unchanged
        # at current_project.
        search_field = page.find('.top-menu-search--input')
        search_field.set(other_work_package.subject)
        search_field.send_keys(:enter)
        expect(current_url).to match(/\/#{project.identifier}\/search\?q=Other%20work%20package&work_packages=1&scope=current_project$/)

        # and expect that subproject's work packages will not be found
        table.expect_work_package_not_listed other_work_package

        # Change to project scope including subprojects
        select_autocomplete(page.find('.top-menu-search--input'),
                            query: other_work_package.subject,
                            select_text: 'In this project + subprojects ↵',
                            results_selector: '.search-autocomplete--results')
        # Expect that the project scope is not set and work_packages module continues to stay selected.
        expect(current_url).to match(/\/#{project.identifier}\/search\?q=Other%20work%20package&work_packages=1$/)
        # Expect that the "Work packages" tab is selected.
        expect(page).to have_selector('[tab-id="work_packages"].selected')

        table = Pages::EmbeddedWorkPackagesTable.new(find('.work-packages-embedded-view--container'))
        table.expect_work_package_count(1)
        table.expect_work_package_subject(other_work_package.subject)
      end
    end
  end

  describe 'pagination' do
    context 'project wide search' do
      it 'works' do
        expect_range 14, 23

        click_on 'Next', match: :first
        expect_range 4, 13
        expect(current_path).to match "/projects/#{project.identifier}/search"

        click_on 'Previous', match: :first
        expect_range 14, 23
        expect(current_path).to match "/projects/#{project.identifier}/search"
      end
    end

    context 'global "All" search' do
      before do
        login_as user

        visit "/search?q=#{query}"
      end

      it 'works' do
        expect_range 14, 23

        click_on 'Next', match: :first
        expect_range 4, 13

        click_on 'Previous', match: :first
        expect_range 14, 23
      end
    end
  end
end<|MERGE_RESOLUTION|>--- conflicted
+++ resolved
@@ -62,10 +62,6 @@
   end
 
   describe 'autocomplete' do
-<<<<<<< HEAD
-
-=======
->>>>>>> 147ffdf7
     let!(:other_work_package) { FactoryBot.create(:work_package, subject: 'Other work package', project: project) }
 
     it 'provides suggestions' do
@@ -101,7 +97,6 @@
                                         query: "##{first_wp.id}",
                                         results_selector: '.search-autocomplete--results')
       expect(suggestions).to have_text("Subject", count: 1)
-<<<<<<< HEAD
 
       # Expect to have 3 project scope selecting menu entries
       expect(suggestions).to have_text('In this project ↵')
@@ -115,8 +110,7 @@
                           results_selector: '.search-autocomplete--results')
       expect(current_path).to match(/\/search/)
       expect(current_url).to match(/\/search\?q=#{query}&work_packages=1&scope=all$/)
-=======
->>>>>>> 147ffdf7
+
     end
   end
 
