#-- copyright
# OpenProject is an open source project management software.
# Copyright (C) 2012-2022 the OpenProject GmbH
#
# This program is free software; you can redistribute it and/or
# modify it under the terms of the GNU General Public License version 3.
#
# OpenProject is a fork of ChiliProject, which is a fork of Redmine. The copyright follows:
# Copyright (C) 2006-2013 Jean-Philippe Lang
# Copyright (C) 2010-2013 the ChiliProject Team
#
# This program is free software; you can redistribute it and/or
# modify it under the terms of the GNU General Public License
# as published by the Free Software Foundation; either version 2
# of the License, or (at your option) any later version.
#
# This program is distributed in the hope that it will be useful,
# but WITHOUT ANY WARRANTY; without even the implied warranty of
# MERCHANTABILITY or FITNESS FOR A PARTICULAR PURPOSE.  See the
# GNU General Public License for more details.
#
# You should have received a copy of the GNU General Public License
# along with this program; if not, write to the Free Software
# Foundation, Inc., 51 Franklin Street, Fifth Floor, Boston, MA  02110-1301, USA.
#
# See COPYRIGHT and LICENSE files for more details.
#++

require 'spec_helper'

describe 'Read-only statuses affect work package editing',
         js: true, with_ee: %i[readonly_work_packages] do
  let(:locked_status) { create(:status, name: 'Locked', is_readonly: true) }
  let(:unlocked_status) { create(:status, name: 'Unlocked', is_readonly: false) }
  let(:cf_all) do
    create(:work_package_custom_field, is_for_all: true, field_format: 'text')
  end

  let(:type) { create(:type_bug, custom_fields: [cf_all]) }
  let(:project) { create(:project, types: [type]) }
  let!(:work_package) do
    create(:work_package,
           project:,
           type:,
           status: unlocked_status)
  end

  let(:role) { create(:role, permissions: %i[edit_work_packages view_work_packages]) }
  let(:user) do
    create(:user,
           member_in_project: project,
           member_through_role: role)
  end

  let!(:workflow1) do
    create(:workflow,
           type_id: type.id,
           old_status: unlocked_status,
           new_status: locked_status,
           role:)
  end
  let!(:workflow2) do
    create(:workflow,
           type_id: type.id,
           old_status: locked_status,
           new_status: unlocked_status,
           role:)
  end

  let(:wp_page) { Pages::FullWorkPackage.new(work_package) }

  before do
    login_as(user)
    wp_page.visit!
  end

  it 'locks the work package on a read only status' do
    wp_page.switch_to_tab(tab: 'FILES')
    expect(page).to have_selector '[data-qa-selector="op-attachments--drop-box"]'

    subject_field = wp_page.edit_field :subject
    subject_field.activate!
    subject_field.cancel_by_escape

    status_field = wp_page.edit_field :status
    status_field.expect_state_text 'Unlocked'
    status_field.update 'Locked'

    wp_page.expect_and_dismiss_toaster(message: 'Successful update.')

    status_field.expect_state_text 'Locked'

    subject_field = wp_page.edit_field :subject
    subject_field.activate! expect_open: false
    subject_field.expect_read_only

    # Expect attachments not available
<<<<<<< HEAD
    expect(page).not_to have_selector '[data-qa-selector="op-attachments--drop-box"]'
=======
    expect(page).not_to have_selector '.work-package--attachments--drop-box'

    # Expect labels to not activate field editing (Regression#45032)
    assignee_field = wp_page.edit_field :assignee
    assignee_field.label_element.click
    assignee_field.expect_inactive!

    custom_field = wp_page.edit_field cf_all.accessor_name.camelcase(:lower)
    custom_field.label_element.click
    custom_field.expect_inactive!
>>>>>>> ce86e314
  end
end<|MERGE_RESOLUTION|>--- conflicted
+++ resolved
@@ -95,10 +95,7 @@
     subject_field.expect_read_only
 
     # Expect attachments not available
-<<<<<<< HEAD
     expect(page).not_to have_selector '[data-qa-selector="op-attachments--drop-box"]'
-=======
-    expect(page).not_to have_selector '.work-package--attachments--drop-box'
 
     # Expect labels to not activate field editing (Regression#45032)
     assignee_field = wp_page.edit_field :assignee
@@ -108,6 +105,5 @@
     custom_field = wp_page.edit_field cf_all.accessor_name.camelcase(:lower)
     custom_field.label_element.click
     custom_field.expect_inactive!
->>>>>>> ce86e314
   end
 end