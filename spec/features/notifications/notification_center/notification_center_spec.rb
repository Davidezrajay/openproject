--- conflicted
+++ resolved
@@ -83,14 +83,10 @@
       end
 
       center.expect_no_item notification
-<<<<<<< HEAD
-      center.expect_no_item second_notification
+      center.expect_no_item notification2
 
       center.open
       center.expect_bell_count 0
-=======
-      center.expect_no_item notification2
->>>>>>> 1403c836
     end
 
     it 'can open the split screen of the notification' do
@@ -177,20 +173,8 @@
           raise "Expected notification to be marked read" unless notification3.read_ian
         end
 
-<<<<<<< HEAD
-        second_split_screen.expect_open
-        center.mark_notification_as_read third_notification
-
-        retry_block do
-          second_notification.reload
-          raise "Expected notification to be marked read" unless second_notification.read_ian
-        end
-
-        expect(third_notification.reload.read_ian).to be_truthy
-=======
         expect(notification2.reload.read_ian).to be_truthy
         expect(notification3.reload.read_ian).to be_truthy
->>>>>>> 1403c836
       end
     end
   end
