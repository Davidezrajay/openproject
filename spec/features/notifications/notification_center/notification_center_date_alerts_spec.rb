require 'spec_helper'

# rubocop:disable RSpec/ScatteredLet
describe "Notification center date alerts", js: true, with_settings: { journal_aggregation_time_minutes: 0 } do
  include ActiveSupport::Testing::TimeHelpers

  shared_let(:time_zone) { ActiveSupport::TimeZone['Europe/Berlin'] }
  shared_let(:user) do
    create(:user, preferences: { time_zone: time_zone.name }).tap do |user|
      user.notification_settings.first.update(
        start_date: 7,
        due_date: 3,
        overdue: 1
      )
    end
  end
  shared_let(:project) { create(:project_with_types) }
  shared_let(:role) { create(:role, permissions: %i[view_work_packages edit_work_packages work_package_assigned]) }
  shared_let(:membership) { create(:member, principal: user, project:, roles: [role]) }
  shared_let(:milestone_type) { create(:type_milestone) }

  def create_alertable(**attributes)
    attributes = attributes.reverse_merge(assigned_to: user, project:)
    create(:work_package, **attributes)
  end

  # notification will be created by the job because `overdue: 1` in user notifications settings
  shared_let(:milestone_wp_past) do
    create_alertable(subject: 'Milestone WP past', type: milestone_type, due_date: time_zone.today - 2.days)
  end

  shared_let(:milestone_wp_future) do
    create_alertable(subject: 'Milestone WP future', type: milestone_type, due_date: time_zone.today + 1.day)
  end

  shared_let(:wp_start_past) do
    create_alertable(subject: 'WP start past', start_date: time_zone.today - 1.day)
  end
  # notification will be created by job because `start_date: 7` in user notifications settings
  shared_let(:wp_start_future) do
    create_alertable(subject: 'WP start future', start_date: time_zone.today + 7.days)
  end

  # notification will be created by job because `overdue: 1` in user notifications settings
  shared_let(:wp_due_past) do
    create_alertable(subject: 'WP due past', due_date: time_zone.today - 3.days)
  end
  # notification will be created by job because `due_date: 3` in user notifications settings
  shared_let(:wp_due_future) do
    create_alertable(subject: 'WP due future', due_date: time_zone.today + 3.days)
  end

  shared_let(:wp_double_notification) do
    create_alertable(subject: 'Alert + Mention', due_date: time_zone.today + 1.day)
  end

  shared_let(:wp_unset_date) do
    create_alertable(subject: 'Unset date', due_date: nil)
  end

  shared_let(:wp_due_today) do
    create_alertable(subject: 'Due today', due_date: time_zone.today)
  end

  shared_let(:wp_double_alert) do
    create_alertable(subject: 'Double alert', start_date: time_zone.today - 1.day, due_date: time_zone.today + 1.day)
  end

  # notification created by CreateDateAlertsNotificationsJob
  let(:notification_milestone_past) do
    Notification.find_by(reason: 'date_alert_due_date', resource: milestone_wp_past)
  end

  shared_let(:notification_milestone_future) do
    create(:notification,
           reason: :date_alert_due_date,
           recipient: user,
           resource: milestone_wp_future,
           project:)
  end

  shared_let(:notification_wp_start_past) do
    create(:notification,
           reason: :date_alert_start_date,
           recipient: user,
           resource: wp_start_past,
           project:)
  end

  # notification created by CreateDateAlertsNotificationsJob
  let(:notification_wp_start_future) do
    Notification.find_by(reason: 'date_alert_start_date', resource: wp_start_future)
  end

  # notification created by CreateDateAlertsNotificationsJob
  let(:notification_wp_due_past) do
    Notification.find_by(reason: 'date_alert_due_date', resource: wp_due_past)
  end

  # notification created by CreateDateAlertsNotificationsJob
  let(:notification_wp_due_future) do
    Notification.find_by(reason: 'date_alert_due_date', resource: wp_due_future)
  end

  shared_let(:notification_wp_double_date_alert) do
    create(:notification,
           reason: :date_alert_due_date,
           recipient: user,
           resource: wp_double_notification,
           project:)
  end

  shared_let(:notification_wp_double_mention) do
    create(:notification,
           reason: :mentioned,
           recipient: user,
           resource: wp_double_notification,
           project:)
  end

  shared_let(:notification_wp_double_alerts) do
    due = create(:notification,
                 reason: :date_alert_due_date,
                 recipient: user,
                 resource: wp_double_alert,
                 project:)

    start = create(:notification,
                   reason: :date_alert_start_date,
                   recipient: user,
                   resource: wp_double_alert,
                   project:)

    [start, due]
  end

  shared_let(:notification_wp_unset_date) do
    create(:notification,
           reason: :date_alert_due_date,
           recipient: user,
           resource: wp_unset_date,
           project:)
  end

  shared_let(:notification_wp_due_today) do
    create(:notification,
           reason: :date_alert_due_date,
           recipient: user,
           resource: wp_due_today,
           project:)
  end

  let(:center) { ::Pages::Notifications::Center.new }
  let(:side_menu) { ::Components::Notifications::Sidemenu.new }

  # Converts "hh:mm" into { hour: h, min: m }
  def time_hash(time)
    %i[hour min].zip(time.split(':', 2).map(&:to_i)).to_h
  end

  def timezone_time(time, timezone)
    timezone.now.change(time_hash(time))
  end

  def run_create_date_alerts_notifications_job
    create_date_alerts_service = Notifications::CreateDateAlertsNotificationsJob::Service.new([timezone_time('1:00', time_zone)])
    travel_to(timezone_time('1:04', time_zone))
    create_date_alerts_service.call
  end

  before do
    run_create_date_alerts_notifications_job
    login_as user
    visit notifications_center_path
  end

  context 'without date alerts ee' do
    it 'shows the upsale page' do
      side_menu.click_item 'Date alert'

      expect(page).to have_current_path /notifications\/date_alerts/
      expect(page).to have_text 'Date alerts is an Enterprise'
      expect(page).to have_text 'Please upgrade to a paid plan '
    end
  end

  context 'with date alerts ee', with_ee: %i[date_alerts] do
    it 'shows the date alerts according to specification' do
      center.expect_item(notification_wp_start_past, 'Start date was 1 day ago')
      center.expect_item(notification_wp_start_future, 'Start date is in 7 days')

      center.expect_item(notification_wp_due_past, 'Overdue since 3 days')
      center.expect_item(notification_wp_due_future, 'Finish date is in 3 days')

      center.expect_item(notification_milestone_past, 'Overdue since 2 days')
      center.expect_item(notification_milestone_future, 'Milestone date is in 1 day')

      center.expect_item(notification_wp_unset_date, 'Finish date is deleted')

      center.expect_item(notification_wp_due_today, 'Finish date is today')

      # Doesn't show the date alert for the mention, not the alert
      center.expect_item(notification_wp_double_mention, /(seconds|minutes) ago by Anonymous/)
      center.expect_no_item(notification_wp_double_date_alert)

      # When switch to date alerts, it shows the alert, no longer the mention
      side_menu.click_item 'Date alert'
      center.expect_item(notification_wp_double_date_alert, 'Finish date is in 1 day')
      center.expect_no_item(notification_wp_double_mention)

      # Ensure that start is created later than due for implicit ID sorting
      double_alert_start, double_alert_due = notification_wp_double_alerts
      expect(double_alert_start.id).to be > double_alert_due.id

<<<<<<< HEAD

    # Opening a date alert opens in overview
    center.click_item notification_wp_start_past
    split_screen = ::Pages::SplitWorkPackage.new wp_start_past
    split_screen.expect_tab :overview

    # The same is true for the mention item that is opened in date alerts filter
    center.click_item notification_wp_double_date_alert
    split_screen = ::Pages::SplitWorkPackage.new wp_double_notification
    split_screen.expect_tab :overview

    # When a work package is updated to a different date
    wp_double_notification.update_column(:due_date, 5.days.from_now)
    page.driver.refresh
=======
      # We see that start is actually the newest ID, hence shown as the primary notification
      # but the date alert still shows the finish date
      center.expect_item(double_alert_start, 'Finish date is in 1 day')
      center.expect_no_item(double_alert_due)
>>>>>>> f3ab5d2f

      # When a work package is updated to a different date
      wp_double_notification.update_column(:due_date, 5.days.from_now)
      page.driver.refresh

      center.expect_item(notification_wp_double_date_alert, 'Finish date is in 5 days')
      center.expect_no_item(notification_wp_double_mention)
    end
  end
end
# rubocop:enable RSpec/ScatteredLet<|MERGE_RESOLUTION|>--- conflicted
+++ resolved
@@ -212,7 +212,11 @@
       double_alert_start, double_alert_due = notification_wp_double_alerts
       expect(double_alert_start.id).to be > double_alert_due.id
 
-<<<<<<< HEAD
+      # We see that start is actually the newest ID, hence shown as the primary notification
+      # but the date alert still shows the finish date
+      center.expect_item(double_alert_start, 'Finish date is in 1 day')
+      center.expect_no_item(double_alert_due)
+
 
     # Opening a date alert opens in overview
     center.click_item notification_wp_start_past
@@ -227,16 +231,6 @@
     # When a work package is updated to a different date
     wp_double_notification.update_column(:due_date, 5.days.from_now)
     page.driver.refresh
-=======
-      # We see that start is actually the newest ID, hence shown as the primary notification
-      # but the date alert still shows the finish date
-      center.expect_item(double_alert_start, 'Finish date is in 1 day')
-      center.expect_no_item(double_alert_due)
->>>>>>> f3ab5d2f
-
-      # When a work package is updated to a different date
-      wp_double_notification.update_column(:due_date, 5.days.from_now)
-      page.driver.refresh
 
       center.expect_item(notification_wp_double_date_alert, 'Finish date is in 5 days')
       center.expect_no_item(notification_wp_double_mention)
