--- conflicted
+++ resolved
@@ -167,21 +167,15 @@
           expect(page).to have_selector('.ck-input-color input', count: 2)
           # Pick the latter one, it's the background color
           page.all('.ck-input-color input').last.set '#123456'
-<<<<<<< HEAD
-=======
           # Set vertical center / horizontal top
           editor.click_hover_toolbar_button 'Align cell text to the center'
           editor.click_hover_toolbar_button 'Align cell text to the top'
->>>>>>> 0b3ada60
           find('.ck-button-save').click
 
           # Table should now have header
           expect(editable).to have_selector('td[style*="background-color:#123456"]')
-<<<<<<< HEAD
-=======
           expect(editable).to have_selector('td[style*="text-align:center"]')
           expect(editable).to have_selector('td[style*="vertical-align:top"]')
->>>>>>> 0b3ada60
         end
 
         # Save wiki page
@@ -191,11 +185,8 @@
 
         within('#content') do
           expect(page).to have_selector('td[style*="background-color:#123456"]')
-<<<<<<< HEAD
-=======
           expect(page).to have_selector('td[style*="text-align:center"]')
           expect(page).to have_selector('td[style*="vertical-align:top"]')
->>>>>>> 0b3ada60
         end
 
         # Edit again
@@ -203,8 +194,6 @@
 
         editor.in_editor do |container, editable|
           expect(editable).to have_selector('td[style*="background-color:#123456"]')
-<<<<<<< HEAD
-=======
 
           # Change table styles
           tds = editable.all('.table.ck-widget td')
@@ -272,7 +261,6 @@
           expect(editable).to have_selector('table[style*="border-right:10px dotted"]')
           expect(editable).to have_selector('table[style*="border-left:10px dotted"]')
           expect(editable).to have_selector('table[style*="border-top:10px dotted"]')
->>>>>>> 0b3ada60
         end
       end
     end
