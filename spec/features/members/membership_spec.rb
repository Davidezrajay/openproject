#-- copyright
# OpenProject is an open source project management software.
# Copyright (C) 2012-2023 the OpenProject GmbH
#
# This program is free software; you can redistribute it and/or
# modify it under the terms of the GNU General Public License version 3.
#
# OpenProject is a fork of ChiliProject, which is a fork of Redmine. The copyright follows:
# Copyright (C) 2006-2013 Jean-Philippe Lang
# Copyright (C) 2010-2013 the ChiliProject Team
#
# This program is free software; you can redistribute it and/or
# modify it under the terms of the GNU General Public License
# as published by the Free Software Foundation; either version 2
# of the License, or (at your option) any later version.
#
# This program is distributed in the hope that it will be useful,
# but WITHOUT ANY WARRANTY; without even the implied warranty of
# MERCHANTABILITY or FITNESS FOR A PARTICULAR PURPOSE.  See the
# GNU General Public License for more details.
#
# You should have received a copy of the GNU General Public License
# along with this program; if not, write to the Free Software
# Foundation, Inc., 51 Franklin Street, Fifth Floor, Boston, MA  02110-1301, USA.
#
# See COPYRIGHT and LICENSE files for more details.
#++

require 'spec_helper'

RSpec.describe 'Administrating memberships via the project settings', :js, :with_cuprite do
  shared_let(:admin) { create(:admin) }
  shared_let(:project) { create(:project) }

  shared_let(:peter) do
    create(:user,
           status: User.statuses[:active],
           firstname: 'Peter',
           lastname: 'Pan',
           mail: 'foo@example.org',
           preferences: { hide_mail: false })
  end
  shared_let(:hannibal) do
    create(:user,
           status: User.statuses[:invited],
           firstname: 'Hannibal',
           lastname: 'Smith',
           mail: 'boo@bar.org',
           preferences: { hide_mail: true })
  end
<<<<<<< HEAD
  shared_let(:developer_placeholder) { create(:placeholder_user, name: 'Developer 1') }
  shared_let(:crash) do
    create(:user,
           firstname: "<script>alert('h4x');</script>",
           lastname: "<script>alert('h4x');</script>")
  end
  shared_let(:group) do
    create(:group, lastname: 'A-Team', members: [peter, hannibal])
  end

  shared_let(:manager)   { create(:project_role, name: 'Manager', permissions: [:manage_members]) }
  shared_let(:developer) { create(:project_role, name: 'Developer') }

=======
  let!(:developer_placeholder) { create(:placeholder_user, name: 'Developer 1') }
  let!(:group) do
    create(:group, lastname: 'A-Team', members: [peter, hannibal])
  end

  let!(:manager) { create(:project_role, name: 'Manager', permissions: [:manage_members]) }
  let!(:developer) { create(:project_role, name: 'Developer') }
>>>>>>> a423df92
  let(:member1) { create(:member, principal: peter, project:, roles: [manager]) }
  let(:member2) { create(:member, principal: hannibal, project:, roles: [developer]) }
  let(:member3) { create(:member, principal: group, project:, roles: [manager]) }

  let!(:existing_members) { [] }

  let(:members_page) { Pages::Members.new project.identifier }

  current_user { admin }

  before do
    members_page.visit!

    SeleniumHubWaiter.wait
  end

  context 'with members in the project' do
    let!(:existing_members) { [member1, member2, member3] }

    it 'sorting the page' do
      members_page.expect_sorted_by 'name'
      expect(members_page.contents('name')).to eq [group.name, hannibal.name, peter.name]

      SeleniumHubWaiter.wait
      members_page.sort_by 'name'
      members_page.expect_sorted_by 'name', desc: true
      expect(members_page.contents('name')).to eq [peter.name, hannibal.name, group.name]

      SeleniumHubWaiter.wait
      members_page.sort_by 'email'
      members_page.expect_sorted_by 'email'
      expect(members_page.contents('email')).to eq [peter.mail]

      SeleniumHubWaiter.wait
      members_page.sort_by 'status'
      members_page.expect_sorted_by 'status'
      expect(members_page.contents('status', raw: true)).to eq %w(active active invited)

      SeleniumHubWaiter.wait
      members_page.sort_by 'status'
      members_page.expect_sorted_by 'status', desc: true
      expect(members_page.contents('status', raw: true)).to eq %w(invited active active)

      # Cannot sort by group, roles or status
      expect(page).not_to have_selector('.generic-table--sort-header a', text: 'ROLES')
      expect(page).not_to have_selector('.generic-table--sort-header a', text: 'GROUP')
    end
  end

  it 'Adding and Removing a Group as Member' do
    members_page.add_user! 'A-Team', as: 'Manager'

    expect(members_page).to have_added_group('A-Team')
    expect(page).to have_selector '.op-avatar_group'
    SeleniumHubWaiter.wait

    members_page.remove_group! 'A-Team'
    expect(page).to have_text 'Removed A-Team from project'
    expect(page).to have_text 'There are currently no members part of this project.'
  end

  it 'Adding and removing a User as Member' do
    members_page.add_user! 'Hannibal Smith', as: 'Manager'

    expect(members_page).to have_added_user 'Hannibal Smith'
    expect(page).to have_selector '.op-avatar_user'

    SeleniumHubWaiter.wait
    members_page.remove_user! 'Hannibal Smith'
    expect(page).to have_text 'Removed Hannibal Smith from project'
    expect(page).to have_text 'There are currently no members part of this project.'
  end

  it 'Adding and removing a Placeholder as Member' do
    members_page.add_user! developer_placeholder.name, as: developer.name

    expect(members_page).to have_added_user developer_placeholder.name
    expect(page).to have_selector '.op-avatar_placeholder-user'

    SeleniumHubWaiter.wait
    members_page.remove_user! developer_placeholder.name
    expect(page).to have_text "Removed #{developer_placeholder.name} from project"
    expect(page).to have_text 'There are currently no members part of this project.'
  end

  it 'Entering a Username as Member in firstname, lastname order' do
    members_page.open_new_member!
    SeleniumHubWaiter.wait

    members_page.search_principal! 'Hannibal S'
    expect(members_page).to have_search_result 'Hannibal Smith'
  end

  it 'Entering a Username as Member in lastname, firstname order' do
    members_page.open_new_member!
    SeleniumHubWaiter.wait

    members_page.search_principal! 'Smith, H'
    expect(members_page).to have_search_result 'Hannibal Smith'
  end
<<<<<<< HEAD

  it 'Escaping should work properly when entering a name' do
    members_page.open_new_member!
    SeleniumHubWaiter.wait

    members_page.search_principal! 'script'

    expect(members_page).not_to have_alert_dialog
    expect(members_page).to have_search_result "<script>alert('h4x');</script>"
  end

  context 'with work packages shared' do
    let(:work_package) { create(:work_package, project:) }
    let(:view_work_package_role) { create(:view_work_package_role) }
    let(:member) { create(:member, entity: work_package, principal: peter, project:, roles: [view_work_package_role]) }

    let!(:existing_members) { [member] }

    it 'still allows adding the user the work package is shared with' do
      members_page.open_new_member!

      SeleniumHubWaiter.wait

      members_page.search_principal! peter.firstname
      expect(members_page).to have_search_result peter.name
    end
  end
=======
>>>>>>> a423df92
end<|MERGE_RESOLUTION|>--- conflicted
+++ resolved
@@ -48,13 +48,7 @@
            mail: 'boo@bar.org',
            preferences: { hide_mail: true })
   end
-<<<<<<< HEAD
   shared_let(:developer_placeholder) { create(:placeholder_user, name: 'Developer 1') }
-  shared_let(:crash) do
-    create(:user,
-           firstname: "<script>alert('h4x');</script>",
-           lastname: "<script>alert('h4x');</script>")
-  end
   shared_let(:group) do
     create(:group, lastname: 'A-Team', members: [peter, hannibal])
   end
@@ -62,15 +56,6 @@
   shared_let(:manager)   { create(:project_role, name: 'Manager', permissions: [:manage_members]) }
   shared_let(:developer) { create(:project_role, name: 'Developer') }
 
-=======
-  let!(:developer_placeholder) { create(:placeholder_user, name: 'Developer 1') }
-  let!(:group) do
-    create(:group, lastname: 'A-Team', members: [peter, hannibal])
-  end
-
-  let!(:manager) { create(:project_role, name: 'Manager', permissions: [:manage_members]) }
-  let!(:developer) { create(:project_role, name: 'Developer') }
->>>>>>> a423df92
   let(:member1) { create(:member, principal: peter, project:, roles: [manager]) }
   let(:member2) { create(:member, principal: hannibal, project:, roles: [developer]) }
   let(:member3) { create(:member, principal: group, project:, roles: [manager]) }
@@ -171,17 +156,6 @@
     members_page.search_principal! 'Smith, H'
     expect(members_page).to have_search_result 'Hannibal Smith'
   end
-<<<<<<< HEAD
-
-  it 'Escaping should work properly when entering a name' do
-    members_page.open_new_member!
-    SeleniumHubWaiter.wait
-
-    members_page.search_principal! 'script'
-
-    expect(members_page).not_to have_alert_dialog
-    expect(members_page).to have_search_result "<script>alert('h4x');</script>"
-  end
 
   context 'with work packages shared' do
     let(:work_package) { create(:work_package, project:) }
@@ -199,6 +173,4 @@
       expect(members_page).to have_search_result peter.name
     end
   end
-=======
->>>>>>> a423df92
 end