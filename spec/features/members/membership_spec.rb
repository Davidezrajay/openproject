--- conflicted
+++ resolved
@@ -57,13 +57,8 @@
     create(:group, lastname: 'A-Team', members: [peter, hannibal])
   end
 
-<<<<<<< HEAD
-  let!(:manager)   { create(:project_role, name: 'Manager', permissions: [:manage_members]) }
+  let!(:manager) { create(:project_role, name: 'Manager', permissions: [:manage_members]) }
   let!(:developer) { create(:project_role, name: 'Developer') }
-=======
-  let!(:manager) { create(:role, name: 'Manager', permissions: [:manage_members]) }
-  let!(:developer) { create(:role, name: 'Developer') }
->>>>>>> b582c81a
   let(:member1) { create(:member, principal: peter, project:, roles: [manager]) }
   let(:member2) { create(:member, principal: hannibal, project:, roles: [developer]) }
   let(:member3) { create(:member, principal: group, project:, roles: [manager]) }
