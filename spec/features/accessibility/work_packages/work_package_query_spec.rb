--- conflicted
+++ resolved
@@ -57,17 +57,9 @@
       it { expect(select_all_link[:alt]).to eq(I18n.t(:button_check_all)) }
 
       it do
-<<<<<<< HEAD
-        skip("This test is failing because of what seems to be a bug in selenium. " \
-                "The hidden-for-sighted elements cannot be found using because they are styled with " \
-                "absolute positioning and have an x index off the side of the page. If you remove " \
-                "the x coord then it will find them but that doesn't seem like a satisfactory solution.")
-        expect(description_for_blind.text).to eq(I18n.t(:button_check_all))
-=======
         expect(select_all_link).to have_selector('.hidden-for-sighted',
                                                  :visible => false,
                                                  :text => I18n.t(:button_check_all))
->>>>>>> 10cebed6
       end
     end
 
