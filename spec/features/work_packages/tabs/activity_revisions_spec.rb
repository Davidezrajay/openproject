require 'spec_helper'

require 'features/work_packages/work_packages_page'
require 'support/edit_fields/edit_field'

describe 'Activity tab', js: true, selenium: true do
  def alter_work_package_at(work_package, attributes:, at:, user:)
    work_package.update(attributes.merge(updated_at: at))

<<<<<<< HEAD
    note_journal = work_package.journals.reorder(:id).last
=======
    note_journal = work_package.journals.reload.last
>>>>>>> 0bce7f09
    note_journal.update(created_at: at, updated_at: at, user:)
  end

  let(:project) { create :project_with_types, public: true }
  let!(:work_package) do
    at = 5.days.ago.to_date.to_fs(:db)
    work_package = create(:work_package,
                          project:,
                          created_at: at,
                          subject: initial_subject,
                          journal_notes: initial_comment)

<<<<<<< HEAD
    note_journal = work_package.journals.reorder(:id).last
    note_journal.update(created_at: 5.days.ago.to_date.to_fs(:db),
                        updated_at: 5.days.ago.to_date.to_fs(:db))
=======
    note_journal = work_package.journals.reload.last
    note_journal.update(created_at: at,
                        updated_at: at)
>>>>>>> 0bce7f09

    work_package
  end

  let(:initial_subject) { 'My Subject' }
  let(:initial_comment) { 'First comment on this wp.' }
  let(:comments_in_reverse) { false }
  let(:activity_tab) { ::Components::WorkPackages::Activities.new(work_package) }

  let(:initial_note) do
    work_package.journals.reload.first
  end

  let!(:note1) do
    attributes = { subject: 'New subject', description: 'Some not so long description.' }

    alter_work_package_at(work_package,
                          attributes:,
                          at: 3.days.ago.to_date.to_fs(:db),
                          user:)

<<<<<<< HEAD
    work_package.journals.reorder(:id).last
=======
    work_package.journals.reload.last
>>>>>>> 0bce7f09
  end

  let!(:note2) do
    attributes = { journal_notes: 'Another comment by a different user' }

    alter_work_package_at(work_package,
                          attributes:,
                          at: 1.day.ago.to_date.to_fs(:db),
                          user: create(:admin))

<<<<<<< HEAD
    work_package.journals.reorder(:id).last
=======
    work_package.journals.reload.last
>>>>>>> 0bce7f09
  end

  let!(:revision) do
    repo = build(:repository_subversion,
                 project:)

    Setting.enabled_scm = Setting.enabled_scm << repo.vendor

    repo.save!

    changeset = build(:changeset,
                      comments: 'A comment on a changeset',
                      committed_on: 2.days.ago.to_date.to_fs(:db),
                      repository: repo,
                      committer: 'cool@person.org')

    work_package.changesets << changeset

    changeset
  end

  before do
    login_as(user)
    allow(user.pref).to receive(:warn_on_leaving_unsaved?).and_return(false)
    allow(user.pref).to receive(:comments_sorting).and_return(comments_in_reverse ? 'desc' : 'asc')
    allow(user.pref).to receive(:comments_in_reverse_order?).and_return(comments_in_reverse)
  end

  shared_examples 'shows activities in order' do
    it 'shows activities in ascending order' do
      activities.each_with_index do |activity, idx|
        actual_index =
          if comments_in_reverse
            activities.length - idx
          else
            idx + 1
          end

        date_selector = ".work-package-details-activities-activity:nth-of-type(#{actual_index}) .activity-date"
        # Do not use :long format to match the printed date without double spaces
        # on the first 9 days of the month
        expected_date = if activity.is_a?(Journal)
                          activity.created_at
                        else
                          activity.committed_on
                        end.to_date.strftime("%B %-d, %Y")

        expect(page).to have_selector(date_selector,
                                      text: expected_date)

        activity = page.find("#activity-#{idx + 1}")

        if activity.is_a?(Journal) && activity.id != note1.id
          expect(activity).to have_selector('.user', text: activity.user.name)
          expect(activity).to have_selector('.user-comment > .message', text: activity.notes, visible: :all)
        elsif activity.is_a?(Changeset)
          expect(activity).to have_selector('.user', text: User.find(activity.user_id).name)
          expect(activity).to have_selector('.user-comment > .message', text: activity.notes, visible: :all)
        elsif activity == note1
          expect(activity).to have_selector('.work-package-details-activities-messages .message',
                                            count: 2)
          expect(activity).to have_selector('.message',
                                            text: "Subject changed from #{initial_subject} " \
                                                  "to #{activity.data.subject}")
        end
      end
    end
  end

  shared_examples 'activity tab' do
    before do
      work_package_page.visit_tab! 'activity'
      work_package_page.ensure_page_loaded
    end

    context 'with permission' do
      let(:role) do
        create(:role, permissions: %i[view_work_packages
                                      view_changesets
                                      add_work_package_notes])
      end
      let(:user) do
        create(:user,
               member_in_project: project,
               member_through_role: role)
      end
      let(:activities) do
        [initial_note, note1, revision, note2]
      end

      context 'with ascending comments' do
        let(:comments_in_reverse) { false }

        it_behaves_like 'shows activities in order'
      end

      context 'with reversed comments' do
        let(:comments_in_reverse) { true }

        it_behaves_like 'shows activities in order'
      end

      it 'can toggle between activities and comments-only' do
        expect(page).to have_selector('.work-package-details-activities-activity-contents', count: 4)
        expect(page).to have_selector('.user-comment > .message', text: note2.notes)

        # Show only comments
        find('.activity-comments--toggler').click

        # It should remove the middle
        expect(page).to have_selector('.work-package-details-activities-activity-contents', count: 2)
        expect(page).to have_selector('.user-comment > .message', text: initial_comment)
        expect(page).to have_selector('.user-comment > .message', text: note2.notes)

        # Show all again
        find('.activity-comments--toggler').click
        expect(page).to have_selector('.work-package-details-activities-activity-contents', count: 4)
      end

      it 'can quote a previous comment' do
        activity_tab.hover_action('1', :quote)

        field = TextEditorField.new work_package_page,
                                    'comment',
                                    selector: '.work-packages--activity--add-comment'

        expect(field.editing?).to be true

        # Add our comment
        editor = find('.ck-content')
        expect(editor).to have_selector('blockquote', text: initial_comment)

        editor.base.send_keys "\nthis is some remark under a quote"
        field.submit_by_click

        expect(page).to have_selector('.user-comment > .message', count: 3)
        expect(page).to have_selector('.user-comment > .message blockquote')
      end

      it 'can reference a changeset (Regression #30415)' do
        work_package_page.visit_tab! 'activity'
        work_package_page.ensure_page_loaded
        expect(page).to have_selector('.user-comment > .message', text: initial_comment)

        comment_field = TextEditorField.new work_package_page,
                                            'comment',
                                            selector: '.work-packages--activity--add-comment'

        comment_field.activate!
        comment_field.click_and_type_slowly "References r#{revision.revision}"
        comment_field.submit_by_click

        work_package_page.expect_comment text: "References r#{revision.revision}"
      end
    end

    context 'with no permission' do
      let(:role) do
        create(:role, permissions: [:view_work_packages])
      end
      let(:user) do
        create(:user,
               member_in_project: project,
               member_through_role: role)
      end
      let(:activities) do
        [initial_note, note1, note2]
      end

      context 'with ascending comments' do
        let(:comments_in_reverse) { false }

        it_behaves_like 'shows activities in order'
      end

      it 'shows the activities, but does not allow commenting' do
        expect(page).not_to have_selector('.work-packages--activity--add-comment', visible: :visible)
      end
    end
  end

  context 'when on the split screen' do
    let(:work_package_page) { Pages::SplitWorkPackage.new(work_package, project) }

    it_behaves_like 'activity tab'
  end

  context 'when on the full screen' do
    let(:work_package_page) { Pages::FullWorkPackage.new(work_package) }

    it_behaves_like 'activity tab'
  end
end<|MERGE_RESOLUTION|>--- conflicted
+++ resolved
@@ -7,11 +7,7 @@
   def alter_work_package_at(work_package, attributes:, at:, user:)
     work_package.update(attributes.merge(updated_at: at))
 
-<<<<<<< HEAD
     note_journal = work_package.journals.reorder(:id).last
-=======
-    note_journal = work_package.journals.reload.last
->>>>>>> 0bce7f09
     note_journal.update(created_at: at, updated_at: at, user:)
   end
 
@@ -24,15 +20,9 @@
                           subject: initial_subject,
                           journal_notes: initial_comment)
 
-<<<<<<< HEAD
     note_journal = work_package.journals.reorder(:id).last
     note_journal.update(created_at: 5.days.ago.to_date.to_fs(:db),
                         updated_at: 5.days.ago.to_date.to_fs(:db))
-=======
-    note_journal = work_package.journals.reload.last
-    note_journal.update(created_at: at,
-                        updated_at: at)
->>>>>>> 0bce7f09
 
     work_package
   end
@@ -54,11 +44,7 @@
                           at: 3.days.ago.to_date.to_fs(:db),
                           user:)
 
-<<<<<<< HEAD
     work_package.journals.reorder(:id).last
-=======
-    work_package.journals.reload.last
->>>>>>> 0bce7f09
   end
 
   let!(:note2) do
@@ -69,11 +55,7 @@
                           at: 1.day.ago.to_date.to_fs(:db),
                           user: create(:admin))
 
-<<<<<<< HEAD
     work_package.journals.reorder(:id).last
-=======
-    work_package.journals.reload.last
->>>>>>> 0bce7f09
   end
 
   let!(:revision) do
