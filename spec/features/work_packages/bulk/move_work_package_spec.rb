require 'spec_helper'
require 'features/page_objects/notification'

describe 'Moving a work package through Rails view', js: true do
  let(:dev_role) do
    FactoryBot.create :role,
                       permissions: %i[view_work_packages add_work_packages]
  end
  let(:mover_role) do
    FactoryBot.create :role,
                       permissions: %i[view_work_packages move_work_packages manage_subtasks add_work_packages]
  end
  let(:dev) do
    FactoryBot.create :user,
                       firstname: 'Dev',
                       lastname: 'Guy',
                       member_in_project: project,
                       member_through_role: dev_role
  end
  let(:mover) do
    FactoryBot.create :admin,
                       firstname: 'Manager',
                       lastname: 'Guy',
                       member_in_project: project,
                       member_through_role: mover_role
  end

  let(:type) { FactoryBot.create :type, name: 'Bug' }
  let(:type2) { FactoryBot.create :type, name: 'Risk' }

  let!(:project) { FactoryBot.create(:project, name: 'Source', types: [type, type2]) }
  let!(:project2) { FactoryBot.create(:project, name: 'Target', types: [type, type2]) }

  let!(:work_package) {
    FactoryBot.create(:work_package,
                       author: dev,
                       project: project,
                       type: type)
  }
  let!(:child_wp) {
    FactoryBot.create(:work_package,
                       author: dev,
                       parent: work_package,
                       project: project,
                       type: type)
  }

  let(:status) { work_package.status }
  let!(:status2) { FactoryBot.create :default_status }
  let!(:workflow) do
    FactoryBot.create :workflow,
                       type_id: type2.id,
                       old_status: work_package.status,
                       new_status: status2,
                       role: mover_role
  end

  let(:wp_table) { ::Pages::WorkPackagesTable.new(project) }
  let(:context_menu) { Components::WorkPackages::ContextMenu.new }
  let(:display_representation) { ::Components::WorkPackages::DisplayRepresentation.new }

  before do
    login_as current_user
    wp_table.visit!
    expect_angular_frontend_initialized
    wp_table.expect_work_package_listed work_package, child_wp
  end

  describe 'moving a work package and its children' do
    context 'with permission' do
      let(:current_user) { mover }

      before do
        expect(child_wp.project_id).to eq(project.id)

        context_menu.open_for work_package
        context_menu.choose 'Change project'

        # On work packages move page
        expect(page).to have_selector('#new_project_id')
        select 'Target', from: 'new_project_id'
        click_on 'Move and follow'
      end


      it 'moves parent and child wp to a new project' do
        expect_angular_frontend_initialized
        expect(page).to have_selector('.wp-edit-field.subject', text: work_package.subject, wait: 10)
        expect(page).to have_selector('#projects-menu', text: 'Target')

        # Should move its children
        child_wp.reload
        expect(child_wp.project_id).to eq(project2.id)
      end

      context 'when the target project does not have the type' do
        let!(:project2) { FactoryBot.create(:project, name: 'Target', types: [type2]) }

        it 'does moves the work package and changes the type' do
          expect_angular_frontend_initialized
          expect(page).to have_selector('.wp-edit-field.subject', text: work_package.subject, wait: 10)
          expect(page).to have_selector('#projects-menu', text: 'Target')

          # Should NOT have moved
          child_wp.reload
          work_package.reload
          expect(work_package.project_id).to eq(project2.id)
          expect(work_package.type_id).to eq(type2.id)
          expect(child_wp.project_id).to eq(project2.id)
          expect(child_wp.type_id).to eq(type2.id)
        end
      end
    end

    context 'without permission' do
      let(:current_user) { dev }

      it 'does not allow to move' do
        context_menu.open_for work_package
        context_menu.expect_no_options 'Change project'
      end
    end
  end

  describe 'accessing the bulk move from the card view' do
    before do
      display_representation.switch_to_card_layout
      loading_indicator_saveguard
      find('body').send_keys [:control, 'a']
    end

    context 'with permissions' do
      let(:current_user) { mover }

      it 'does allow to move' do
        context_menu.open_for work_package, false
        context_menu.expect_options ['Bulk change of project']
      end
    end

    context 'without permission' do
      let(:current_user) { dev }

      it 'does not allow to move' do
        context_menu.open_for work_package, false
        context_menu.expect_no_options ['Bulk change of project']
<<<<<<< HEAD
      end
    end
  end

  describe 'accessing the bulk move from the card view' do
    before do
      display_representation.switch_to_card_layout
      loading_indicator_saveguard
      find('body').send_keys [:control, 'a']
    end

    context 'with permissions' do
      let(:current_user) { mover }

      it 'does allow to move' do
        context_menu.open_for work_package, false
        context_menu.expect_options ['Bulk change of project']
      end
    end

    context 'without permission' do
      let(:current_user) { dev }

      it 'does not allow to move' do
        context_menu.open_for work_package, false
        context_menu.expect_no_options ['Bulk change of project']
=======
>>>>>>> 1f6c747e
      end
    end
  end
end<|MERGE_RESOLUTION|>--- conflicted
+++ resolved
@@ -144,35 +144,6 @@
       it 'does not allow to move' do
         context_menu.open_for work_package, false
         context_menu.expect_no_options ['Bulk change of project']
-<<<<<<< HEAD
-      end
-    end
-  end
-
-  describe 'accessing the bulk move from the card view' do
-    before do
-      display_representation.switch_to_card_layout
-      loading_indicator_saveguard
-      find('body').send_keys [:control, 'a']
-    end
-
-    context 'with permissions' do
-      let(:current_user) { mover }
-
-      it 'does allow to move' do
-        context_menu.open_for work_package, false
-        context_menu.expect_options ['Bulk change of project']
-      end
-    end
-
-    context 'without permission' do
-      let(:current_user) { dev }
-
-      it 'does not allow to move' do
-        context_menu.open_for work_package, false
-        context_menu.expect_no_options ['Bulk change of project']
-=======
->>>>>>> 1f6c747e
       end
     end
   end
