{
  "name": "openproject",
  "version": "3.0",
  "dependencies": {
    "jquery": "1.11.0",
    "jquery-ujs": "latest",
    "select2": "3.3.2",
    "jquery.atwho": "finnlabs/At.js#0025862f7600c8dddec98caab13a76b11cfaba18",
    "Caret.js": "ichord/Caret.js#72495fcb194a0beec14de25956a7c615ede630b2",
    "openproject-ui_components": "opf/openproject-ui_components#with-bower",
    "angular": "~1.2.14",
    "angular-animate": "~1.2.14",
    "angular-ui-select2": "latest",
    "angular-ui-date": "latest",
    "angular-i18n": "~1.3.0",
<<<<<<< HEAD
    "jquery-migrate": "~1.2.1",
    "ng-context-menu": "finnlabs/ng-context-menu#customized"
=======
    "angular-modal": "~0.3.0",
    "jquery-migrate": "~1.2.1"
>>>>>>> 178e8efa
  },
  "devDependencies": {
    "mocha": "~1.14.0",
    "angular-mocks": "~1.2.14",
    "angular-scenario": "~1.2.14",
    "chai": "~1.9.0"
  },
  "resolutions": {
<<<<<<< HEAD
    "select2": "3.3.2",
    "jquery": "1.11.0"
=======
    "select2": "3.3.2"
>>>>>>> 178e8efa
  }
}<|MERGE_RESOLUTION|>--- conflicted
+++ resolved
@@ -13,13 +13,9 @@
     "angular-ui-select2": "latest",
     "angular-ui-date": "latest",
     "angular-i18n": "~1.3.0",
-<<<<<<< HEAD
+    "angular-modal": "~0.3.0",
     "jquery-migrate": "~1.2.1",
     "ng-context-menu": "finnlabs/ng-context-menu#customized"
-=======
-    "angular-modal": "~0.3.0",
-    "jquery-migrate": "~1.2.1"
->>>>>>> 178e8efa
   },
   "devDependencies": {
     "mocha": "~1.14.0",
@@ -28,11 +24,6 @@
     "chai": "~1.9.0"
   },
   "resolutions": {
-<<<<<<< HEAD
-    "select2": "3.3.2",
-    "jquery": "1.11.0"
-=======
     "select2": "3.3.2"
->>>>>>> 178e8efa
   }
 }