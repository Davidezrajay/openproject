--- conflicted
+++ resolved
@@ -32,12 +32,9 @@
 branches:
   only:
     - dev
-<<<<<<< HEAD
-    - /^feature\/ui-components-test-architecture-.*$/
-=======
     - stable
     - release/3.0
->>>>>>> bed46360
+    - /^feature\/ui-components-test-architecture-.*$/
 env:
   # mysql2
   - "TEST_SUITE=cucumber CI=true RAILS_ENV=test DB=mysql2   BUNDLE_WITHOUT=rmagick:mysql:postgres:sqlite:development"
