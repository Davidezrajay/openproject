#-- copyright
# OpenProject is an open source project management software.
# Copyright (C) 2012-2021 the OpenProject GmbH
#
# This program is free software; you can redistribute it and/or
# modify it under the terms of the GNU General Public License version 3.
#
# OpenProject is a fork of ChiliProject, which is a fork of Redmine. The copyright follows:
# Copyright (C) 2006-2013 Jean-Philippe Lang
# Copyright (C) 2010-2013 the ChiliProject Team
#
# This program is free software; you can redistribute it and/or
# modify it under the terms of the GNU General Public License
# as published by the Free Software Foundation; either version 2
# of the License, or (at your option) any later version.
#
# This program is distributed in the hope that it will be useful,
# but WITHOUT ANY WARRANTY; without even the implied warranty of
# MERCHANTABILITY or FITNESS FOR A PARTICULAR PURPOSE.  See the
# GNU General Public License for more details.
#
# You should have received a copy of the GNU General Public License
# along with this program; if not, write to the Free Software
# Foundation, Inc., 51 Franklin Street, Fifth Floor, Boston, MA  02110-1301, USA.
#
# See COPYRIGHT and LICENSE files for more details.
#++

source 'https://rubygems.org'

ruby '~> 2.7.4'

gem 'actionpack-xml_parser', '~> 2.0.0'
gem 'activemodel-serializers-xml', '~> 1.0.1'
gem 'activerecord-import', '~> 1.2.0'
gem 'activerecord-session_store', '~> 2.0.0'
gem 'rails', '~> 6.1.3'
gem 'responders', '~> 3.0'

gem 'rdoc', '>= 2.4.2'

gem 'doorkeeper', '~> 5.5.0'
# Maintain our own omniauth due to relative URL root issues
# see upstream PR: https://github.com/omniauth/omniauth/pull/903
gem 'omniauth', git: 'https://github.com/opf/omniauth', ref: 'fe862f986b2e846e291784d2caa3d90a658c67f0'
gem 'request_store', '~> 1.5.0'

gem 'warden', '~> 1.2'
gem 'warden-basic_auth', '~> 0.2.1'

gem 'will_paginate', '~> 3.3.0'

gem 'friendly_id', '~> 5.4.0'

gem 'acts_as_list', '~> 1.0.1'
gem 'acts_as_tree', '~> 2.9.0'
gem 'awesome_nested_set', '~> 3.4.0'
gem 'rubytree', '~> 1.0.0'
gem 'typed_dag', '~> 2.0.2'

gem 'addressable', '~> 2.8.0'

# Remove whitespace from model input
gem "auto_strip_attributes", "~> 2.5"

# Provide timezone info for TZInfo used by AR
gem 'tzinfo-data', '~> 1.2021.1'

# to generate html-diffs (e.g. for wiki comparison)
gem 'htmldiff'

# Generate url slugs with #to_url and other string niceties
gem 'stringex', '~> 2.8.5'

# CommonMark markdown parser with GFM extension
gem 'commonmarker', '~> 0.23.0'

# HTML pipeline for transformations on text formatter output
# such as sanitization or additional features
gem 'html-pipeline', '~> 2.14.0'
# Tasklist parsing and renderer
gem 'deckar01-task_list', '~> 2.3.1'
# Requires escape-utils for faster escaping
gem 'escape_utils', '~> 1.0'
# Syntax highlighting used in html-pipeline with rouge
gem 'rouge', '~> 3.26.0'
# HTML sanitization used for html-pipeline
gem 'sanitize', '~> 6.0.0'
# HTML autolinking for mails and urls (replaces autolink)
gem 'rinku', '~> 2.0.4'
# Version parsing with semver
gem 'semantic', '~> 1.6.1'

# generates SVG Graphs
# used for statistics on svn repositories
gem 'svg-graph', '~> 2.2.0'

gem 'date_validator', '~> 0.12.0'
gem 'email_validator', '~> 2.2.3'
gem 'json_schemer', '~> 0.2.18'
gem 'ruby-duration', '~> 3.2.0'

# provide compatible filesystem information for available storage
gem 'sys-filesystem', '~> 1.4.0', require: false

# Faster posix-compliant spawns for 8.0. conversions with pandoc
gem 'posix-spawn', '~> 0.3.13', require: false

gem 'bcrypt', '~> 3.1.6'

gem 'multi_json', '~> 1.15.0'
gem 'oj', '~> 3.13.0'

gem 'daemons'
gem 'delayed_cron_job', '~> 0.8.0'
gem 'delayed_job_active_record', '~> 4.1.5'

gem 'rack-protection', '~> 2.1.0'

# Rack::Attack is a rack middleware to protect your web app from bad clients.
# It allows whitelisting, blacklisting, throttling, and tracking based
# on arbitrary properties of the request.
# https://github.com/kickstarter/rack-attack
gem 'rack-attack', '~> 6.5.0'

# CSP headers
gem 'secure_headers', '~> 6.3.0'

# Browser detection for incompatibility checks
gem 'browser', '~> 5.3.0'

# Providing health checks
gem 'okcomputer', '~> 1.18.1'

gem 'gon', '~> 6.4.0'

# Lograge to provide sane and non-verbose logging
gem 'lograge', '~> 0.11.0'

# Structured warnings to selectively disable them in production
gem 'structured_warnings', '~> 0.4.0'

# catch exceptions and send them to any airbrake compatible backend
# don't require by default, instead load on-demand when actually configured
gem 'airbrake', '~> 12.0.0', require: false

gem 'prawn', '~> 2.2'
gem 'prawn-markup', '~> 0.3.0'

gem 'cells-erb', '~> 0.1.0'
gem 'cells-rails', '~> 0.0.9'

gem 'meta-tags', '~> 2.15.0'

group :production do
  # we use dalli as standard memcache client
  # requires memcached 1.4+
  gem 'dalli', '~> 2.7.10'

  # Unicorn worker killer to restart unicorn child workers
  gem 'unicorn-worker-killer', require: false
end

gem 'i18n-js', '~> 3.9.0'
gem 'rails-i18n', '~> 6.0.0'
gem 'sprockets', '~> 3.7.0'

# required by Procfile, for deployment on heroku or packaging with packager.io.
# also, better than thin since we can control worker concurrency.
gem 'unicorn'

gem 'puma', '~> 5.5.0' # used for development and optionally for production

<<<<<<< HEAD
gem 'nokogiri', '~> 1.12.0'
=======
gem 'nokogiri', '~> 1.12.5'
>>>>>>> 76ed07d0

gem 'carrierwave', '~> 1.3.1'
gem 'carrierwave_direct', '~> 2.1.0'
gem 'fog-aws'

gem 'aws-sdk-core', '~> 3.107'
# File upload via fog + screenshots on travis
gem 'aws-sdk-s3', '~> 1.91'

gem 'openproject-token', '~> 2.2.0'

gem 'plaintext', '~> 0.3.2'

gem 'rest-client', '~> 2.0'

gem 'ruby-progressbar', '~> 1.11.0', require: false

gem 'mini_magick', '~> 4.11.0', require: false

# Sentry error reporting, loaded on demand
group :sentry do
  gem "sentry-delayed_job", '~> 4.7.0', require: false
  gem "sentry-rails", '~> 4.7.0', require: false
  gem "sentry-ruby", '~> 4.7.0',  require: false
end

group :test do
  gem 'launchy', '~> 2.5.0'
  gem 'rack-test', '~> 1.1.0'
  gem 'shoulda-context', '~> 2.0'

  # Test prof provides factories from code
  # and other niceties
  gem 'test-prof', '~> 1.0.0'

  gem 'database_cleaner', '~> 2.0'
  gem 'rack_session_access'
  gem 'rspec', '~> 3.10.0'
  # also add to development group, so "spec" rake task gets loaded
  gem 'rspec-rails', '~> 5.0.0', group: :development

  # Retry failures within the same environment
  gem 'retriable', '~> 3.1.1'
  gem 'rspec-retry', '~> 0.6.1'

  # XML comparison tests
  gem 'compare-xml', '~> 0.66', require: false

  # brings back testing for 'assigns' and 'assert_template' extracted in rails 5
  gem 'rails-controller-testing', '~> 1.0.2'

  gem 'capybara', '~> 3.35.0'
  gem 'capybara-screenshot', '~> 1.0.17'
  gem 'selenium-webdriver', '~> 3.14'
  gem 'webdrivers', '~> 4.6.0'

  gem 'fuubar', '~> 2.5.0'
  gem 'timecop', '~> 0.9.0'

  # Mock backend requests (for ruby tests)
  gem 'webmock', '~> 3.12', require: false

  # Mock selenium requests through proxy (for feature tests)
  gem 'puffing-billy', '~> 2.4.0'
  gem 'table_print', '~> 1.5.6'

  gem 'equivalent-xml', '~> 0.6'
  gem 'json_spec', '~> 1.1.4'
  gem 'shoulda-matchers', '~> 5.0', require: nil

  gem 'parallel_tests', '~> 3.1'
end

group :ldap do
  gem 'net-ldap', '~> 0.17.0'
end

group :development do
  gem 'listen', '~> 3.7.0' # Use for event-based reloaders

  gem 'faker'
  gem 'letter_opener'

  gem 'spring'
  gem 'spring-commands-rspec'

  gem 'rubocop'
  gem 'rubocop-rails'
  gem 'rubocop-rspec'

  # Gems for living styleguide
  gem 'livingstyleguide', '~> 2.1.0'
  gem 'sassc-rails'
end

group :development, :test do
  # Require factory_bot for usage with openproject plugins testing
  gem 'factory_bot', '~> 6.2.0'
  # require factory_bot_rails for convenience in core development
  gem 'factory_bot_rails', '~> 6.2.0'

  # Tracing and profiling gems
  gem 'flamegraph', require: false
  gem 'rack-mini-profiler', require: false
  gem 'ruby-prof', require: false
  gem 'stackprof', require: false

  gem 'pry-byebug', '~> 3.9.0', platforms: [:mri]
  gem 'pry-rails', '~> 0.3.6'
  gem 'pry-rescue', '~> 1.5.2'
  gem 'pry-stack_explorer', '~> 0.6.0'

  # Brakeman scanner
  gem 'brakeman', '~> 5.1.0'
  gem 'danger-brakeman'
end

gem 'bootsnap', '~> 1.9.1', require: false

# API gems
gem 'grape', '~> 1.5.0'
gem 'grape_logging', '~> 1.8.4'
gem 'roar', '~> 1.1.0'

# CORS for API
gem 'rack-cors', '~> 1.1.1'

# Required for contracts
gem 'disposable', '~> 0.4.7'

platforms :mri, :mingw, :x64_mingw do
  group :postgres do
    gem 'pg', '~> 1.2.2'
  end

  # Support application loading when no database exists yet.
  gem 'activerecord-nulldb-adapter', '~> 0.7.0'

  # Have application level locks on the database to have a mutex shared between workers/hosts.
  # We e.g. employ this to safeguard the creation of journals.
  gem 'with_advisory_lock', '~> 4.6.0'
end

gem 'openproject-translations',
    git: 'https://github.com/opf/openproject-translations.git',
    branch: 'dev'

# Load Gemfile.local, Gemfile.plugins, plugins', and custom Gemfiles
gemfiles = Dir.glob File.expand_path('{Gemfile.plugins,Gemfile.modules,Gemfile.local,lib/plugins/*/Gemfile}',
                                     __dir__)
gemfiles << ENV['CUSTOM_PLUGIN_GEMFILE'] unless ENV['CUSTOM_PLUGIN_GEMFILE'].nil?
gemfiles.each do |file|
  next unless File.readable?(file)

  eval_gemfile(file)
end<|MERGE_RESOLUTION|>--- conflicted
+++ resolved
@@ -171,11 +171,7 @@
 
 gem 'puma', '~> 5.5.0' # used for development and optionally for production
 
-<<<<<<< HEAD
-gem 'nokogiri', '~> 1.12.0'
-=======
 gem 'nokogiri', '~> 1.12.5'
->>>>>>> 76ed07d0
 
 gem 'carrierwave', '~> 1.3.1'
 gem 'carrierwave_direct', '~> 2.1.0'
