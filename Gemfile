#-- copyright
# OpenProject is a project management system.
# Copyright (C) 2012-2015 the OpenProject Foundation (OPF)
#
# This program is free software; you can redistribute it and/or
# modify it under the terms of the GNU General Public License version 3.
#
# OpenProject is a fork of ChiliProject, which is a fork of Redmine. The copyright follows:
# Copyright (C) 2006-2013 Jean-Philippe Lang
# Copyright (C) 2010-2013 the ChiliProject Team
#
# This program is free software; you can redistribute it and/or
# modify it under the terms of the GNU General Public License
# as published by the Free Software Foundation; either version 2
# of the License, or (at your option) any later version.
#
# This program is distributed in the hope that it will be useful,
# but WITHOUT ANY WARRANTY; without even the implied warranty of
# MERCHANTABILITY or FITNESS FOR A PARTICULAR PURPOSE.  See the
# GNU General Public License for more details.
#
# You should have received a copy of the GNU General Public License
# along with this program; if not, write to the Free Software
# Foundation, Inc., 51 Franklin Street, Fifth Floor, Boston, MA  02110-1301, USA.
#
# See doc/COPYRIGHT.rdoc for more details.
#++

source 'https://rubygems.org'

<<<<<<< HEAD
gem "rails", "4.0.12"
gem 'protected_attributes'
gem 'actionpack-action_caching'
gem 'rails-observers'
=======
gem "rails", "~> 3.2.21"
>>>>>>> b829cbb8

gem "coderay", "~> 1.0.9"
gem "rubytree", "~> 0.8.3"
gem "rdoc", ">= 2.4.2"
gem 'globalize', "~> 3.1.0"
gem 'omniauth'
gem 'request_store', "~> 1.1.0"
gem 'gravatar_image_tag', '~> 1.2.0'

# TODO: adds #auto_link which was deprecated in rails 3.1
gem 'rails_autolink', '~> 1.1.6'
gem "will_paginate", '~> 3.0'
gem "acts_as_list", "~> 0.3.0"

gem "awesome_nested_set", '~> 2.1.6'

gem 'color-tools', '~> 1.3.0', :require => 'color'

gem "ruby-progressbar"

# to generate html-diffs (e.g. for wiki comparison)
gem 'htmldiff'

# generates SVG Graphs
# used for statistics on svn repositories
gem 'svg-graph'

gem "date_validator", '~> 0.7.1'
gem 'ruby-duration', '~> 3.2.0'

# We rely on this specific version, which is the latest as of now (end of 2013),
# because we have to apply to it a bugfix which could break things in other versions.
# This can be removed as soon as said bugfix is integrated into rabl itself.
# See: config/initializers/rabl_hack.rb
gem 'rabl', '0.9.3'
gem 'multi_json'
gem 'oj', '~> 2.11.4'

gem 'delayed_job_active_record', '~> 4.0.2'
gem 'daemons'

# include custom rack-protection for now until rkh/rack-protection is fixed and released
# (see https://community.openproject.org/work_packages/3029)
gem 'rack-protection', :git => "https://github.com/finnlabs/rack-protection.git", :ref => '5a7d1bd'

# Rack::Attack is a rack middleware to protect your web app from bad clients.
# It allows whitelisting, blacklisting, throttling, and tracking based on arbitrary properties of the request.
# https://github.com/kickstarter/rack-attack
gem 'rack-attack'

gem 'syck', :platforms => [:mri, :mingw], :require => false

gem 'gon', '~> 4.0'

# catch exceptions and send them to any airbrake compatible backend
gem 'airbrake', '~> 4.1.0'

group :production do
  # we use dalli as standard memcache client
  # requires memcached 1.4+
  # see https://github.com/mperham/dalli
  gem 'dalli', '~> 2.7.2'
end

gem 'non-stupid-digest-assets'
<<<<<<< HEAD
gem 'sass-rails',       '5.0.0.beta1'
gem 'sass',             '~> 3.3.6'
gem 'bourbon',          '~> 4.0'
=======
gem 'sass-rails',        git: 'https://github.com/guilleiguaran/sass-rails.git', branch: 'backport'
gem 'sass',             '~> 3.4.12'
gem 'autoprefixer-rails'
gem 'execjs',           '~> 2.4.0'
gem 'bourbon',          '~> 4.2.0'
>>>>>>> b829cbb8
gem 'uglifier',         '>= 1.0.3', require: false
gem 'livingstyleguide', '~> 1.2.2'

gem "prototype-rails"
# remove once we no longer use the deprecated "link_to_remote", "remote_form_for" and alike methods
# replace those with :remote => true
gem 'prototype_legacy_helper', '0.0.0', :git => 'https://github.com/rails/prototype_legacy_helper.git'

# small wrapper around the command line
gem 'cocaine'

# required by Procfile, for deployment on heroku or packaging with packager.io.
# also, better than thin since we can control worker concurrency.
gem 'unicorn'

# Security fixes
# Gems we don't depend directly on, but specify here to make sure we don't use a vulnerable
# version. Please add a link to a security advisory when adding a Gem here.

gem 'i18n', '~> 0.6.8'
# see https://groups.google.com/forum/#!topic/ruby-security-ann/pLrh6DUw998

gem 'nokogiri', '~> 1.6.6'

gem 'carrierwave', '~> 0.10.0'
gem 'fog', '~> 1.23.0', require: "fog/aws/storage"

group :test do
  gem 'rack-test', '~> 0.6.2'
  gem 'shoulda-context', '~> 1.2'

  gem 'object-daddy', '~> 1.1.0'
  gem "launchy", "~> 2.3.0"
  gem "factory_girl_rails", "~> 4.5"
  gem 'cucumber-rails', "~> 1.4.2", :require => false
  gem 'rack_session_access'
  # restrict because in version 1.3 a lot of tests using acts as journalized
  # fail stating: "Column 'user_id' cannot be null". I don't understand the
  # connection with database cleaner here but setting it to 1.2 fixes the
  # issue.
  gem 'database_cleaner', '~> 1.2.0'
  gem 'rspec', '~> 3.2.0'
  # also add to development group, so "spec" rake task gets loaded
  gem 'rspec-rails', '~> 3.2.0', group: :development
  gem 'rspec-activemodel-mocks'
  gem 'rspec-example_disabler', git: "https://github.com/finnlabs/rspec-example_disabler.git"
  gem 'rspec-legacy_formatters'
  gem 'capybara', '~> 2.3.0'
  gem 'capybara-screenshot', '~> 1.0.4'
  gem 'selenium-webdriver', '~> 2.44.0'
  gem 'timecop', '~> 0.7.1'

  gem 'rb-readline', "~> 0.5.1" # ruby on CI needs this
  # why in Gemfile? see: https://github.com/guard/guard-test
  gem 'ruby-prof'
  gem 'simplecov', '0.8.0.pre'
  gem "shoulda-matchers", '~> 2.8', require: nil
  gem "json_spec"
  gem "activerecord-tableless", "~> 1.0"
  gem "codeclimate-test-reporter", :require => nil
<<<<<<< HEAD
=======
  gem 'equivalent-xml', '~> 0.5.1'
>>>>>>> b829cbb8
end

group :ldap do
  gem "net-ldap", '~> 0.8.0'
end

group :development do
<<<<<<< HEAD
  gem 'letter_opener', '~> 1.0.0'
  # gem 'rails-dev-tweaks', '~> 0.6.1'
=======
  gem 'letter_opener', '~> 1.3.0'
  gem 'rails-dev-tweaks', '~> 0.6.1'
>>>>>>> b829cbb8
  gem 'thin'
  gem 'faker'
  gem 'quiet_assets'
  gem 'rubocop', '~> 0.28'
end

group :development, :test do
  gem 'pry-rails'
  gem 'pry-stack_explorer'
  gem 'pry-rescue'
  gem 'pry-byebug', :platforms => [:mri]
  gem 'pry-doc'
end

# API gems
gem 'grape', '~> 0.10.1'
gem 'roar',   '~> 1.0.0'
gem 'reform', '~> 1.2.6', require: false

# Use the commented pure ruby gems, if you have not the needed prerequisites on
# board to compile the native ones.  Note, that their use is discouraged, since
# their integration is propbably not that well tested and their are slower in
# orders of magnitude compared to their native counterparts. You have been
# warned.

platforms :mri, :mingw do
  group :mysql2 do
    gem "mysql2", "~> 0.3.11"
  end

  group :postgres do
    gem 'pg', "~> 0.17.1"
  end
end

platforms :jruby do
  gem "jruby-openssl"

  group :mysql do
    gem "activerecord-jdbcmysql-adapter"
  end

  group :postgres do
    gem "activerecord-jdbcpostgresql-adapter"
  end
end

# Load Gemfile.local, Gemfile.plugins and plugins' Gemfiles
Dir.glob File.expand_path("../{Gemfile.local,Gemfile.plugins,lib/plugins/*/Gemfile}", __FILE__) do |file|
  next unless File.readable?(file)
  eval_gemfile(file)
end<|MERGE_RESOLUTION|>--- conflicted
+++ resolved
@@ -28,14 +28,10 @@
 
 source 'https://rubygems.org'
 
-<<<<<<< HEAD
 gem "rails", "4.0.12"
 gem 'protected_attributes'
 gem 'actionpack-action_caching'
 gem 'rails-observers'
-=======
-gem "rails", "~> 3.2.21"
->>>>>>> b829cbb8
 
 gem "coderay", "~> 1.0.9"
 gem "rubytree", "~> 0.8.3"
@@ -101,17 +97,11 @@
 end
 
 gem 'non-stupid-digest-assets'
-<<<<<<< HEAD
 gem 'sass-rails',       '5.0.0.beta1'
-gem 'sass',             '~> 3.3.6'
-gem 'bourbon',          '~> 4.0'
-=======
-gem 'sass-rails',        git: 'https://github.com/guilleiguaran/sass-rails.git', branch: 'backport'
 gem 'sass',             '~> 3.4.12'
 gem 'autoprefixer-rails'
 gem 'execjs',           '~> 2.4.0'
 gem 'bourbon',          '~> 4.2.0'
->>>>>>> b829cbb8
 gem 'uglifier',         '>= 1.0.3', require: false
 gem 'livingstyleguide', '~> 1.2.2'
 
@@ -172,10 +162,7 @@
   gem "json_spec"
   gem "activerecord-tableless", "~> 1.0"
   gem "codeclimate-test-reporter", :require => nil
-<<<<<<< HEAD
-=======
   gem 'equivalent-xml', '~> 0.5.1'
->>>>>>> b829cbb8
 end
 
 group :ldap do
@@ -183,13 +170,8 @@
 end
 
 group :development do
-<<<<<<< HEAD
-  gem 'letter_opener', '~> 1.0.0'
+  gem 'letter_opener', '~> 1.3.0'
   # gem 'rails-dev-tweaks', '~> 0.6.1'
-=======
-  gem 'letter_opener', '~> 1.3.0'
-  gem 'rails-dev-tweaks', '~> 0.6.1'
->>>>>>> b829cbb8
   gem 'thin'
   gem 'faker'
   gem 'quiet_assets'
