--- conflicted
+++ resolved
@@ -30,11 +30,11 @@
 
 ruby '~> 3.2.1'
 
-gem 'ox'
 gem 'actionpack-xml_parser', '~> 2.0.0'
 gem 'activemodel-serializers-xml', '~> 1.0.1'
 gem 'activerecord-import', '~> 1.5.0'
 gem 'activerecord-session_store', '~> 2.1.0'
+gem 'ox'
 gem 'rails', '~> 7.0', '>= 7.0.3.1'
 gem 'responders', '~> 3.0'
 
@@ -152,8 +152,8 @@
 # don't require by default, instead load on-demand when actually configured
 gem 'airbrake', '~> 13.0.0', require: false
 
+gem 'md_to_pdf', git: 'https://github.com/opf/md-to-pdf', ref: 'cc286655dfa2ea2b30bf2a149063f42f7081aa3d'
 gem 'prawn', '~> 2.4'
-gem 'md_to_pdf', git: 'https://github.com/opf/md-to-pdf', ref: 'cc286655dfa2ea2b30bf2a149063f42f7081aa3d'
 # prawn implicitly depends on matrix gem no longer in ruby core with 3.1
 gem 'matrix', '~> 0.4.2'
 
@@ -251,13 +251,8 @@
 
   gem 'capybara', '~> 3.39.0'
   gem 'capybara-screenshot', '~> 1.0.17'
-<<<<<<< HEAD
-  gem 'cuprite', github: 'rubycdp/cuprite', ref: 'd31b926b2afc4e11b516f15da8205dd3c34e7af1'
-  gem 'selenium-webdriver', '~> 4.14.0'
-=======
   gem 'cuprite', '~> 0.15.0'
   gem 'selenium-webdriver', '~> 4.15.0'
->>>>>>> 723a7b30
 
   gem 'fuubar', '~> 2.5.0'
   gem 'timecop', '~> 0.9.0'
@@ -315,10 +310,10 @@
 
   # ruby linting
   gem 'rubocop', require: false
+  gem 'rubocop-inflector', require: false
+  gem 'rubocop-performance', require: false
   gem 'rubocop-rails', require: false
   gem 'rubocop-rspec', require: false
-  gem 'rubocop-performance', require: false
-  gem 'rubocop-inflector', require: false
 
   # erb linting
   gem "erb_lint", require: false
@@ -370,6 +365,6 @@
   send(:eval_gemfile, file) if File.readable?(file)
 end
 
-gem "openproject-primer_view_components", '~>0.13.0'
 gem "openproject-octicons", '~>19.7.0'
-gem "openproject-octicons_helper", '~>19.7.0'+gem "openproject-octicons_helper", '~>19.7.0'
+gem "openproject-primer_view_components", '~>0.13.0'