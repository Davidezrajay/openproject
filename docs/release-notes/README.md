---
  unnumbered_toc: true
---

# Release Notes

We never stop improving OpenProject. Every year there are several stable releases offering new OpenProject features.

Stay up to date and get an overview of the new features included in the releases.


<!--- New release notes are generated below. Do not remove comment. -->
<!--- RELEASE MARKER -->

<<<<<<< HEAD
## 11.4.0

Release date: 2021-10-04

[Release Notes](11-4-0/)
=======
## 11.3.5

Release date: 2021-09-13

[Release Notes](11-3-5/)
>>>>>>> 4d88c8cc


## 11.3.4

Release date: 2021-07-29

[Release Notes](11-3-4/)


## 11.3.3

Release date: 2021-07-20

[Release Notes](11-3-3/)


## 11.3.2

Release date: 2021-06-10

[Release Notes](11-3-2/)


## 11.3.1

Release date: 2021-06-08

[Release Notes](11-3-1/)


## 11.3.0

Release date: 2021-06-03

[Release Notes](11-3-0/)


## 11.2.4

Release date: 2021-05-10

[Release Notes](11-2-4/)


## 11.2.3

Release date: 2021-04-23

[Release Notes](11-2-3/)


## 11.2.2

Release date: 2021-03-24

[Release Notes](11-2-2/)


## 11.2.1

Release date: 2021-03-23

[Release Notes](11-2-1/)


## 11.2.0

Release date: 2021-03-09

#### Community features:

* Extended filter options by parent and ID
* Distribution of user administration
* Harmonized navigation for the time and costs module
* Adapted background colors of sum rows and group rows in the work package list
* Introducing a group show page

#### Premium features:

* Introducing placeholder users

[Release Notes](11-2-0/)

## 11.1.4

Release date: 2021-02-15

[Release Notes](11-1-4/)

## 11.1.3

Release date: 2021-02-11

[Release Notes](11-1-3/)


## 11.1.2

Release date: 2021-01-21

[Release Notes](11-1-2/)


## 11.1.1

Release date: 2021-01-06

[Release Notes](11-1-1/)


## 11.1.0

Release date: 2020-12-17

#### Community features:

- Improved styling of the WYSIWYG text editor

- Direct display of user name for @notifications

- Display project milestones aggregated for projects in a single row in Gantt chart

- Collapse all button for groups in the work packages list
- Extended authentication profile with an OpenID Connect provider

- Improvements for printing, e.g. for wiki pages, via the browser print function

#### Enterprise cloud:

- Signing Data Processing Agreement (DPA) documents in Enterprise cloud

[Read more](11-1-0/)

## 11.0.4

Release date: 2020-12-03

[Release Notes](11-0-4/)


## 11.0.3

Release date: 2020-11-16

[Release Notes](11-0-3/)


## 11.0.2

Release date: 2020-11-06

[Release Notes](11-0-2/)


## 11.0.1

Release date: 2020-10-28

[Release Notes](11-0-1/)


## 11.0.0

Release date: 2020-10-07

#### Community features:

- Top-down scheduling with manual planning mode
- Project templates
- Improved project portfolio management
- Harmonization of time and cost reporting
- Improved WYSIWYG text editor, incl. macros and resize of images

#### Premium features:

- Agile boards for work breakdown structure (parent-child-elements)
- Agile boards for subprojects
- New boards creation screen
- Boards split-screen view
- Help texts for projects

[Read more](11-0-0/)

## 10.6.5

Release date: 2020-07-21

[Release notes](10-6-5/)


## 10.6.4

Release date: 2020-06-30

[Release Notes](10-6-4/)


## 10.6.3

Release date: 2020-06-29

[Release Notes](10-6-3/)


## 10.6.2

Release date: 2020-06-23

[Release Notes](10-6-2/)


## 10.6.1

Release date: 2020-06-08

[Release Notes](10-6-1/)


## 10.6.0

Release date: 2020-06-02

[Release Notes](10-6-0/)

## 10.5.1

Release date: 2020-05-06

[Release Notes](10-5-1/)


## 10.5.0

Release date: 2020-04-23

[Release Notes](10-5-0/)

## 10.4.1

Release date: 2020-03-04

[Release Notes](10-4-1/)


## 10.4.0

Release date: 2020-02-20

[Release Notes](10-4-0/)

## 10.3.1

Release date: 2020-01-15

[Release Notes](10-3-1/)


## 10.3.0

Release date: 2019-12-17

[Release Notes](10-3-0/)


## 10.2.2

Release date: 2019-12-11

[Release Notes](10-2-2/)

## 10.2.1

Release date: 2019-11-13

[Release Notes](10-2-1/)

## 10.2.0

Release date: 2019-11-11

[Release Notes](10-2-0/)

## 10.1.0

Release date: 2019-10-28

[Release Notes](10-1-0/)

## 10.0.2

Release date: 2019-10-02

[Release Notes](10-0-2/)

## 10.0.1

Release date: 2019-09-30

[Release Notes](10-0-1/)


## 10.0.0

Release date: 2019-09-23

#### Community features:

- Drag & Drop in work package table
- Card view in work package module
- Updated project overview page
- Updated administration menu and structure
- Checkboxes and sticky headers for wiki pages, work packages, etc.
- Performance improvements
- Substantial number of bug fixes

#### Premium features:

- Graphs on project overview page (Cloud / Enterprise Edition)

[Read more](10-0-0/)

## 9.0.4

Release date: 2019-10-02

[Release Notes](9-0-4/)

## 9.0.3

Release date: 2019-07-23

[Release Notes](9-0-3/)


## 9.0.2

Release date: 2019-06-13

- Fixed: Wiki TOC doesn’t render headings properly [[#30245](https://community.openproject.com/wp/30245)]
- Fixed: Cannot create new boards in installations with relative_url_root set [[#30370](https://community.openproject.com/wp/30370)]
- Fixed: Sass compilation fails on packaged installations with relative_url_root set [[#30372](https://community.openproject.com/wp/30372)]
- Fixed: Chrome is logged out when accessing pages with images on S3 storage [[#28652](https://community.openproject.com/wp/28652)]
- Fixed: OpenProject logo on My page does not redirect to landing page [[#30376](https://community.openproject.com/wp/30376)]
- Fixed: The PDF export is cut off after the first page [[#29929](https://community.openproject.com/wp/29929)]

[Release Notes](9-0-2/)



## 9.0.1

Release date: 2019-06-07

- Fixed: Wiki TOC doesn’t render headings properly [[#30245](https://community.openproject.com/wp/30245)]
- Fixed: Doubled files section in meeting agenda [[#30291](https://community.openproject.com/wp/30291)]
- Fixed: Row highlighted by ‘Type’ makes table text unreadable [[#30298](https://community.openproject.com/wp/30298)]
- Fixed: Cannot copy projects & wrong error message [[#30309](https://community.openproject.com/wp/30309)]
- Fixed: Dark background for getting started tour does not cover entire page [[#30314](https://community.openproject.com/wp/30314)]
- Fixed: JavaScript error when clicking on a link in My Page [[#30343](https://community.openproject.com/wp/30343)]
- Fixed: Highlighting for add relation in Gantt chart not applied properly [[#30354](https://community.openproject.com/wp/30354)]
- Changed: Styled scrollbars in WP views [[#30304](https://community.openproject.com/wp/30304)]
- Changed: Improve print view of cost report via CSS [[#30305](https://community.openproject.com/wp/30305)]
- Changed: Ensure PostgreSQL migration is finished before attachments are re-inserted [[#30352](https://community.openproject.com/wp/30352)]

[Read more](9-0-1/)

## 9.0.0

Release date: 2019-06-06

#### Community features:

- Work package templates
- Work package widgets on My Page
- Autocompletion for filters and attributes
- Updated design
- Usability improvements
- Substantial number of bug fixes

#### Premium features:

- Agile / Kanban board

[Read more](9-0-0/)

## Older versions

The following list contains all older releases including OpenProject 3.0, sorted by their release date

  - [8.3.2](8-3-2/)
  - [8.3.1](8-3-1/)
  - [8.3.0](8-3-0/)
  - [8.2.1](8-2-1/)
  - [8.2.0](8-2-0/)
  - [8.1.0](8-1-0/)
  - [8.0.2](8-0-2/)
  - [8.0.1](8-0-1/)
  - [8.0.0](8-0-0/)
  - [7.4.7](7-4-7/)
  - [7.4.6](7-4-6/)
  - [7.4.5](7-4-5/)
  - [7.4.4](7-4-4/)
  - [7.4.3](7-4-3/)
  - [7.4.2](7-4-2/)
  - [7.4.1](7-4-1/)
  - [7.4.0](7-4-0/)
  - [7.3.2](7-3-2/)
  - [7.3.1](7-3-1/)
  - [7.3.0](7-3-0/)
  - [7.2.3](7-2-3/)
  - [7.2.2](7-2-2/)
  - [7.2.1](7-2-1/)
  - [7.2.0](7-2-0/)
  - [7.1.0](7-1-0/)
  - [7.0.3](7-0-3/)
  - [7.0.2](7-0-2/)
  - [7.0.1](7-0-1/)
  - [7.0.0](7-0-0/)
  - [6.1.6](6-1-6/)
  - [6.1.5](6-1-5/)
  - [6.1.4](6-1-4/)
  - [6.1.3](6-1-3/)
  - [6.1.2](6-1-2/)
  - [6.1.1](6-1-1/)
  - [6.1.0](6-1-0/)
  - [6.0.5](6-0-5/)
  - [6.0.4](6-0-4/)
  - [6.0.3](6-0-3/)
  - [6.0.2](6-0-2/)
  - [6.0.1](6-0-1/)
  - [6.0.0](6-0-0/)
  - [5.0.20](5-0-20/)
  - [5.0.19](5-0-19/)
  - [5.0.18](5-0-18/)
  - [5.0.17](5-0-17/)
  - [5.0.16](5-0-16/)
  - [5.0.15](5-0-15/)
  - [5.0.14](5-0-14/)
  - [5.0.13](5-0-13/)
  - [5.0.12](5-0-12/)
  - [5.0.11](5-0-11/)
  - [5.0.10](5-0-10/)
  - [5.0.9](5-0-9/)
  - [5.0.8](5-0-8/)
  - [5.0.7](5-0-7/)
  - [5.0.6](5-0-6/)
  - [5.0.5](5-0-5/)
  - [5.0.4](5-0-4/)
  - [5.0.3](5-0-3/)
  - [5.0.2](5-0-2/)
  - [5.0.1](5-0-1/)
  - [5.0.0](5-0-0/)
  - [4.2.9](4-2-9/)
  - [4.2.8](4-2-8/)
  - [4.2.7](4-2-7/)
  - [4.2.6](4-2-6/)
  - [4.2.5](4-2-5/)
  - [4.2.4](4-2-4/)
  - [4.2.3](4-2-3/)
  - [4.2.2](4-2-2/)
  - [4.2.1](4-2-1/)
  - [4.2.0](4-2-0/)
  - [4.1.4](4-1-4/)
  - [4.1.3](4-1-3/)
  - [4.1.2](4-1-2/)
  - [4.1.1](4-1-1/)
  - [4.1.0](4-1-0/)
  - [4.0.12](4-0-12/)
  - [4.0.11](4-0-11/)
  - [4.0.10](4-0-10/)
  - [4.0.9](4-0-9/)
  - [4.0.8](4-0-8/)
  - [4.0.7](4-0-7/)
  - [4.0.6](4-0-6/)
  - [4.0.5](4-0-5/)
  - [4.0.4](4-0-4/)
  - [4.0.2](4-0-2/)
  - [4.0.1](4-0-1/)
  - [4.0.0](4-0-0/)
  - [3.0.17](3-0-17/)
  - [3.0.16](3-0-16/)
  - [3.0.15](3-0-15/)
  - [3.0.14](3-0-14/)
  - [3.0.13](3-0-13/)
  - [3.0.12](3-0-12/)
  - [3.0.11](3-0-11/)
  - [3.0.8](3-0-8/)
  - [3.0.4](3-0-4/)
  - [3.0.3](3-0-3/)
  - [3.0.1](3-0-1/)
  - [3.0.0](3-0-0/)
<|MERGE_RESOLUTION|>--- conflicted
+++ resolved
@@ -12,19 +12,18 @@
 <!--- New release notes are generated below. Do not remove comment. -->
 <!--- RELEASE MARKER -->
 
-<<<<<<< HEAD
 ## 11.4.0
 
 Release date: 2021-10-04
 
 [Release Notes](11-4-0/)
-=======
+
+
 ## 11.3.5
 
 Release date: 2021-09-13
 
 [Release Notes](11-3-5/)
->>>>>>> 4d88c8cc
 
 
 ## 11.3.4
