--- conflicted
+++ resolved
@@ -14,8 +14,6 @@
 <!--- New release notes are generated below. Do not remove comment. -->
 <!--- RELEASE MARKER -->
 
-<<<<<<< HEAD
-=======
 ## 13.0.7
 
 Release date: 2023-10-23
@@ -23,7 +21,6 @@
 [Release Notes](13-0-7/)
 
 
->>>>>>> 26f47637
 ## 13.0.6
 
 Release date: 2023-10-13
@@ -85,4 +82,4 @@
 | [6.x](6/)   | 2016 / 2017        |
 | [5.x](5/)   | 2015 / 2016        |
 | [4.x](4/)   | 2014 / 2015        |
-| [3.x](3/)   | 2014 / 2015        |
+| [3.x](3/)   | 2014 / 2015        |