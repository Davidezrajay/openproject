--- conflicted
+++ resolved
@@ -16,8 +16,6 @@
 <!--- New release notes are generated below. Do not remove comment. -->
 <!--- RELEASE MARKER -->
 
-<<<<<<< HEAD
-=======
 ## 12.1.3
 
 Release date: 2022-05-12
@@ -25,7 +23,6 @@
 [Release Notes](12-1-3/)
 
 
->>>>>>> 39084509
 ## 12.1.2
 
 Release date: 2022-05-11
