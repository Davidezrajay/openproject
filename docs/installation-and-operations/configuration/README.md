---
sidebar_navigation:
  title: Advanced configuration
  priority: 100
---

# OpenProject advanced configuration



OpenProject can be configured either via the `config/configuration.yml` file, [environment variables](environment/) or a mix of both.
While the latter is probably a bad idea, the environment variable option is often helpful for automatically deploying production systems.
Using the configuration file is probably the simplest way of configuration.

You can find a list of options below and an example file in [config/configuration.yml.example](https://github.com/opf/openproject/blob/dev/config/configuration.yml.example) 



## Environment variables

Configuring OpenProject through environment variables is detailed [in this separate guide](environment/).

## List of options

* `attachments_storage_path`
* `autologin_cookie_name` (default: 'autologin'),
* `autologin_cookie_path` (default: '/')
* `autologin_cookie_secure` (default: false)
* `database_cipher_key`     (default: nil)
* `scm_git_command` (default: 'git')
* `scm_subversion_command` (default: 'svn')
* [`scm_local_checkout_path`](#local-checkout-path) (default: 'repositories')
* `force_help_link` (default: nil)
* `session_store`: `active_record_store`, `cache_store`, or `cookie_store` (default: cache_store)
* `drop_old_sessions_on_logout` (default: true)
* `drop_old_sessions_on_login` (default: false)
* [`auth_source_sso`](#auth-source-sso) (default: nil)
* [`omniauth_direct_login_provider`](#omniauth-direct-login-provider) (default: nil)
* [`disable_password_login`](#disable-password-login) (default: false)
* [`attachments_storage`](#attachments-storage) (default: file)
* [`direct_uploads`](#direct-uploads) (default: true)
* [`fog_download_url_expires_in`](#fog-download-url-expires-in) (default: 21600)
* [`hidden_menu_items`](#hidden-menu-items) (default: {})
* [`disabled_modules`](#disabled-modules) (default: [])
* [`blacklisted_routes`](#blacklisted-routes) (default: [])
* [`global_basic_auth`](#global-basic-auth)
* [`apiv3_enable_basic_auth`](#apiv3_enable_basic_auth)
* [`enterprise_limits`](#enterprise-limits)
<<<<<<< HEAD
* [`backup_enabled`](#backup-enabled)
=======
* [`show_community_links`](#show-community-links)
>>>>>>> 5dca81b9

## Setting session options

Use `session_store` to define where session information is stored. In order to store sessions in the database and use the following options, set that configuration to `:active_record_store`.

**Delete old sessions for the same user when logging in** (Disabled by default)

To enable, set the configuration option `drop_old_sessions_on_login` to true.

**Delete old sessions for the same user when logging out** (Enabled by default)

To disable, set the configuration option `drop_old_sessions_on_logout` to false.


### disable password login

*default: false*

If you enable this option you have to configure at least one omniauth authentication
provider to take care of authentication instead of the password login.

All username/password forms will be removed and only a list of omniauth providers
presented to the users.

### auth source sso

*default: nil*

Example:

    auth_source_sso:
      header: X-Remote-User
      
      # Optional secret to be passed by the header in form
      # of a colon-separted userinfo string
      # e.g., X-Remote-User "username:s3cret"
      secret: s3cr3t
      # Uncomment to make the header optional.
      # optional: true

Can be used to automatically login a user defined through a custom header
sent by a load balancer or reverse proxy in front of OpenProject,
for instance in a Kerberos Single Sign-On (SSO) setup via apache.
The header with the given name has to be passed to OpenProject containing the logged in
user and the defined global secret as in `$login:$secret`.

### omniauth direct login provider

*default: nil*

Example:

    omniauth_direct_login_provider: google

Per default the user may choose the usual password login as well as several omniauth providers on the login page and in the login drop down menu. With his configuration option you can set a specific omniauth provider to be used for direct login. Meaning that the login provider selection is skipped and the configured provider is used directly instead.

If this option is active /login will lead directly to the configured omniauth provider and so will a click on 'Sign in' (as opposed to opening the drop down menu).

Note that this does not stop a user from manually navigating to any other
omniauth provider if additional ones are configured.


### Gravatar images

OpenProject uses gravatar images with a `404` fallback by default to render an internal, initials-based avatar.
You can override this behavior by setting `gravatar_fallback_image` to a different value to always render Gravatars

For supported values, please see https://en.gravatar.com/site/implement/images/


### Attachments storage

You can modify the folder that attachments are stored locally. Use the `attachments_storage_path` configuration variable for that. But ensure that you move the existing paths. To find out the current path on a packaged installation, use `openproject config:get ATTACHMENTS_STORAGE_PATH`.

To update the path, use `openproject config:set ATTACHMENTS_STORAGE_PATH="/path/to/new/folder"`. Ensure that this is writable by the `openproject` user.

### attachment storage type

*default: file*

Attachments can be stored using fog as well. You will have to add further configuration through `fog`, e.g. for Amazon S3:

```
attachments_storage: fog
fog:
  directory: bucket-name
  credentials:
    provider: 'AWS'
    aws_access_key_id: 'AKIAJ23HC4KNPWHPG3UA'
    aws_secret_access_key: 'PYZO9phvL5IgyjjcI2wJdkiy6UyxPK87wP/yxPxS'
    region: 'eu-west-1'
```

In order to set these values through ENV variables, use:

```
<pre>
OPENPROJECT_ATTACHMENTS__STORAGE=fog
OPENPROJECT_FOG_CREDENTIALS_AWS__ACCESS__KEY__ID="AKIAJ23HC4KNPWHPG3UA"
OPENPROJECT_FOG_CREDENTIALS_AWS__SECRET__ACCESS__KEY="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"
OPENPROJECT_FOG_CREDENTIALS_PROVIDER=AWS
OPENPROJECT_FOG_CREDENTIALS_REGION="eu-west-1"
OPENPROJECT_FOG_DIRECTORY=uploads
</pre>

```

#### backend migration

You can migrate attachments between the available backends. One example would be that you change the configuration from
the file storage to the fog storage. If you want to put all the present file-based attachments into the cloud,
you will have to use the following rake task:

```
rake attachments:copy_to[fog]
```

It works the other way around too:

```
rake attachments:copy_to[file]
```

Note that you have to configure the respective storage (i.e. fog) beforehand as described in the previous section.
In the case of fog you only have to configure everything under `fog`, however. Don't change `attachments_storage`
to `fog` just yet. Instead leave it as `file`. This is because the current attachments storage is used as the source
for the migration.

### direct uploads

*default: true*

When using fog attachments uploaded in the frontend will be posted directly
to the cloud rather than going through the OpenProject servers. This allows large attachments to be uploaded
without the need to increase the `client_max_body_size` for the proxy in front of OpenProject.
Also it prevents web processes from being blocked through long uploads.

If, for what ever reason, this is undesirable, you can disable this option.
In that case attachments will be posted as usual to the OpenProject server which then uploads the file
to the remote storage in an extra step.

**Note**: This only works for S3 right now. When using fog with another provider this configuration will be `false`. The same goes for when no fog storage is configured, or when the `use_iam_profile` option is used in the fog credentials when using S3.

### fog download url expires in

*default: 21600*

Example:

    fog_download_url_expires_in: 60

When using remote storage for attachments via fog - usually S3 (see [`attachments_storage`](#attachments-storage) option) -
each attachment download will generate a temporary URL.
This option determines how long these links will be valid.

The default is 21600 seconds, that is 6 hours, which is the maximum expiry time
allowed by S3 when using IAM roles for authentication.

### Overriding the help link

You can override the default help menu of OpenProject by specifying a `force_help_link` option to
the configuration. This value is used for the href of the help link, and the default dropdown is removed.

### Setting an impressum (legal notice) link

You can set a impressum link for your OpenProject instance by setting `impressum_link` to an absolute URL.

### hidden menu items

*default: {}*

You can disable specific menu items in the menu sidebar for each main menu (such as Administration and Projects).
The following example disables all menu items except 'Users', 'Groups' and 'Custom fields' under 'Administration':

```
hidden_menu_items:
  admin_menu:
    - roles
    - types
    - statuses
    - workflows
    - enumerations
    - settings
    - ldap_authentication
    - colors
    - project_types
    - export_card_configurations
    - plugins
    - info
```

The configuration can be overridden through environment variables.
You have to define one variable for each menu.
For instance 'Roles' and 'Types' under 'Administration' can be disabled by defining the following variable:

```
OPENPROJECT_HIDDEN__MENU__ITEMS_ADMIN__MENU='roles types'
```

### blacklisted routes

*default: []*

You can blacklist specific routes
The following example forbid all routes for above disabled menu:

```
blacklisted_routes:
  - 'admin/info'
  - 'admin/plugins'
  - 'export_card_configurations'
  - 'project_types'
  - 'colors'
  - 'settings'
  - 'admin/enumerations'
  - 'workflows/*'
  - 'statuses'
  - 'types'
  - 'admin/roles'
```

The configuration can be overridden through environment variables.

```
OPENPROJECT_BLACKLISTED__ROUTES='admin/info admin/plugins'
```

### disabled modules

*default: []*

Modules may be disabled through the configuration.
Just give a list of the module names either as an array or as a string with values separated by spaces.

**Array example:**

```
disabled_modules:
  - backlogs
  - meetings
```

**String example:**

```
disabled_modules: backlogs meetings
```

The option to use a string is mostly relevant for when you want to override the disabled modules via ENV variables:

```
OPENPROJECT_DISABLED__MODULES='backlogs meetings'
```

## local checkout path

*default: "repositories"*

Remote git repositories will be checked out here.

### APIv3 basic auth control

**default: true**

You can enable basic auth access to the APIv3 with the following configuration option:

```
apiv3_enable_basic_auth: true
```

### global basic auth

*default: none*

You can define a global set of credentials used to authenticate towards API v3.
Example section for `configuration.yml`:

```
default:
  authentication:
    global_basic_auth:
      user: admin
      password: admin
```

## Security badge

OpenProject now provides a release indicator (security badge) that will inform administrators of an OpenProject
installation on whether new releases or security updates are available for your platform.

If enabled, this option will display a badge with your installation status at Administration &gt; Information right next to the release version,
and on the home screen. It is only displayed to administrators.

The badge will match your current OpenProject version against the official OpenProject release database to alert you of any updates or known vulnerabilities.
To ensure the newest available update can be returned, the check will include your installation type, current version, database type, enterprise status and an anonymous unique ID of the instance.
To localize the badge, the user's locale is sent. No personal information of your installation or any user within is transmitted, processed, or stored.

To disable rendering the badge, uncheck the setting at Administration &gt; System settings &gt; General or pass
the configuration flag `security_badge_displayed: false` .

## Cache options:

* `rails_cache_store`: `memcache` for [memcached](http://www.memcached.org/) or `memory_store` (default: `file_store`)
* `cache_memcache_server`: The memcache server host and IP (default: `127.0.0.1:11211`)
* `cache_expires_in`: Expiration time for memcache entries (default: `0`, no expiry)
* `cache_namespace`: Namespace for cache keys, useful when multiple applications use a single memcache server (default: none)

## Asset options:

* `rails_asset_host`: A custom host to use to serve static assets such as javascript, CSS, images, etc. (default: `nil`)

## Onboarding variables:

* `onboarding_video_url`: An URL for the video displayed on the onboarding modal. This is only shown when the user logs in for the first time.

### Enterprise Limits

If using an Enterprise token there are certain limits that apply.
You can configure how these limits are enforced.

#### `fail_fast`

*default: false*

If you set `fail_fast` to true, new users cannot be invited or registered if the user limit has been reached.
If it is false then you can still invite and register new users but their activation will fail until the
user limit has been increased (or the number of active users decreased).

Configured in the `configuration.yml` like this:

```
enterprise:
  fail_fast: true
```

Or through the environment like this:

```
OPENPROJECT_ENTERPRISE_FAIL__FAST=true
```

<<<<<<< HEAD
### Backup enabled
=======
### Show community links

If you would like to hide the homescreen links to the OpenProject community, you can do this with the following configuration:

```
OPENPROJECT_SHOW__COMMUNITY__LINKS=false
```
>>>>>>> 5dca81b9

*default: true*

If enabled, admins (or users with the necessary permission) can download backups of the OpenProject installation
via OpenProject's web interface or via the API.

There are further configurations you can use to adjust your backups.

```
backup_enabled: true # enable/disable backups feature
backup_daily_limit: 3 # number of times backups can be requested per day across all users
backup_initial_waiting_period: 24.hours # time after which new backup token is usable
backup_include_attachments: true # include/exclude attachments besides db dump
backup_attachment_size_max_sum_mb: 1024 # if all attachments together are larger than this, they will not be included
```

Per default the maximum overall size of all attachments must not exceed 1GB for them to be included
in the backup. If they are larger only the database dump will be included.

As usual this can be override via the environment, for example like this:

```
OPENPROJECT_BACKUP__ENABLED=true
OPENPROJECT_BACKUP__INCLUDE__ATTACHMENTS=true
OPENPROJECT_BACKUP__ATTACHMENT__SIZE__MAX__SUM__MB=1024
```

| ----------- | :---------- |
| [List of supported environment variables](./environment) | The full list of environment variables you can use to override the default configuration |
| [Configuring SSL](./ssl) | How to configure SSL so that your OpenProject installation is available over HTTPS |
| [Configuring outbound emails](./outbound-emails) | How to configure outbound emails for notifications, etc. |
| [Configuring inbound emails](./incoming-emails) | How to configure inbound emails for work package updates directly from an email |
| [Configuring a custom database](./database) | How to use an external database |
| [Configuring a custom web server](./server) | How to use a custom web server (e.g. NginX) with your OpenProject installation |
| [Configuring a custom caching server](#TODO) | TODO: How to use a custom caching server with your OpenProject installation |
| [Configuring Git and Subversion repositories](./repositories) | How to integrate Git and Subversion repositories into OpenProject |
| [Adding plugins](./plugins) | How to add plugins to your OpenProject installation |<|MERGE_RESOLUTION|>--- conflicted
+++ resolved
@@ -46,11 +46,8 @@
 * [`global_basic_auth`](#global-basic-auth)
 * [`apiv3_enable_basic_auth`](#apiv3_enable_basic_auth)
 * [`enterprise_limits`](#enterprise-limits)
-<<<<<<< HEAD
 * [`backup_enabled`](#backup-enabled)
-=======
 * [`show_community_links`](#show-community-links)
->>>>>>> 5dca81b9
 
 ## Setting session options
 
@@ -392,17 +389,7 @@
 OPENPROJECT_ENTERPRISE_FAIL__FAST=true
 ```
 
-<<<<<<< HEAD
 ### Backup enabled
-=======
-### Show community links
-
-If you would like to hide the homescreen links to the OpenProject community, you can do this with the following configuration:
-
-```
-OPENPROJECT_SHOW__COMMUNITY__LINKS=false
-```
->>>>>>> 5dca81b9
 
 *default: true*
 
@@ -428,6 +415,14 @@
 OPENPROJECT_BACKUP__ENABLED=true
 OPENPROJECT_BACKUP__INCLUDE__ATTACHMENTS=true
 OPENPROJECT_BACKUP__ATTACHMENT__SIZE__MAX__SUM__MB=1024
+```
+
+### Show community links
+
+If you would like to hide the homescreen links to the OpenProject community, you can do this with the following configuration:
+
+```
+OPENPROJECT_SHOW__COMMUNITY__LINKS=false
 ```
 
 | ----------- | :---------- |
