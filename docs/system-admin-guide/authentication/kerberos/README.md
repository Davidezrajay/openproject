--- conflicted
+++ resolved
@@ -10,16 +10,8 @@
 
 # Kerberos integration
 
-<<<<<<< HEAD
-<div class="alert alert-info" role="alert">
-**Note**: This documentation is valid for the OpenProject Enterprise Edition only.
-</div>
+> **Note**: This documentation is valid for the OpenProject Enterprise Edition only.
 [Kerberos](https://web.mit.edu/kerberos/) allows you to authenticate user requests to a service within a computer network. You can integrate it with OpenProject with the use of [GSSAPI Apache module](https://github.com/gssapi/mod_auth_gssapi/) (`mod_auth_gssapi`) plugging into the OpenProject packaged installation using Apache web server.
-=======
-> **Note**: This documentation is valid for the OpenProject Enterprise Edition only.
-
-[Kerberos](https://web.mit.edu/kerberos/) allows you to authenticate user requests to a service within a computer network. You can integrate it with OpenProject with the use of [Kerberos Apache module](https://github.com/S2-/mod_auth_kerb) (`mod_auth_kerb`) plugging into the OpenProject packaged installation using Apache web server.
->>>>>>> 0565f495
 
 This guide will also apply for Docker-based installation, if you have an outer proxying server such as Apache2 that you can configure to use Kerberos. This guide however focuses on the packaged installation of OpenProject.
 
