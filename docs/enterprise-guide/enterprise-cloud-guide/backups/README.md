--- conflicted
+++ resolved
@@ -16,31 +16,4 @@
 
 ## Backup via GUI
 
-<<<<<<< HEAD
-You will then need to create a backup token by clicking **+ Backup token**.
-
-![create-backup-token](create-backup-token.png)
-
-The system generates the token which you then fill in where requested in the field below.
-
-![backup-code](backup-code.png)
-
-After having **requested the backup**, you will receive an email notification with a link to download your backup. For this, you will need additional authentication (username and password as well as 2-Factor-Authentication if activated) to download the backup files.
-
-In case you have trouble creating your backup, please [get in touch](mailto:support@openproject.com) with us. We can then provide a current or past backup (database + attachments) to you.
-
-This way you can also get your data if you decide to stop using the Enterprise cloud edition.
-
-## Pull a backup via APIv3
-
-It is sometimes good to have backups on other locations (e.g. local vs cloud). You are able to pull a backup via the APIv3 in OpenProject.
-
-*Preconditions:*
-
-1. The Token must be already generated and stored in a secure keystore
-2. The API Key must be known and stored in a secure keystore
-
-You could use our [example bash script](./script/backup-via-apiv3.sh) and integrate it in your crond for running it daily.
-=======
-**Please navigate to the [System admin guide Backup page](../../../system-admin-guide/backup/)**
->>>>>>> 763a0acd
+**Please navigate to the [System admin guide Backup page](../../../system-admin-guide/backup/)**