--- conflicted
+++ resolved
@@ -94,17 +94,10 @@
             $ref: '../components/schemas/error_response.yml'
           example:
             _type: Error
-<<<<<<< HEAD
-            errorIdentifier: urn:openproject-org:api:v3:errors:InvalidQuery
-            message: Filters Invalid filter does not exist.
-      description: Returned if the client sends invalid request parameters e.g. filters
-    '403':
-=======
             errorIdentifier: urn:openproject-org:api:v3:errors:MissingPermission
             message: You are not authorized to view this resource.
       description: Returned if the client is not logged in and login is required.
     '422':
->>>>>>> e66c7279
       content:
         application/hal+json:
           schema:
