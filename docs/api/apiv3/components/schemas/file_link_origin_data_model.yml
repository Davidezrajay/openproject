# Schema: FileLinkOriginDataModel
---
type: object
required:
  - id
  - name
<<<<<<< HEAD
=======
  - mimeType
  - size
  - createdAt
  - lastModifiedAt
  - createdByName
  - lastModifiedByName
>>>>>>> 0132e8d8
properties:
  id:
    type: string
    description: Linked file's id on the origin
  name:
    type: string
    description: Linked file's name on the origin
  mimeType:
    type: string
    minLength: 0
<<<<<<< HEAD
    description: |-
      MIME type of the linked file.
      
      To link a folder entity, the custom MIME type `inode/directory` MUST be provided. Otherwise it defaults back to
      an unknown MIME type.
=======
    description: MIME type of the linked file
  size:
    type: integer
    minimum: 0
    description: file size on origin in bytes
>>>>>>> 0132e8d8
  createdAt:
    type: string
    format: date-time
    description: Timestamp of the creation datetime of the file on the origin
  lastModifiedAt:
    type: string
    format: date-time
    description: Timestamp of the datetime of the last modification of the file on the origin
  createdByName:
    type: string
    description: Display name of the author that created the file on the origin
  lastModifiedByName:
    type: string
    description: Display name of the author that modified the file on the origin last<|MERGE_RESOLUTION|>--- conflicted
+++ resolved
@@ -4,15 +4,6 @@
 required:
   - id
   - name
-<<<<<<< HEAD
-=======
-  - mimeType
-  - size
-  - createdAt
-  - lastModifiedAt
-  - createdByName
-  - lastModifiedByName
->>>>>>> 0132e8d8
 properties:
   id:
     type: string
@@ -23,19 +14,15 @@
   mimeType:
     type: string
     minLength: 0
-<<<<<<< HEAD
     description: |-
       MIME type of the linked file.
-      
+
       To link a folder entity, the custom MIME type `inode/directory` MUST be provided. Otherwise it defaults back to
       an unknown MIME type.
-=======
-    description: MIME type of the linked file
   size:
     type: integer
     minimum: 0
     description: file size on origin in bytes
->>>>>>> 0132e8d8
   createdAt:
     type: string
     format: date-time
