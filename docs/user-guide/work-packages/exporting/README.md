--- conflicted
+++ resolved
@@ -14,11 +14,7 @@
 
 ## How to trigger an export
 
-<<<<<<< HEAD
-To export a work package list or card view to another format, visit the *Work packages* module or a saved view and click on the settings icon in the top right corner. Trigger the **Export** dialog from the dropdown menu that opens.
-=======
-To export a work package table or card view to another format, visit the *Work packages* module or a saved view and click on the settings icon in the top right. Trigger the **Export** dialog from the dropdown menu that opens.
->>>>>>> 758fa5bc
+To export a work package table or card view to another format, visit the *Work packages* module or a saved view and click on the settings icon in the top right corner. Trigger the **Export** dialog from the dropdown menu that opens.
 
 ![Exporting from the table](openproject_export_wp.png)
 
@@ -32,11 +28,7 @@
 
 ## Export contents
 
-<<<<<<< HEAD
 All work packages that are included in the work package table in the currently selected view will be exported, unless a certain export limit has been defined by the instance administrator. The limit can be changed in the [work package settings](../../../system-admin-guide/system-settings/general-settings/#general-system-settings) in the system administration.
-=======
-From the work packages module, all work packages that are included in the filter table will be exported. Up to a total of 500 work packages can be exported at once.
->>>>>>> 758fa5bc
 
 > **Note**: PDF export options includes all of the work packages in the selected work package table, regardless of the limit. The possible export limit is relevant for XLS, CSV and Atom export options.
 
@@ -62,14 +54,7 @@
   ![OpenProject_pdf_report_export](openproject_pdf_report.png)
  > **Note**: If "display sums" is activated in the work package table, then the sum table is included between table of contents and work packages description in an Overview section.
 
-<<<<<<< HEAD
 ![OpenProject_work_package_table_sum](openproject_wp_table_total_sum.png)
-=======
-- **PDF** export of the work package table, listing work packages as rows.
-- **PDF with descriptions** same as above with work package descriptions output. Note that this does not include a fully rendered markdown description, but a stripped version of it due to technical limitations of the PDF rendering engine.
-- **PDF with attachments** of work packages with their attachments inlined to fit as best as possible.
-- **PDF with descriptions and attachments** The above options combined to create a PDF export with work package descriptions and their attachments.
->>>>>>> 758fa5bc
 
 ![OpenProject_pdf_report_sum](openproject_wp_report_total_sum.png)
 
