--- conflicted
+++ resolved
@@ -39,11 +39,8 @@
 
 ## Create a new Board
 
-<<<<<<< HEAD
 You can create as many Agile boards in a project as you need and configure them to your needs. First, you need to create a new Boards view. 
-=======
-You can create as many flexible boards in a project as you need and configure them to your needs. First, you need to create a new Boards view. 
->>>>>>> dd500d6b
+
 If you haven't done so yet, [activate the Boards module](../projects/project-settings/modules) within your project. Also, we recommend to verify [Roles and Permissions](../../system-admin-guide/users-permissions/roles-permissions/) within your system's Administration.
 
 Click on the green **+Board** button to create a new Board view. 
