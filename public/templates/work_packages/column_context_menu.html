<<<<<<< HEAD
<div id="column-context-menu" class="action-menu dropdown-relative dropdown-anchor-right">
  <ul class="menu">
=======
<div id="column-context-menu" class="action-menu" ng-show="opened">
  <ul>
    <li ng-click="groupBy(column.name)"
        ng-if="isGroupable">
      <a href="#">
      <i class="icon-action-menu icon-group-by2"></i>
        <span ng-bind="I18n.t('js.work_packages.query.group')"/>
      </a>
    </li>

>>>>>>> 0aa4b53f
    <li ng-click="sortAscending(column.name)">
      <a href="#">
        <i class="icon-action-menu icon-sort-ascending"></i>
        <span ng-bind="I18n.t('js.work_packages.query.sort_ascending')"/>
      </a>
    </li>

    <li ng-click="sortDescending(column.name)">
      <i class="icon-action-menu icon-sort-descending"></i>
      <a href="#">
        <span ng-bind="I18n.t('js.work_packages.query.sort_descending')"/>
      </a>
    </li>

    <li ng-click="groupBy(column.name)"
        ng-if="isGroupable"
        class="has-no-icon">
      <a href="#">
        <span ng-bind="I18n.t('js.work_packages.query.group')"/>
      </a>
    </li>

    <li ng-click="moveLeft(column.name)"
        ng-if="column && columns.indexOf(column) !== 0">
      <i class="icon-action-menu icon-column-left"></i>
      <a href="#">
        <span ng-bind="I18n.t('js.work_packages.query.move_column_left')"/>
      </a>
    </li>

    <li ng-click="moveRight(column.name)"
        ng-if="column && columns.indexOf(column) !== columns.length - 1">
      <i class="icon-action-menu icon-column-right"></i>
      <a href="#">
        <span ng-bind="I18n.t('js.work_packages.query.move_column_right')"/>
      </a>
    </li>

    <li ng-if="column"
        ng-click="hideColumn(column.name)">
    <i class="icon-action-menu icon-delete2"></i>
      <a href="#">
        <span ng-bind="I18n.t('js.work_packages.query.hide_column')"/>
      </a>
    </li>

    <li ng-click="insertColumns()">
    <i class="icon-action-menu icon-columns"></i>
      <a href="#">
        <span ng-bind="I18n.t('js.work_packages.query.insert_columns')"/>
      </a>
    </li>

  </ul>
</div><|MERGE_RESOLUTION|>--- conflicted
+++ resolved
@@ -1,18 +1,5 @@
-<<<<<<< HEAD
 <div id="column-context-menu" class="action-menu dropdown-relative dropdown-anchor-right">
   <ul class="menu">
-=======
-<div id="column-context-menu" class="action-menu" ng-show="opened">
-  <ul>
-    <li ng-click="groupBy(column.name)"
-        ng-if="isGroupable">
-      <a href="#">
-      <i class="icon-action-menu icon-group-by2"></i>
-        <span ng-bind="I18n.t('js.work_packages.query.group')"/>
-      </a>
-    </li>
-
->>>>>>> 0aa4b53f
     <li ng-click="sortAscending(column.name)">
       <a href="#">
         <i class="icon-action-menu icon-sort-ascending"></i>
@@ -28,8 +15,8 @@
     </li>
 
     <li ng-click="groupBy(column.name)"
-        ng-if="isGroupable"
-        class="has-no-icon">
+        ng-if="isGroupable">
+      <i class="icon-action-menu icon-group-by2"></i>
       <a href="#">
         <span ng-bind="I18n.t('js.work_packages.query.group')"/>
       </a>
