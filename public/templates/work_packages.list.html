<div class="toolbar-container">
  <div toolbar id="toolbar">
    <selectable-title selected-title="selectedTitle"
                      groups="groups"
                      transition-method="loadQuery">
    </selectable-title>

    <ul id="toolbar-items">
      <li class="toolbar-item">
        <button class="button_highlight"
                with-dropdown
                dropdown-id="tasksDropdown"
                ng-disabled="cannot('work_package', 'create')">
          <i class="icon-add icon4"></i>
          {{ I18n.t('js.toolbar.unselected_title') }}
          <i class="icon-pulldown-arrow1 icon-dropdown"></i>
        </button>
      </li>
      <li class="toolbar-item">
        <button class="button"
                ng-click="showFiltersOptions = !showFiltersOptions"
                ng-class="{active: showFiltersOptions}">
          <i class="icon-filter-big icon-buttons"></i>{{ I18n.t('js.toolbar.filter') }}
        </button>
      </li>
      <li class="toolbar-item" feature-flag="detailsView">
        <ul id="work-packages-view-mode-selection" class="toolbar-button-group">
          <li>
            <button class="button"
                    ui-sref="work-packages.list"
                    ui-sref-active="active">
              <i class="icon-table-view icon-buttons"></i>
            </button>
          </li>
          <li feature-flag="detailsView">
            <button class="button"
                    ng-class="{ active: $state.includes('work-packages.list.details') }"
                    ng-click="openLatestTab()">
              <i class="icon-table-detail-view icon-buttons"></i>
            </button>
          </li>
        </ul>
      </li>
      <li class="toolbar-item">
        <button class="button last" with-dropdown dropdown-id="settingsDropdown">
          <i class="icon-settings"></i>
          <i class="icon-pulldown-arrow1 icon-dropdown"></i>
        </button>
      </li>
    </ul>
  </div>
</div>

<div class="dropdown dropdown-relative dropdown-anchor-right" id="tasksDropdown">
  <ul class="dropdown-menu">
    <li><a ng-href="work_packages/new?work_package[type_id]={{type.id}}" ng-repeat="type in availableTypes">{{type.name}}</a></li>
  </ul>
</div>

<div options-dropdown class="dropdown dropdown-relative dropdown-anchor-right" id="settingsDropdown">
  <ul class="dropdown-menu">
    <li><a href ng-click="showColumnsModal()"><i class="icon-action-menu icon-columns"></i>{{ I18n.t('js.toolbar.settings.columns') }}</a></li>
    <li><a href ng-click="showSortingModal()"><i class="icon-action-menu icon-sort-by2"></i>{{ I18n.t('js.toolbar.settings.sort_by') }}</a></li>
    <li><a href ng-click="showGroupingModal()"><i class="icon-action-menu icon-group-by2"></i>{{ I18n.t('js.toolbar.settings.group_by') }}</a></li>
    <li><a href ng-click="toggleDisplaySums()"><i ng-if="query.displaySums" class="icon-action-menu icon-yes"></i><i ng-if="!query.displaySums" class="icon-action-menu no-icon"></i>{{ I18n.t('js.toolbar.settings.display_sums') }}</a></li>
    <li class="dropdown-divider"></li>
    <li><a href ng-click="saveQuery($event)"
           ng-class="{'inactive': (!query.isDirty() && cannot('query', 'update')) || (query.isNew() && cannot('query', 'create'))}">
        <i class="icon-action-menu icon-save1"></i>{{ I18n.t('js.toolbar.settings.save') }}</a>
    </li>
    <li><a href ng-click="showSaveAsModal($event)" ng-class="{'inactive': query.isNew() || cannot('query', 'create')}">
      <i class="icon-action-menu icon-save1"></i>{{ I18n.t('js.toolbar.settings.save_as') }}</a>
    </li>
    <li><a href ng-click="deleteQuery($event)" ng-class="{'inactive': cannot('query', 'delete')}">
      <i class="icon-action-menu icon-delete"></i>{{ I18n.t('js.toolbar.settings.delete') }}</a>
    </li>
    <li><a href ng-click="showExportModal()" ng-class="{'inactive': cannot('work_package', 'export')}">
      <i class="icon-action-menu icon-export"></i>{{ I18n.t('js.toolbar.settings.export') }}</a>
    </li>
    <li><a href ng-click="showShareModal($event)" ng-class="{'inactive': (cannot('query', 'publicize') && cannot('query', 'star'))}">
      <i class="icon-action-menu icon-publish"></i>{{ I18n.t('js.toolbar.settings.share') }}</a>
    </li>
    <li><a href ng-click="showSettingsModal($event)" ng-class="{'inactive': cannot('query', 'update')}">
      <i class="icon-action-menu icon-settings"></i>{{ I18n.t('js.toolbar.settings.page_settings') }}</a>
    </li>
  </ul>
</div>

<div class="work-packages--filters-optional-container" ng-show="showFiltersOptions">
  <div query-form id="query_form_content" class="hide-when-print">
    <query-filters></query-filters>
  </div>

  <p class="buttons hide-when-print">
    <filter-clear query="query">
    </filter-clear>

    <!-- TODO: serialize permission checks -->
    <!-- User.current.allowed_to?(:save_queries, project, :global => true) -->
  </p>
</div>

<back-url></back-url>


<div class="work-packages--split-view">
  <div class="work-packages--list" cg-busy="settingUpPage">
    <div class="work-packages--list-scroll-area">
      <work-packages-table ng-if="rows && columns"
                           cg-busy="refreshWorkPackages"
                           project-identifier="projectIdentifier"
                           columns="columns"
                           rows="rows"
                           query="query"
                           group-by="query.groupBy"
                           group-by-column="groupByColumn"
                           count-by-group="workPackageCountByGroup"
                           display-sums="query.displaySums"
                           total-sums="totalSums"
                           group-sums="groupSums">
      </work-packages-table>
<<<<<<< HEAD
    </div>
    <div class="work-packages--list-pagination-area">
      <table-pagination total-entries="totalEntries"
                        update-results="updateResults()">
=======

      <table-pagination total-entries="totalEntries">
>>>>>>> 3ff65ba3
      </table-pagination>
    </div>
    <modal-loading>
    </modal-loading>
  </div>
  <div class="work-packages--details" ui-view ng-show="workPackage"
    feature-flag="detailsView"></div>
</div><|MERGE_RESOLUTION|>--- conflicted
+++ resolved
@@ -119,15 +119,9 @@
                            total-sums="totalSums"
                            group-sums="groupSums">
       </work-packages-table>
-<<<<<<< HEAD
     </div>
     <div class="work-packages--list-pagination-area">
-      <table-pagination total-entries="totalEntries"
-                        update-results="updateResults()">
-=======
-
       <table-pagination total-entries="totalEntries">
->>>>>>> 3ff65ba3
       </table-pagination>
     </div>
     <modal-loading>
