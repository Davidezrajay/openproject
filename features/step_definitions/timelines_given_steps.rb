--- conflicted
+++ resolved
@@ -75,16 +75,6 @@
   scenario.destroy
 end
 
-<<<<<<< HEAD
-Given /^there is a project named "([^"]*)"(?: of type "([^"]*)")?$/ do |name, project_type_name|
-  project_type_id = ProjectType.find_by_name!(project_type_name).id unless project_type_name.nil?
-  FactoryGirl.create(:project,
-                     :name => name,
-                     :project_type_id => project_type_id)
-end
-
-=======
->>>>>>> 7d1fff54
 Given /^there are the following projects of type "([^"]*)":$/ do |project_type_name, table|
   table.raw.flatten.each do |name|
     step %Q{there is a project named "#{name}" of type "#{project_type_name}"}
