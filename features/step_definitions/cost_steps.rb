Given /^the project "([^\"]+)" has (\d+) [Cc]ost(?: )?[Ee]ntr(?:ies|y)$/ do |project, count|
  p = Project.find_by_name(project) || Project.find_by_identifier(project)
  as_admin count do
    ce = CostEntry.generate
    ce.project = p
    ce.issue = Issue.generate_for_project!(p)
    ce.save!
  end
end

Given /^there is 1 cost type with the following:$/ do |table|
  ct = CostType.generate
  send_table_to_object(ct, table, {
    :cost_rate => Proc.new do |o,v|
      CostRate.generate.tap do |cr|
        cr.rate = v
        cr.cost_type = o
      end.save!
    end,
    :name => Proc.new do |o,v|
      o.name = v
      o.unit = v
      o.unit_plural = "#{v}s"
      o.save!
    end})
end

<<<<<<< HEAD
Given /^the [Uu]ser "([^\"]*)" has (\d+) [Cc]ost(?: )?[Ee]ntr(?:ies|y)$/ do |user, count|  
  u = User.find_by_login user
  p = u.projects.last
  i = Issue.generate_for_project!(p)
  as_admin count do    
=======
Given /^there (?:is|are) (\d+) (default )?hourly rate[s]? with the following:$/ do |num, is_default, table|
  if is_default
    hr = DefaultHourlyRate.spawn
  else
    hr = HourlyRate.spawn
  end
  send_table_to_object(hr, table, {
    :user => Proc.new do |rate, value|
      # I am sorry, but it didn't seem to work with any less saving!
      rate.save!
      rate.reload.save!
      unless rate.project.nil? || User.find_by_login(value).projects.include?(rate.project)
        rate.save!
        rate.update_attribute :project_id, User.find_by_login(value).projects.last.id
        rate.reload.save!
      end
      rate.update_attribute :user_id, User.find_by_login(value).id
      rate.reload.save!
    end,
    :valid_from => Proc.new do |rate, value|
      # This works for definitions like "2 years ago"
      number, time_unit, tempus = value.split
      time = number.to_i.send(time_unit.to_sym).send(tempus.to_sym)
      rate.update_attribute :valid_from, time
    end })
end

Given /^the [Uu]ser "([^\"]*)" has (\d+) [Cc]ost(?: )?[Ee]ntr(?:ies|y)$/ do |user, count|
  u = User.find_by_login user
  p = u.projects.last
  i = Issue.generate_for_project!(p)
  as_admin count do
>>>>>>> 7ba58173
    ce = CostEntry.spawn
    ce.user = u
    ce.project = p
    ce.issue = i
    ce.save!
  end
end

Given /^the project "([^\"]+)" has (\d+) [Cc]ost(?: )?[Ee]ntr(?:ies|y) with the following:$/ do |project, count, table|
  p = Project.find_by_name(project) || Project.find_by_identifier(project)
  i = Issue.generate_for_project!(p)
  as_admin count do
    ce = CostEntry.generate
    ce.project = p
    ce.issue = i
    send_table_to_object(ce, table)
    ce.save!
  end
end

Given /^the issue "([^\"]+)" has (\d+) [Cc]ost(?: )?[Ee]ntr(?:ies|y) with the following:$/ do |issue, count, table|
  i = Issue.find(:last, :conditions => ["subject = '#{issue}'"])
  as_admin count do
    ce = CostEntry.generate
    ce.project = i.project
    ce.issue = i
    send_table_to_object(ce, table, {
      :user => Proc.new do |o,v|
        o.user = User.find_by_login(v)
        o.save!
      end,
      :cost_type => Proc.new do |o,v|
        o.cost_type = CostType.find_by_name(v)
        o.save!
      end})
    ce.save!
  end
end

Given /^there is a standard cost control project named "([^\"]*)"$/ do |name|
  steps %Q{
    Given there is 1 project with the following:
      | Name | #{name} |
    And the project "#{name}" has 1 subproject
    And the project "#{name}" has 1 issue with:
      | subject | #{name}issue |
    And the role "Manager" may have the following rights:
<<<<<<< HEAD
      | View own cost entries |
=======
      | view_own_hourly_rate |
      | view_issues |
      | view_own_time_entries |
      | view_own_cost_entries |
      | view_cost_rates |
>>>>>>> 7ba58173
    And there is a role "Controller"
    And the role "Controller" may have the following rights:
      | View own cost entries |
    And the role "Developer" may have the following rights:
      | View own cost entries |
    And the role "Reporter" may have the following rights:
      | Create issues |
    And there is a role "Supplier"
    And the role "Supplier" may have the following rights:
      | View own hourly rate |
      | View own cost entries |
    And there is 1 user with:
      | Login | manager |
		And the user "manager" is a "Manager" in the project "#{name}"
		And there is 1 user with:
      | Login | controller |
		And the user "controller" is a "Controller" in the project "#{name}"
		And there is 1 user with:
      | Login | developer |
		And the user "developer" is a "Developer" in the project "#{name}"
		And there is 1 user with:
      | Login | reporter |
		And the user "reporter" is a "Reporter" in the project "#{name}"
  }
end

Given /^users have times and the cost type "([^\"]*)" logged on the issue "([^\"]*)" with:$/ do |cost_type, issue, table|
  i = Issue.find(:last, :conditions => ["subject = '#{issue}'"])
  raise "No such issue: #{issue}" unless i

  table.rows_hash.collect do |k,v|
    user = k.split.first
    if k.end_with? "hours"
      steps %Q{
        And the issue "#{issue}" has 1 time entry with the following:
          | hours     | #{v}    |
          | user      | #{user} |
      }
    elsif k.end_with? "units"
      steps %Q{
        And the issue "#{issue}" has 1 cost entry with the following:
        | units     | #{v}         |
        | user      | #{user}      |
        | cost type | #{cost_type} |
      }
    elsif k.end_with? "rate"
      steps %Q{
        And the user "#{user}" has:
          | default rate | #{v} |
      }
    else
      "Don't know what to do with #{k} => #{v}. Use | <username> (hours|rate|units) | <x> | as."
      next
    end
  end
end<|MERGE_RESOLUTION|>--- conflicted
+++ resolved
@@ -25,13 +25,6 @@
     end})
 end
 
-<<<<<<< HEAD
-Given /^the [Uu]ser "([^\"]*)" has (\d+) [Cc]ost(?: )?[Ee]ntr(?:ies|y)$/ do |user, count|  
-  u = User.find_by_login user
-  p = u.projects.last
-  i = Issue.generate_for_project!(p)
-  as_admin count do    
-=======
 Given /^there (?:is|are) (\d+) (default )?hourly rate[s]? with the following:$/ do |num, is_default, table|
   if is_default
     hr = DefaultHourlyRate.spawn
@@ -64,7 +57,6 @@
   p = u.projects.last
   i = Issue.generate_for_project!(p)
   as_admin count do
->>>>>>> 7ba58173
     ce = CostEntry.spawn
     ce.user = u
     ce.project = p
@@ -112,15 +104,11 @@
     And the project "#{name}" has 1 issue with:
       | subject | #{name}issue |
     And the role "Manager" may have the following rights:
-<<<<<<< HEAD
-      | View own cost entries |
-=======
       | view_own_hourly_rate |
       | view_issues |
       | view_own_time_entries |
       | view_own_cost_entries |
       | view_cost_rates |
->>>>>>> 7ba58173
     And there is a role "Controller"
     And the role "Controller" may have the following rights:
       | View own cost entries |
@@ -176,4 +164,4 @@
       next
     end
   end
-end+end
