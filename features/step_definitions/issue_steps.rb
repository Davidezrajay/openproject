#-- encoding: UTF-8
#-- copyright
# OpenProject is a project management system.
# Copyright (C) 2012-2014 the OpenProject Foundation (OPF)
#
# This program is free software; you can redistribute it and/or
# modify it under the terms of the GNU General Public License version 3.
#
# OpenProject is a fork of ChiliProject, which is a fork of Redmine. The copyright follows:
# Copyright (C) 2006-2013 Jean-Philippe Lang
# Copyright (C) 2010-2013 the ChiliProject Team
#
# This program is free software; you can redistribute it and/or
# modify it under the terms of the GNU General Public License
# as published by the Free Software Foundation; either version 2
# of the License, or (at your option) any later version.
#
# This program is distributed in the hope that it will be useful,
# but WITHOUT ANY WARRANTY; without even the implied warranty of
# MERCHANTABILITY or FITNESS FOR A PARTICULAR PURPOSE.  See the
# GNU General Public License for more details.
#
# You should have received a copy of the GNU General Public License
# along with this program; if not, write to the Free Software
# Foundation, Inc., 51 Franklin Street, Fifth Floor, Boston, MA  02110-1301, USA.
#
# See doc/COPYRIGHT.rdoc for more details.
#++

Given /^there are no issues$/ do
  WorkPackage.destroy_all
end

Given /^the issue "(.*?)" is watched by:$/ do |issue_subject, watchers|
  issue = WorkPackage.find(:last, conditions: { subject: issue_subject }, order: :created_at)
  watchers.raw.flatten.each { |w| issue.add_watcher User.find_by_login(w) }
  issue.save
end

Then /^the issue "(.*?)" should have (\d+) watchers$/ do |issue_subject, watcher_count|
  WorkPackage.find_by_subject(issue_subject).watchers.count.should == watcher_count.to_i
end

Given(/^the issue "(.*?)" has an attachment "(.*?)"$/) do |issue_subject, file_name|
  issue = WorkPackage.find(:last, conditions: { subject: issue_subject }, order: :created_at)
  attachment = FactoryGirl.create :attachment,
                                  author: issue.author,
                                  content_type: 'image/gif',
                                  filename: file_name,
                                  disk_filename: "#{rand(10000000..99999999)}_#{file_name}",
                                  digest: Digest::MD5.hexdigest(file_name),
                                  container: issue,
                                  filesize: rand(100..10000),
                                  description: 'This is an attachment description'
end

Given /^the [Uu]ser "([^\"]*)" has (\d+) [iI]ssue(?:s)? with(?: the following)?:$/ do |user, count, table|
  u = User.find_by_login user
  raise 'This user must be member of a project to have issues' unless u.projects.last
  as_admin count do
    i = FactoryGirl.create(:work_package,
                           project: u.projects.last,
                           author: u,
                           assigned_to: u,
                           status: Status.default || FactoryGirl.create(:status))

<<<<<<< HEAD
    i.type = ::Type.find_by_name(table.rows_hash.delete("type")) if table.rows_hash["type"]
=======
    i.type = Type.find_by_name(table.rows_hash.delete('type')) if table.rows_hash['type']
>>>>>>> 43d388f0

    send_table_to_object(i, table, {}, method(:add_custom_value_to_issue))
    i.save!
  end
end

Given /^the [Pp]roject "([^\"]*)" has (\d+) [iI]ssue(?:s)? with(?: the following)?:$/ do |project, count, table|
  p = Project.find_by_name(project) || Project.find_by_identifier(project)
  as_admin count do
    i = FactoryGirl.build(:work_package, project: p,
                                         type: p.types.first)
    send_table_to_object(i, table, {}, method(:add_custom_value_to_issue))
  end
end

When(/^I click the first delete attachment link$/) do
  delete_link = find :xpath, "//a[@title='Delete'][1]"
  delete_link.click
end

Given (/^there are the following issues(?: in project "([^"]*)")?:$/) do |project_name, table|
  table.hashes.map { |h| h['project'] = project_name }
  table = Cucumber::Ast::Table.new table.hashes
  step %{there are the following issues with attributes:}, table
end

Given (/^there are the following issues with attributes:$/) do |table|

  table = table.map_headers { |header| header.underscore.gsub(' ', '_') }
  table.hashes.each do |type_attributes|

    project  = get_project(type_attributes.delete('project'))
    attributes = type_attributes.merge(project_id: project.id) if project

    assignee = User.find_by_login(attributes.delete('assignee'))
    attributes.merge! assigned_to_id: assignee.id if assignee

    author   = User.find_by_login(attributes.delete('author'))
    attributes.merge! author_id: author.id if author

    responsible = User.find_by_login(attributes.delete('responsible'))
    attributes.merge! responsible_id: responsible.id if responsible

    watchers = attributes.delete('watched_by')

<<<<<<< HEAD
    type = ::Type.find_by_name(attributes.delete('type'))
    attributes.merge! :type_id => type.id if type
=======
    type = Type.find_by_name(attributes.delete('type'))
    attributes.merge! type_id: type.id if type
>>>>>>> 43d388f0

    version = Version.find_by_name(attributes.delete('version'))
    attributes.merge! fixed_version_id: version.id if version

    category = Category.find_by_name(attributes.delete('category'))
    attributes.merge! category_id: category.id if category

    issue = FactoryGirl.create(:work_package, attributes)

    if watchers
      watchers.split(',').each { |w| issue.add_watcher User.find_by_login(w) }
      issue.save
    end

  end

end<|MERGE_RESOLUTION|>--- conflicted
+++ resolved
@@ -64,11 +64,7 @@
                            assigned_to: u,
                            status: Status.default || FactoryGirl.create(:status))
 
-<<<<<<< HEAD
-    i.type = ::Type.find_by_name(table.rows_hash.delete("type")) if table.rows_hash["type"]
-=======
-    i.type = Type.find_by_name(table.rows_hash.delete('type')) if table.rows_hash['type']
->>>>>>> 43d388f0
+    i.type = ::Type.find_by_name(table.rows_hash.delete('type')) if table.rows_hash['type']
 
     send_table_to_object(i, table, {}, method(:add_custom_value_to_issue))
     i.save!
@@ -114,13 +110,8 @@
 
     watchers = attributes.delete('watched_by')
 
-<<<<<<< HEAD
     type = ::Type.find_by_name(attributes.delete('type'))
-    attributes.merge! :type_id => type.id if type
-=======
-    type = Type.find_by_name(attributes.delete('type'))
     attributes.merge! type_id: type.id if type
->>>>>>> 43d388f0
 
     version = Version.find_by_name(attributes.delete('version'))
     attributes.merge! fixed_version_id: version.id if version
