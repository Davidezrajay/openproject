--- conflicted
+++ resolved
@@ -29,20 +29,11 @@
 
 # Changelog
 
-<<<<<<< HEAD
 * `#2162` [Accessibility] Required fields MUST be displayed as required - new project_type
 * `#2153` [Accessibility] Required fields MUST be displayed as required - group new
 * `#2157` [Accessibility] Required fields MUST be displayed as required - enumeration new
 * `#2228` [Accessibility] low contrast in backlogs task view
-* `#3453` Highlight project in bread crumb
-* `#3546` Better icon for Timelines Module
-* `#3667` Better icon for Roadmap
-* `#3409` New Layout for fallback Login page
-* `#3547` Change color of Apply button in Activity
-=======
-* `#2228` [Accessibility] low contrast in backlogs task view
 * `#2734` [API] Access-Key not supported for all controllers
->>>>>>> dfa124af
 * `#3120` Implement a test suite the spikes can be developed against
 * `#3251` [Timelines] Filtering for Responsible filters everything
 * `#3409` New Layout for fallback Login page
