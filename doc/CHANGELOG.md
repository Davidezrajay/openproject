<!---- copyright
OpenProject is a project management system.
Copyright (C) 2012-2014 the OpenProject Foundation (OPF)

This program is free software; you can redistribute it and/or
modify it under the terms of the GNU General Public License version 3.

OpenProject is a fork of ChiliProject, which is a fork of Redmine. The copyright follows:
Copyright (C) 2006-2013 Jean-Philippe Lang
Copyright (C) 2010-2013 the ChiliProject Team

This program is free software; you can redistribute it and/or
modify it under the terms of the GNU General Public License
as published by the Free Software Foundation; either version 2
of the License, or (at your option) any later version.

This program is distributed in the hope that it will be useful,
but WITHOUT ANY WARRANTY; without even the implied warranty of
MERCHANTABILITY or FITNESS FOR A PARTICULAR PURPOSE.  See the
GNU General Public License for more details.

You should have received a copy of the GNU General Public License
along with this program; if not, write to the Free Software
Foundation, Inc., 51 Franklin Street, Fifth Floor, Boston, MA  02110-1301, USA.

See doc/COPYRIGHT.rdoc for more details.

++-->

# Changelog

<<<<<<< HEAD
* `#284`  Fix: Sticky does not apply to forum
* `#1009` Wrong german translation when accessing a non-existent work package
* `#1502` Multiple escaping on user select2 field in project settingsmembers tab
* `#1865` Journal creates Symbols from attachment ids
* `#2029` Fix: News preview
* `#2393` Fix: No warning when leaving site without saving
* `#2401` Fix: New target version cannot be created from work package view
* `#2280` Fix: Spent Time not localized
* `#3019` Fix: Quote icon in wrong position
* `#3063` Fix: Quotes in versions are not properly HTML-escaped
* `#3118` Fix: Copying a work package to a new project with parent and cross_project_work_package_relations disabled does not work
* `#3148` Fix: Comparison of history versions in wiki pages ignores newlines
* `#3267` Fix: Link in Breadcrumbs links to global work packages
* `#3348` Fix: Menu item "more functions" is cut off where content ends
* `#3395` Fix: After error message values are gone during creation of message
* `#3531` Fix: Type 'None' cannot be configured via admin settings
* `#3775` No success message when adding a user to a project
* `#4007` Timeline page title does not contain name of timeline
* `#4040` Fix: Referencing work packages with ### in news, forums and meetings does not work
* `#4087` Ignore type list flash when activating flash messages
* `#4097` Fix accesskeys
* `#4118` Fix: Add missing labels
* `#4701` Fix: Wiki change notification mail contains invalid diff link
* `#4928` Fix: Journal note hits not shown
* `#5057` Fix: Whitelisted more params for planning elements controller
* `#5214` Allow setting watchers and time entries for work packages via API`
* `#5311` Encapsulate ActiveSupport::Notifications
* Allowed sending of mails with only cc: or bcc: fields
* Allow adding attachments to created work packages via planning elements controller
* Remove unused rmagick dependency
* Fix: Work package short URI
* Fix: work package due date not validated when start date is not present
* Fix: Use correct questions for deletion of documents/files in rake tasks
* Fix: Use URL helpers for forum routes
* Fix: Back URL verification
* Fix: Asset require for plug-ins
* Fix: at.who styling
=======
## 3.0.1

* `#5265` Fix: Error adding Work Package
* `#5322` Fix: First Journal Entry of chiliproject issues shows incorrect diff

## 3.0.0
>>>>>>> 9e4c66bf

## 3.0.0pre51

* `#3701` Fix: Filter custom fields of work packages in timeline reports
* `#5033` Migration RepairInvalidDefaultWorkPackageCustomValues fails on Postgres
* Fix project search accesskey
* Fix new work package accesskey

## 3.0.0pre50

* `#4008` Deactivating work package priorities has no effect
* Removed path from guessed host

## 3.0.0pre49

* `#2616` Fix:  Search: Clicking on 'Back' results in wrong data
* `#3084` Fix: [Administration - Work Packages] Workflow Status sorting not respected
* `#3312` Fix: [Administration - Custom Fields] "Visible" and "Editable" in user custom field cannot be unchecked
* `#4003` Fix: Revisions in Activity overview are assigned to wrong person
* `#4008` Fix: Deactivating work package priorities has no effect
* `#4046` Update copyright Information to include 2014
* `#4115` [Subdirectory] Broken Redirects
* `#4285` Copy Workflow mixes workflow scopes
* `#4296` Adapt new workpackage form layout
* `#4793` Fix: [Search] Current project scope not shown
* `#4797` Fix: [Subdirectory] Broken Links
* `#4858` XSS in wp auto-completion
* `#4887` Second grouping criterion seems to have an and conjunction
* Added pry-byebug for ruby 2.1
* Allows redirecting to a back url on version#update

## 3.0.0pre48

* `#1390` Fix: Deleting Issue Categories from a project - route not defined
* `#2701` Fix: [Groups] Error message not displayed correctly.
* `#3217` Fix: [Project settings] Page not found when adding/deleting members and clicking pagination
* `#3725` Fix: Trying to delete a Project without checking "Yes" results in Error
* `#3798` Fix: Typo leading to internal server error
* `#4105` Fix: Remove links from fieldset
* `#4123` Fix: [Accessibility] Link comprehensibility
* `#4715` Fix: Wrong escaping in destroy info
* `#4186` Long work package subject covers up edit buttons
* `#4245` When adding a block to MyPage the other blocks are gone
* `#4337` Fix: HTTP 500 when creating WP with note via API
* `#4654` Activity: Wrong id of work package when time spent
* `#4722` Wrong weekday in date picker
* `#4755` Wrong message "project identifier can't be edited"
* `#4761` Internal error when creating or editing timeline in accessibility mode
* `#4762` List of watchers displayed twice when creating a work package

## 3.0.0pre47

* `#3113` [API] Read access on work package workflows for API v2
* `#3903` Fix: [Search] Project scope lost when clicking on search category link
* `#4087` Fix: [Accessibility] No error messages for blind users
* `#4169` Fix: CSV Export can't handle UTF-8 in conjunction with ASCII letters >= 160 (such as ä)
* `#4266` Custom fields not used as filters are displayed in timeline configuration
* `#4331` Wrong error message for custom fields in query

## 3.0.0pre46

* `#3335` Fix: Mass assignment in members controller
* `#3371` [Work Package Tracking] Wrong 404 when custom query not exists
* `#3440` New workpackage form layout
* `#3947` [CodeClimate] Mass Assignment BoardsController
* `#4087` Accessible form errors
* `#4098` Keyboard operation: links accessible with Screenreadern
* `#4090` [FIX] Tab order of my project page
* `#4103` [Accessibility] Add missing field sets
* `#4105` Remove links from fieldset
* `#4109` Missing hidden tab selection label
* `#4110` Position: Status/Funktion von Links ist nicht klar
* `#4112` Usage of layout tables in work packages index
* `#4118` Fix: Add missing labels
* `#4123` Icon link table comprehensibility
* `#4162` Missing html_safe on required list custom fields with non empty default value
* Allow configuring memcache via configuration.yml or environment variables

## 3.0.0pre45

* `#3113` [API] Read access on work package workflows for API v2
* `#3114` [API] Provide custom fields in work-package index
* `#3116` [API] Distinguishable Status-Codes for wrong credentials and missing API
* `#3347` [API] Make priorities available via API
* `#3701` Filter custom fields of work packages in timeline reports
* `#3732` Summary for work package responsibility
* `#3733` Responsible widget for my pag
* `#3884` [Timelines] Show custom fields of work packages in timeline reports
* `#3980` In Email settings "Issue" is used
* `#4023` [Accessibility] Fixes tabbing inside modals
* `#4024` [Accessibility] Add proper page titles for sub pages
* `#4090` 'Session Expires' setting breaks API
* `#4100` use icon from icon font for toggle multiselect in filter section
* `#4101` Headings: Fix typos in german translation
* `#4102` [Accessibility] Fixes screen reader compatibility for 'further analyze' links in work package summary
* `#4108` Fixes German translation of months
* `#4163` Extend authorization-API to return current user id
* Improves JavaScript tests.
* News subject contained in URL
* Removes mocha mocking framework.
* Update pg-gem version

## 3.0.0pre44

* `#2018` Cleanup journal tables
* `#2244` Fix: [Accessibility] correctly label document language - custom fields
* `#2520` Creating projects is possible with no types selected
* `#2594` Fix: [Activity] Too many filter selects than necessary
* `#3215` Datepicker - Timelines calendar weeks out of sync
* `#3249` [Work Package Tracking] Work packages of type none are displayed as if they were of type work packages
* `#3332` [CodeClimate] Mass Assignment AuthSourcesController
* `#3333` [CodeClimate] Mass Assignment RolesController
* `#3347` [API] Make priorities available via API
* `#3438` Activity default value makes log time required
* `#3451` API references hidden users
* `#3481` Fix: [Activity] Not possible to unselect all filters
* `#3653` Entries in field "Responsible" are not ordered alphabetically
* `#3730` Setting responsible via bulk edit
* `#3731` Setting responsible via context menu
* `#3774` Fix: [API] Not possible to set journal notes via API
* `#3808` Assignee cannot be set to "none" via bulk edit
* `#3843` Prettier translations for member errors
* `#3844` Fixed Work Package status translation
* `#3854` Move function and Query filters allows to select groups as responsible
* `#3865` Detailed filters on dates
* `#3974` [Timelines] Typo at creating timelines
* `#4023` [Accessibility] Keep keyboard focus within modal while it's open
* Add Gruntfile for easier JavaScript testing.

## 3.0.0pre43

* `#2153` [Accessibility] Required fields MUST be displayed as required - group new
* `#2157` [Accessibility] Required fields MUST be displayed as required - enumeration new
* `#2162` [Accessibility] Required fields MUST be displayed as required - new project_type
* `#2228` [Accessibility] low contrast in backlogs task view
* `#2231` [Accessibility] alt texts for openproject project menu
* `#2240` [Accessibility] correctly label document language of menu items
* `#2250` [Accessibility] activity icon labels
* `#2260` [Accessibility] no-existent alt-text for collapse/expand functionality in grouped work-package list
* `#2263` [Accessibility] Correct markup for tables
* `#2366` [Timelines] Add support for user deletion to timelines
* `#2502` New Layout for overview / my page
* `#2734` [API] Access-Key not supported for all controllers
* `#3065` Fixed internal error when selecting costs-columns and displaying sums in work package list
* `#3120` Implement a test suite the spikes can be developed against
* `#3251` [Timelines] Filtering for Responsible filters everything
* `#3393` [Timelines] Filter Work Packages by Assignee
* `#3401` [Work package tracking] Notes are not saved when copying a work package
* `#3409` New Layout for fallback Login page
* `#3453` Highlight project in bread crumb
* `#3546` Better icon for Timelines Module
* `#3547` Change color of Apply button in Activity
* `#3667` Better icon for Roadmap
* `#3863` Strange additional journal entry when moving work package
* `#3879` Work Package Show: Attachments are shown within attributes table

## 3.0.0pre42

* `#1951` Layout for ## and ### textile link help is broken
* `#2146` [Accessibility] Link form elements to their label - timeline groupings
* `#2147` [Accessibility] Link form elements to their label - new timeline
* `#2150` [Accessibility] Link form elements to their label - new issue query
* `#2151` [Accessibility] Link form elements to their label - new wiki page
* `#2152` [Accessibility] Link form elements to their label - new forum message
* `#2155` [Accessibility] Link form elements to their label - copy workflow
* `#2156` [Accessibility] Link form elements to their label - new custom field
* `#2159` [Accessibility] Link form elements to their label - repository administration
* `#2160` [Accessibility] Link form elements to their label - new LDAP authentication
* `#2161` [Accessibility] Link form elements to their label - new color
* `#2229` [Accessibility] low contrast in calendar view
* `#2244` [Accessibility] correctly label document language - custom fields
* `#2250` [Accessibility] activity icon labels
* `#2258` [Accessibility] linearisation of issue show form
* `#2264` [Accessibility] Table headers for work package hierarchy and relations
* `#2500` Change default configuration in new OpenProject application so new projects are not public by default
* `#3370` [Design] Clean-up and refactoring existing CSS for content area
* `#3528` [Data Migration] Type 'none' is not migrated properly in Timelines
* `#3532` Fix: [API] It is possible to set statuses that are not allowed by the workflow
* `#3539` [Work package tracking] Modul view of work packages is too broad
* `#3666` Fix: [API] Show-action does not contain author_id
* `#3723` Fix: The activity event type of work package creations is resolved as "closed"
* [Accessibility] Reactivate accessibility css; Setting for Accessibility mode for anonymous users
* Fixed workflow copy view
* Add redirect from /wp to /work_packages for less typing

## 3.0.0pre41

* `#2743` Clear work packages filters when the work packages menu item is clicked
* `#3072` Timelines rendering of top table border and text is slightly off
* `#3108` [Work package tracking] Too many users selectable as watchers in public projects
* `#3334` [CodeClimate] Mass Assignment WikiController
* `#3336` Fix: use permitted_params for queries controller
* `#3364` [Performance] Create index on enabled_modules.name
* `#3407` Fix: [Roadmap] Missing dropdown menu for displaying work packages by different criteria
* `#3455` Fix: [Projects] Tab "Types" missing in newly created projects
* `#3245` Fix: Search bar does not display results on a project basis

## 3.0.0pre40

* `#3066` [Work package tracking] Bulk edit causes page not found
* update will paginate

## 3.0.0pre39

* `#3306` Switch to Ruby 2.0
* `#3321` [Data migration] Data in timeline settings not copied to new project
* `#3322` Fix: [Data migration] Journal entries display changes to custom fields
* `#3329` Refactor Duplicated Code Journals

## 3.0.0pre38

* `#2399` Fix: Translation missing (en and de) for not_a_valid_parent
* `#3054` Fix: Some Projects cannot be deleted
* `#3149` Fix: duplicate XML root nodes in API v2 show
* `#3229` Fix: Can't set planning element status
* `#3234` Fix: [Work package tracking] Sorting of work package statuses does not work
* `#3266` Fix: [Work package tracking] % done in work package status cannot be modified
* `#3291` Fix: Internal error when clicking on member
* `#3303` Fix: [Work package tracking] Search results are linked to wrong location
* `#3322` [Data migration] Journal entries display changes to custom fields
* `#3331` use permitted_params for group_controller
* `#3337` Fix: Use permitted params in EnumerationsController
* `#3363` [Timelines] Autocompleter broken multiple times in timelines edit
* `#3390` [Design] Implement new look for header and project navigation
* Change global search keyboard shortcut to 's' and project menu shortcut to 'p'
* Add auto-completion for work-packages in all textareas's with wiki-edit class
* Fixed a small bug with a non-functional validation for parents when creating a work package

## 3.0.0pre37

* `#1966` Select person responsible for project with auto-completion form
* `#2289` Fix: Deploying in a subdirectory
* `#2395` [Work Package Tracking] Internal Error when entering a character in a number field in a filter
* `#2527` Create project has useless responsible field
* `#3091` Both Top menu sides can be open at the same time
* `#3202` Fix: Fix: [Bug] Grouping work packages by responsible is broken
* `#3222` Fix: Validation errors on copying OpenProject

## 3.0.0pre36

* `#3155` Icons from icon font in content area
* Rename German i18n Planungsverantwortlicher -> Verantwortlicher

## 3.0.0pre35

* `#2759` Fix: [Performance] Activity View very slow
* `#3050` Fix: Fix: [Work Package Tracking] Internal error with query from the time before work packages
* `#3104` Fix: [Forums] Number of replies to a topic are not displayed
* `#3202` Fix: [Bug] Grouping work packages by responsible is broken
* `#3212` First Grouping Criteria Selection broken when more than one element pre-selected
* `#3055` [Work Package Tracking] Former deleted planning elements not handled in any way

## 3.0.0pre34

* `#2361` [Timelines] Refactoring of Timelines file structure.
* `#2660` fixed bug
* `#3050` Fix: [Work Package Tracking] Internal error with query from the time before work packages
* `#3040` Fix: [Work Package Tracking] 404 for Work Package Index does not work, results in 500
* `#3111` fixed bug
* `#3193` Fix: [Bug] Copying the project OpenProject results in 500
* Fix position of 'more functions' menu on wp#show
* Fix queries on work packages index if no project is selected
* Fix wiki menu item breadcrumb
* Fixed grammatical error in translation missing warning
* Fixed other user preferences not being saved correctly in cukes
* Settings: Fix work package tab not being shown after save

## 3.0.0pre33

* `#2761` Fix: [Work Package Tracking] Assigning work packages to no target version not working in buld edit
* `#2762` [Work package tracking] Copying a work package in bulk edit mode opens move screen
* `#3021` Fix: Fix: emails sent for own changes
* `#3058` [Work Package Tracking] Broken subtask hierarchy layout
* `#3061` [Timelines] When the anonymous user does not have the right to view a reporting but tries to see a timeline w/ reportings, the error message is wrong
* `#3068` Fix: [Migration] Automatic update text references to planning elements not migrated
* `#3075` Fix: [Work Package Tracking] Save takes too long with many ancestors
* `#3110` Fix: [Migration] Default status not set to right status on planning element migration
* Fix timezone migration for MySQL with custom timezone
* Timeline performance improvements.

## 3.0.0pre32

* `#1718` Invalidate server side sessions on logout
* `#1719` Set X-Frame-Options to same origin
* `#1748` Add option to diable browser cache
* `#2332` [Timelines] Field "planning comparisons" does not check for valid input
* `#2581` Include also end date when sorting workpackges in timelines module
* `#2591` Fix: Costs prevents work package context menu
* `#3018` Fix: Stored queries grouping by attribute is not working
* `#3020` Fix: E-mail Message-ID header is not unique for Work Package mails
* `#3021` Fix: emails sent for own changes
* `#3028` Migration of legacy planning elements doesn't update journals.
* `#3030` Users preferences for order of comments is ignored on wp comments
* `#3032` Fix: Work package comments aren't editable by authors
* `#3038` Fix: Journal changes are recorded for empty text fields
* `#3046` Fix: Edit-form for work package updates does not respect user preference for journal ordering
* `#3057` Fix: [Migration] Missing responsibles
* API v2: Improve timelines performance by not filtering statuses by visible projects
* Add hook so that plugins can register assets, which are loaded on every page
* added missing specs for PR #647


## 3.0.0pre31

* `#313`  Fix: Changing the menu title of a menu wiki page does not work
* `#1368` Fix: Readding project members in user admin view
* `#1961` Sort project by time should only include work packages that are shown within the timeline report
* `#2285` [Agile] [Timelines] Add workpackage custom queries to project menu
* `#2534` Fix: [Forums] Moving topics between boards doesn't work
* `#2653` Remove relative vertical offset corrections and custom border fixes for IE8.
* `#2654` Remove custom font rendering/kerning as well as VML from timelines.
* `#2655` Find a sensible default for Timelines rendering bucket size.
* `#2668` First Grouping Criteria broken when also selecting Hide other group
* `#2699` [Wiki] 400 error when entering special character in wiki title
* `#2706` [Migration] Timeline options does not contain 'none' type
* `#2756` [Work package] 500 when clicking on analyze button in work package summary
* `#2999` [Timelines] Login checks inconsistent w/ public timelines.
* `#3004` Fix: [Calendar] Internal error when selecting more than one type in calendar
* `#3010` Fix: [Calendar] Sprints not displayed properly when start and end date of two sprints are seperate
* `#3016` [Journals] Planning Element update messages not migrated
* `#3033` Fix: Work package update descriptions starting with a h3 are truncated
* Fix mysql data migrations
* Change help url to persistent short url
* Applied new main layout

## 3.0.0pre30

* Redirect old issue links to new work package URIs
* `#2721` Fix: Fix: Fix: Fix: Missing journal entries for customizable_journals
* `#2731` Migrated serialized yaml from syck to psych

## 3.0.0pre29

* `#2473` [Timelines] Tooltip in timeline report shows star * instead of hash # in front of ID
* `#2718` Newlines in workpackage descriptions aren't normalized for change tracking
* `#2721` Fix: Fix: Fix: Missing journal entries for customizable_journals

## 3.0.0pre28

* `#1910` New menu structure for pages of timelines module
* `#2363` When all wiki pages have been deleted new wiki pages cannot be created (respecification)
* `#2566` Fix: [Timelines] Searching when selecting columns for a timeline configuration does not work
* `#2631` Fix: [Timelines] Work package cannot be created out of timeline.
* `#2685` [Work package tracking] 404 when deleting work package priority which is assigned to work package
* `#2686` Fix: [Work package tracking] Work package summary not displayed correctly
* `#2687` Fix: [Work Package Tracking] No error for parallel editing
* `#2708` Fix: API key auth does not work for custom_field actions
* `#2712` Fix: Journal entry on responsible changes displayed as numbers
* `#2715` [Journals] Missing attachable journals
* `#2716` Fix: Repository is not auto-created when activated in project settings
* `#2717` Fix: Multiple journal entries when adding multiple attachments in one change
* `#2721` Fix: Fix: Missing journal entries for customizable_journals
* Add indices to to all the journals (improves at least WorkPackage show)
* Improve settings performance by caching whether the settings table exists

## 3.0.0pre27

* `#416`  Fix: Too many users selectable as watchers
* `#2697` Fix: Missing migration of planning element watchers
* `#2564` Support custom fields in REST API v2 for work packages and projects
* `#2567` [Timelines] Select2 selection shows double escaped character
* `#2586` Query available custom fields in REST API v2
* `#2637` Migrated timestamps to UTC
* `#2696` CustomValues still associated to issues
* Reverts `#2645` Remove usage of eval()
* Fix work package filter query validations

## 3.0.0pre26

* `#2624` [Journals] Fix: Work package journals that migrated from legacy planning elements lack default references
* `#2642` [Migration] Empty timelines options cannot be migrated
* `#2645` Remove usage of eval()
* `#2585` Special characters in wiki page title

## 3.0.0pre25

* `#2515` Fix: Calendar does not support 1st of December
* `#2574` Fix: Invalid filter options and outdated names in timeline report form
* `#2613` Old IE versions (IE 7 & IE 8) are presented a message informing about the incompatibilities.
* `#2615` Fix board edit validations
* `#2617` Fix: Timelines do not load users for non-admins.
* `#2618` Fix: When issues are renamed to work packages all watcher assignments are lost
* `#2623` [Journals] Images in journal notes are not displayed
* `#2624` [Journals] Work package journals that migrated from legacy planning elements lack default references.
* `#2625` [Membership] Page not found when editing member and display more pages
* Improved newline handling for journals
* Improved custom field comparison for journals
* Respect journal data serialized with legacy YAML engine 'syck'

## 3.0.0pre24

* `#2593` Work Package Summary missing
* `#1749` Prevent JSON Hijacking
* `#2281` The context menu is not correctly displayed
* `#2348` [Timelines] Using planning element filter and filtering for status "New" leads always to plus-sign in front of work packages
* `#2357` [Timelines] Change API v2 serialization to minimize redundant data
* `#2363` When all wiki pages have been deleted new wiki pages cannot be created
* `#2380` [Timelines] Change API v2 serialization to maximize concatenation speed
* `#2420` Migrate the remaining views of api/v2 to rabl
* `#2478` Timeline with lots of work packages doesn`t load
* `#2525` Project Settings: Forums: Move up/down result in 404
* `#2535` [Forum] Atom feed on the forum's overview-page doesn't work
* `#2576` [Timelines] Double scrollbar in modal for Chrome
* `#2577` [Timelines] Users are not displayed in timelines table after recent API version
* `#2579` [Core] Report of spent time (without cost reporting) results in 404
* `#2580` Fixed some unlikely remote code executions
* `#2592` Search: Clicking on 'Next' results in 500
* `#2593` Work Package Summary missing
* `#2596` [Roadmap] Closed tickets are not striked out
* `#2597` [Roadmap] Missing english/german closed percentage label
* `#2604` [Migration] Attachable journals incorrect
* `#2608` [Activity] Clicking on Atom-feed in activity leads to 500 error
* `#2598` Add rake task for changing timestamps in the database to UTC

## 3.0.0pre23

* `#165`  [Work Package Tracking] Self-referencing ticket breaks ticket
* `#709`  Added test for double custom field validation error messages
* `#902`  Spelling Mistake: Timelines Report Configuration
* `#959`  Too many available responsibles returned for filtering in Timelines
* `#1738` Forum problem when no description given.
* `#1916` Work package update screen is closed when attached file is deleted
* `#1935` Fixed bug: Default submenu for wiki pages is wrong (Configure menu item)
* `#2009` No journal entry created for attachments if the attachment is added on container creation
* `#2026` 404 error when letters are entered in category Work Package
* `#2129` Repository: clicking on file results in 500
* `#2221` [Accessibility] enhance keyboard shortcuts
* `#2371` Add support for IE10 to Timelines
* `#2400` Cannot delete work package
* `#2423` [Issue Tracker] Several Internal Errors when there is no default work package status
* `#2426` [Core] Enumerations for planning elements
* `#2427` [Issue Tracker] Cannot delete work package priority
* `#2433` [Timelines] Empty timeline report not displayed initially
* `#2448` Accelerate work package updates
* `#2464` No initial attachment journal for messages
* `#2470` [Timelines] Vertical planning elements which are not displayed horizontally are not shown in timeline report
* `#2479` Remove TinyMCE spike
* `#2508` Migrated former user passwords (from OpenProject 2.x strong_passwords plugin)
* `#2521` XSS: MyPage on unfiltered WorkPackage Subject
* `#2548` Migrated core settings
* `#2557` Highlight changes of any work package attribute available in the timelines table
* `#2559` Migrate existing IssueCustomFields to WorkPackageCustomFields
* `#2575` Regular expressions should use \A and \z instead of ^ and $
* Fix compatibility with old mail configuration

## 3.0.0pre22

* `#1348` User status has no database index
* `#1854` Breadcrumbs arrows missing in Chrome
* `#1935` Default submenu for wiki pages is wrong (Configure menu item)
* `#1991` Migrate text references to issues/planning elements
* `#2297` Fix APIv2 for planning elements
* `#2304` Introduce keyboard shortcuts
* `#2334` Deselecting all types in project configuration creates 500
* `#2336` Cukes for timelines start/end date comparison
* `#2340` Develop migration mechanism for renamed plugins
* `#2374` Refactoring of ReportsController
* `#2383` [Performance] planning_elements_controller still has an n+1-query for the responsible
* `#2384` Replace bundles svg graph with gem
* `#2386` Remove timelines_journals_helper
* `#2418` Migrate to RABL
* Allow using environment variables instead of configuration.yml

## 3.0.0pre21

* `#1281` I18n.js Not working correctly. Always returns English Translations
* `#1758` Migrate functional-tests for issues into specs for work package
* `#1771` Fixed bug: Refactor Types Project Settings into new Tab
* `#1880` Re-introduce at-time scope
* `#1881` Re-introduce project planning comparison in controller
* `#1883` Extend at-time scope for status comparison
* `#1884` Make status values available over API
* `#1994` Integrational tests for work packages at_time (API)
* `#2070` Settle copyright for images
* `#2158` Work Package General Setting
* `#2173` Adapt client-side to new server behavior
* `#2306` Migrate issues controller tests
* `#2307` Change icon of home button in header from OpenProjct icon to house icon
* `#2310` Add proper indices to work_package
* `#2319` Add a request-store to avoid redundant calls

## 3.0.0pre20

* `#1560` WorkPackage/update does not retain some fields when validations fail
* `#1771` Refactor Types Project Settings into new Tab
* `#1878` Project Plan Comparison(server-side implementation): api/v2 can now resolve historical data for work_packages
* `#1929` Too many lines in work package view
* `#1946` Modal shown within in Modal
* `#1949` External links within modals do not work
* `#1992` Prepare schema migrations table
* `#2125` All AJAX actions on work package not working after update
* `#2237` Migrate reports controller tests
* `#2246` Migrate issue categories controller tests
* `#2262` Migrate issue statuses controller tests
* `#2267` Rename view issue hooks

## 3.0.0pre19

* `#2055` More dynamic attribute determination for journals for extending journals by plugins
* `#2203` Use server-side responsible filter
* `#2204` Implement server-side status filter.
* `#2218` Migrate context menus controller tests

## 3.0.0pre18

* `#1715` Group assigned work packages
* `#1770` New Comment Section layout errors
* `#1790` Fix activity view bug coming up during the meeting adaptions to acts_as_journalized
* `#1793` Data Migration Journals
* `#1977` Set default type for planning elements
* `#1990` Migrate issue relation
* `#1997` Migrate journal activities
* `#2008` Migrate attachments
* `#2083` Extend APIv2 to evaluate filter arguments
* `#2087` Write tests for server-side type filter
* `#2088` Implement server-side filter for type
* `#2101` 500 on filtering multiple values
* `#2104` Handle incomplete trees on server-side
* `#2105` Call PE-API with type filters
* `#2138` Add responsible to workpackage-search

## 3.0.0pre17

* `#1323` Wrong Calendarweek in Datepicker, replaced built in datepicker with jQuery UI datepicker
* `#1843` Editing Membership Duration in admin area fails
* `#1913` [Timelines] Enable drag&drop for select2 items in order to rearrange the order of the columns
* `#1934` [Timelines] Table Loading takes really long
* `#1978` Migrate legacy issues
* `#1979` Migrate legacy planning elements
* `#1982` Migrate planning element types
* `#1983` Migrate queries
* `#1987` Migrate user rights
* `#1988` Migrate settings
* `#2019` Migrate auto completes controller tests
* `#2078` Work package query produces 500 when grouping on exclusively empty values

## 3.0.0pre16

* `#1418` Additional changes: Change links to issues/planning elements to use work_packages controller
* `#1504` Initial selection of possible project members wrong (accessibility mode)
* `#1695` Cannot open links in Projects menu in new tab/window
* `#1753` Remove Issue and replace with Work Package
* `#1754` Migrate unit-tests for issues into specs for work_package
* `#1757` Rename Issues fixtures to Work Package fixtures
* `#1759` Remove link_to_issue_preview, replace with link_to_workpackage_preview
* `#1822` Replace Issue constant by WorkPackage constant
* `#1850` Disable atom feeds via setting
* `#1874` Move Scopes from Issue into Workpackage
* `#1898` Separate action for changing wiki parent page (was same as rename before)
* `#1921` Allow disabling done ratio for work packages
* `#1923` Add permission that allows hiding repository statistics on commits per author
* `#1950` Grey line near the lower end of the modal, cuts off a bit of the content

## 3.0.0pre15

* `#1301` Ajax call when logged out should open a popup window
* `#1351` Generalize Modal Creation
* `#1557` Timeline Report Selection Not Visible
* `#1755` Migrate helper-tests for issues into specs for work package
* `#1766` Fixed bug: Viewing diff of Work Package description results in error 500
* `#1767` Fixed bug: Viewing changesets results in "page not found"
* `#1789` Move validation to Work Package
* `#1800` Add settings to change software name and URL and add additional footer content
* `#1808` Add option to log user for each request
* `#1875` Added test steps to reuse steps for my page, my project page, and documents, no my page block lookup at class load time
* `#1876` Timelines do not show work packages when there is no status reporting
* `#1896` Moved visibility-tests for issues into specs for workpackages
* `#1911` Change mouse icon when hovering over drag&drop-enabled select2 entries
* `#1912` Merge column project type with column planning element type
* `#1918` Custom fields are not displayed when issue is created

## 3.0.0pre14

* `#825`  Migrate Duration
* `#828`  Remove Alternate Dates
* `#1421` Adapt issue created/updated wording to apply to work packages
* `#1610` Move Planning Element Controller to API V2
* `#1686` Issues not accessible in public projects when not a member
* `#1768` Fixed bug: Klicking on Wiki Edit Activity results in error 500
* `#1787` Remove Scenarios
* `#1813` Run Data Generator on old AAJ schema
* `#1859` Fix 20130814130142 down-migration (remove_documents)
* `#1873` Move Validations from Issue into Workpackage

## 3.0.0pre13

* `#1606` Update journal fixtures
* `#1608` Change activities to use the new journals
* `#1609` Change search to use the new journals
* `#1616` Serialization/Persistence
* `#1617` Migrate database to new journalization
* `#1724` PDF Export of Work Packages with Description
* `#1731` Squash old migrations into one

## 3.0.0pre12

* `#1417` Enable default behavior for types
* `#1631` Remove documents from core

## 3.0.0pre11

* `#1418` Change links to issues/planning elements to use work_packages controller
* `#1541` Use Rails 3.2.14 instead of Git Branch
* `#1595` Cleanup action menu for work packages
* `#1596` Copy/Move work packages between projects
* `#1598` Switching type of work package looses inserted data
* `#1618` Deactivate modal dialogs and respective cukes
* `#1637` Removed files module
* `#1648` Arbitrarily failing cuke: Navigating to the timeline page

## 3.0.0pre10

* `#1246` Implement uniform "edit" action/view for pe & issues
* `#1247` Implement uniform "update" action for pe & issues
* `#1411` Migrate database tables into the new model
* `#1413` Ensure Permissions still apply to the new Type
* `#1425` Remove default planning element types in favor of enabled planning element types in the style of has_and_belongs_to_many.
* `#1427` Enable API with the new Type
* `#1434` Type controller
* `#1435` Type model
* `#1436` Type views
* `#1437` Update seed data
* `#1512` Merge PlanningElementTypes model with Types model
* `#1520` PlanningElements are created without the root_id attribute being set
* `#1520` PlanningElements are created without the root_id attribute being set
* `#1536` Fixed bug: Reposman.rb receives xml response for json request
* `#1577` Searching for project member candidates is only possible when using "firstname lastname" (or parts of it)

## 3.0.0pre9

* `#779`  Integrate password expiration
* `#1314` Always set last activity timestamp and check session expiry if ttl-setting is enabled
* `#1371` Changing pagination per_page_param does not change page
* `#1405` Incorrect message when trying to login with a permanently blocked account
* `#1409` Changing pagination limit on members view looses members tab
* `#1414` Remove start & due date requirement from planning elements
* `#1461` Integration Activity Plugin
* `#1488` Fixes multiple and missing error messages on project settings' member tab (now with support for success messages)
* `#1493` Exporting work packages to pdf returns 406
* `#1505` Removing all roles from a membership removes the project membership
* `#1517` Journal changed_data cannot contain the changes of a wiki_content content

## 3.0.0pre8

* `#377`  Some usability fixes for members selection with select2
* `#1024` Add 'assign random password' option to user settings
* `#1063` Added helper to format the time as a date in the current user or the system time zone
* `#1391` Opening the new issue form in a project with an issue category defined produces 500 response
* `#1406` Creating a work package w/o responsible or assignee results in 500
* `#1420` Allow for seeing work package description changes inside of the page
* `#1488` Fixes multiple and missing error messages on project settings' member tab

## 3.0.0pre7

* `#778` Integrate ban of former passwords
* `#780` Add password brute force prevention
* `#820` Implement awesome nested set on work packages
* `#1034` Create changelog and document format
* `#1119` Creates a unified view for work_package show, new and create
* `#1209` Fix adding watcher to issue
* `#1214` Fix pagination label and 'entries_per_page' setting
* `#1299` Refactor user status
* `#1301` Ajax call when logged out should open a popup window
* `#1303` Watcherlist contains unescaped HTML
* `#1315` Correct spelling mistakes in German translation
<|MERGE_RESOLUTION|>--- conflicted
+++ resolved
@@ -29,7 +29,6 @@
 
 # Changelog
 
-<<<<<<< HEAD
 * `#284`  Fix: Sticky does not apply to forum
 * `#1009` Wrong german translation when accessing a non-existent work package
 * `#1502` Multiple escaping on user select2 field in project settingsmembers tab
@@ -67,16 +66,13 @@
 * Fix: Back URL verification
 * Fix: Asset require for plug-ins
 * Fix: at.who styling
-=======
+
 ## 3.0.1
 
 * `#5265` Fix: Error adding Work Package
 * `#5322` Fix: First Journal Entry of chiliproject issues shows incorrect diff
 
 ## 3.0.0
->>>>>>> 9e4c66bf
-
-## 3.0.0pre51
 
 * `#3701` Fix: Filter custom fields of work packages in timeline reports
 * `#5033` Migration RepairInvalidDefaultWorkPackageCustomValues fails on Postgres
