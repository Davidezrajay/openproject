--- conflicted
+++ resolved
@@ -29,13 +29,10 @@
 
 # Changelog
 
-<<<<<<< HEAD
 * `#2502` New Layout for overview / my page
-=======
 * `#2162` [Accessibility] Required fields MUST be displayed as required - new project_type
 * `#2153` [Accessibility] Required fields MUST be displayed as required - group new
 * `#2157` [Accessibility] Required fields MUST be displayed as required - enumeration new
->>>>>>> 47c60fe8
 * `#2228` [Accessibility] low contrast in backlogs task view
 * `#2734` [API] Access-Key not supported for all controllers
 * `#3120` Implement a test suite the spikes can be developed against
