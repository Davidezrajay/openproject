# Changelog

<<<<<<< HEAD
* `#1598` Switching type of work package looses inserted data
=======
* `#1541` Use Rails 3.2.14 instead of Git Branch
>>>>>>> 87220d5c

## 3.0.0pre10

* `#1536` Fixed bug: Reposman.rb receives xml response for json request
* `#1520` PlanningElements are created without the root_id attribute being set
* `#1246` Implement uniform "edit" action/view for pe & issues
* `#1247` Implement uniform "update" action for pe & issues
* `#1411` Migrate database tables into the new model
* `#1413` Ensure Permissions still apply to the new Type
* `#1425` Remove default planning element types in favor of enabled planning element types in the style of has_and_belongs_to_many.
* `#1427` Enable API with the new Type
* `#1434` Type controller
* `#1435` Type model
* `#1436` Type views
* `#1437` Update seed data
* `#1512` Merge PlanningElementTypes model with Types model
* `#1520` PlanningElements are created without the root_id attribute being set
* `#1577` Searching for project member candidates is only possible when using "firstname lastname" (or parts of it)

## 3.0.0pre9

* `#1517` Journal changed_data cannot contain the changes of a wiki_content content
* `#779`  Integrate password expiration
* `#1461` Integration Activity Plugin
* `#1505` Removing all roles from a membership removes the project membership
* `#1405` Incorrect message when trying to login with a permanently blocked account
* `#1488` Fixes multiple and missing error messages on project settings' member tab (now with support for success messages)
* `#1409` Changing pagination limit on members view looses members tab
* `#1371` Changing pagination per_page_param does not change page
* `#1314` Always set last activity timestamp and check session expiry if ttl-setting is enabled
* `#1414` Remove start & due date requirement from planning elements
* `#1493` Exporting work packages to pdf returns 406

## 3.0.0pre8

* `#1420` Allow for seeing work package description changes inside of the page
* `#1488` Fixes multiple and missing error messages on project settings' member tab
* `#377`  Some usability fixes for members selection with select2
* `#1406` Creating a work package w/o responsible or assignee results in 500
* `#1391` Opening the new issue form in a project with an issue category defined produces 500 response
* `#1063` Added helper to format the time as a date in the current user or the system time zone
* `#1024` Add 'assign random password' option to user settings

## 3.0.0pre7

* `#820` Implement awesome nested set on work packages
* `#1119` Creates a unified view for work_package show, new and create
* `#780` Add password brute force prevention
* `#1214` Fix pagination label and 'entries_per_page' setting
* `#1303` Watcherlist contains unescaped HTML
* `#1315` Correct spelling mistakes in German translation
* `#1299` Refactor user status
* `#1301` Ajax call when logged out should open a popup window
* `#778` Integrate ban of former passwords
* `#1209` Fix adding watcher to issue
* `#1034` Create changelog and document format<|MERGE_RESOLUTION|>--- conflicted
+++ resolved
@@ -1,10 +1,7 @@
 # Changelog
 
-<<<<<<< HEAD
+* `#1541` Use Rails 3.2.14 instead of Git Branch
 * `#1598` Switching type of work package looses inserted data
-=======
-* `#1541` Use Rails 3.2.14 instead of Git Branch
->>>>>>> 87220d5c
 
 ## 3.0.0pre10
 
