--- conflicted
+++ resolved
@@ -29,12 +29,10 @@
 
 # Changelog
 
-<<<<<<< HEAD
 * `#959` Too many available responsibles returned for filtering in timelines
-=======
+
 ## 3.0.0pre22
 
->>>>>>> fc538b00
 * `#1348` User status has no database index
 * `#1854` Breadcrumbs arrows missing in Chrome
 * `#1991` Migrate text references to issues/planning elements
