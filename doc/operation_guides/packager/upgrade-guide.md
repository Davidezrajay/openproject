# Upgrading your OpenProject installation (DEB/RPM Packages)

Note: this guide only applies if you've installed OpenProject using our DEB/RPM
packages.

Upgrading OpenProject is as easy as installing a newer OpenProject package and
running the `openproject configure` command.

## Debian / Ubuntu

    sudo apt-get update
    sudo apt-get install --only-upgrade openproject
    sudo openproject configure

## Fedora / CentOS / RHEL

    sudo yum update
    sudo yum install openproject
    sudo openproject configure

## SuSE

    sudo zypper update openproject
    sudo openproject configure


## Re-configuring the application

Using `openproject configure`, the wizard will display new steps that you weren't available or configured in previous installations.
If you want to perform changes to your configuration or are unsure what steps are available, you can safely run `openproject reconfigure` to walk through the entire configuration process again.

Note that this still takes previous values into consideration. Values that should not change from your previous configurations can be skipped by pressing `<Return>`. This also applies for steps with passwords, which are shown as empty even though they may have a value. Skipping those steps equals to re-use the existing value.

<<<<<<< HEAD
=======

>>>>>>> fd5efaa2
# Upgrading between major releases (DEB/RPM packages)

Since OpenProject 6.0.0 is a major upgrade, you will need to perform some basic manual steps to upgrade your package.

If you have currently installed the stable 5.0.x release of OpenProject by using the `stable/5` package source,
you will need to adjust that package source.

### APT-based systems (Debian, Ubuntu)

 - Update the reference to `stable/5` in `/etc/apt/sources.list.d/openproject.list` to `stable/6`.
 - Perform the Upgrade steps as mentioned above in *Upgrading your OpenProject installation*

### YUM-based systems (Fedora, CentOS)

 - Update the reference to `stable/5` in `/etc/yum.repos.d/openproject.repo` to `stable/6`.
 - Perform the Upgrade steps as mentioned above in *Upgrading your OpenProject installation*

### SUSE Linux Enterprise Server 11, 12

 - Update the reference to `stable/5` in `/etc/zypp/repos.d/openproject.repo` to `stable/6`.
 - Perform the Upgrade steps as mentioned above in *Upgrading your OpenProject installation*<|MERGE_RESOLUTION|>--- conflicted
+++ resolved
@@ -31,10 +31,7 @@
 
 Note that this still takes previous values into consideration. Values that should not change from your previous configurations can be skipped by pressing `<Return>`. This also applies for steps with passwords, which are shown as empty even though they may have a value. Skipping those steps equals to re-use the existing value.
 
-<<<<<<< HEAD
-=======
 
->>>>>>> fd5efaa2
 # Upgrading between major releases (DEB/RPM packages)
 
 Since OpenProject 6.0.0 is a major upgrade, you will need to perform some basic manual steps to upgrade your package.
