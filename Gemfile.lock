--- conflicted
+++ resolved
@@ -1,5 +1,4 @@
 GIT
-<<<<<<< HEAD
   remote: git@github.com:opf/openproject-ui_components.git
   revision: 8502ddae6cd761a412e7828542d5a91d3f5e8ae2
   branch: dev
@@ -8,14 +7,14 @@
       angular-ui-select2-rails
       angularjs-rails
       rails (~> 3.2.16)
-=======
+
+GIT
   remote: https://github.com/finnlabs/rack-protection.git
   revision: 5a7d1bd2f05ca75faf7909c8cc978732a0080898
   ref: 5a7d1bd
   specs:
     rack-protection (1.5.2)
       rack
->>>>>>> ddc3ea2d
 
 GIT
   remote: https://github.com/fnando/i18n-js.git
@@ -31,33 +30,9 @@
   specs:
     prototype_legacy_helper (0.0.0)
 
-PATH
-  remote: ../openproject-plugins
-  specs:
-    openproject-plugins (1.0.6)
-      rails (~> 3.2.9)
-
-PATH
-  remote: /home/richard/projects/finnlabs/openproject-backlogs
-  specs:
-    openproject-backlogs (3.0.5.pre3)
-      acts_as_silent_list
-      openproject-pdf_export
-      openproject-plugins
-      rails (~> 3.2.9)
-
-PATH
-  remote: /home/richard/projects/finnlabs/openproject-pdf_export
-  specs:
-    openproject-pdf_export (0.0.1)
-      openproject-plugins (~> 1.0.5)
-      prawn (~> 0.14.0)
-      rails (~> 3.2.14)
-
 GEM
   remote: https://rubygems.org/
   specs:
-    Ascii85 (1.0.2)
     actionmailer (3.2.17)
       actionpack (= 3.2.17)
       mail (~> 2.5.4)
@@ -89,9 +64,7 @@
       multi_json (~> 1.0)
     acts_as_list (0.2.0)
       activerecord (>= 3.0)
-    acts_as_silent_list (1.2.0)
     addressable (2.3.4)
-    afm (0.2.0)
     angular-ui-select2-rails (0.1.1)
       jquery-rails
       select2-rails
@@ -99,9 +72,6 @@
     arel (3.0.3)
     awesome_nested_set (2.1.6)
       activerecord (>= 3.0.0)
-    better_errors (1.1.0)
-      coderay (>= 1.0.0)
-      erubis (>= 2.6.6)
     binding_of_caller (0.7.2)
       debug_inspector (>= 0.0.1)
     bourne (1.4.0)
@@ -202,7 +172,6 @@
     guard-test (1.0.0)
       guard (>= 1.8)
       test-unit (~> 2.2)
-    hashery (2.1.1)
     hike (1.2.3)
     htmldiff (0.0.1)
     i18n (0.6.5)
@@ -247,20 +216,8 @@
     paper_trail (2.7.2)
       activerecord (~> 3.0)
       railties (~> 3.0)
-    pdf-inspector (1.1.0)
-      pdf-reader (~> 1.0)
-    pdf-reader (1.3.3)
-      Ascii85 (~> 1.0.0)
-      afm (~> 0.2.0)
-      hashery (~> 2.0)
-      ruby-rc4
-      ttfunk
     pg (0.17.1)
     polyglot (0.3.3)
-    prawn (0.14.0)
-      pdf-reader (~> 1.2)
-      ruby-rc4
-      ttfunk (~> 1.0.3)
     prototype-rails (3.2.1)
       rails (~> 3.2)
     pry (0.9.12.2)
@@ -284,8 +241,6 @@
     pry-stack_explorer (0.4.9.1)
       binding_of_caller (>= 0.7)
       pry (>= 0.9.11)
-    quiet_assets (1.0.2)
-      railties (>= 3.1, < 5.0)
     rabl (0.9.3)
       activesupport (>= 2.3.14)
     rack (1.4.5)
@@ -346,7 +301,6 @@
     ruby-openid (2.2.3)
     ruby-prof (0.13.0)
     ruby-progressbar (1.2.0)
-    ruby-rc4 (0.1.5)
     rubytree (0.8.3)
       json (>= 1.7.5)
       structured_warnings (>= 0.1.3)
@@ -364,8 +318,6 @@
       multi_json (~> 1.0)
       rubyzip
       websocket (~> 1.0.4)
-    sextant (0.2.4)
-      rails (>= 3.2)
     shoulda (3.5.0)
       shoulda-context (~> 1.0, >= 1.0.1)
       shoulda-matchers (>= 1.4.1, < 3.0)
@@ -406,7 +358,6 @@
     treetop (1.4.15)
       polyglot
       polyglot (>= 0.3.1)
-    ttfunk (1.0.3)
     tzinfo (0.3.38)
     uglifier (2.1.1)
       execjs (>= 0.3.0)
@@ -429,7 +380,6 @@
   angular-ui-select2-rails
   angularjs-rails
   awesome_nested_set
-  better_errors
   capybara
   capybara-screenshot
   codeclimate-test-reporter
@@ -464,13 +414,8 @@
   net-ldap (~> 0.2.2)
   object-daddy (~> 1.1.0)
   oj
-  openproject-backlogs!
-  openproject-pdf_export!
-  openproject-plugins!
   openproject-ui_components!
-  pdf-inspector
   pg (~> 0.17.1)
-  prawn
   prototype-rails
   prototype_legacy_helper (= 0.0.0)!
   pry-byebug
@@ -479,7 +424,6 @@
   pry-rails
   pry-rescue
   pry-stack_explorer
-  quiet_assets
   rabl (= 0.9.3)
   rack-protection!
   rack_session_access
@@ -500,7 +444,6 @@
   sass-rails (~> 3.2.3)
   select2-rails (~> 3.3.2)
   selenium-webdriver
-  sextant
   shoulda
   shoulda-matchers
   simplecov (>= 0.8.pre)
