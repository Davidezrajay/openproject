GIT
  remote: https://github.com/finnlabs/omniauth-openid-connect.git
  revision: 9e7fd0e7bd36d40451c6b3c2ea641e8d237c295d
  ref: 9e7fd0e7bd36d40451c6b3c2ea641e8d237c295d
  specs:
    omniauth-openid-connect (0.3.0)
      addressable (~> 2.5)
      omniauth (~> 1.6)
      openid_connect (~> 1.1.6)

GIT
  remote: https://github.com/finnlabs/omniauth-openid_connect-providers.git
  revision: 5148dd402cacc2785cee76336d649ebdf84488ca
  ref: 5148dd402cacc2785cee76336d649ebdf84488ca
  specs:
    omniauth-openid_connect-providers (0.1.1)
      omniauth-openid-connect (>= 0.2.1)

GIT
  remote: https://github.com/opf/omniauth
  revision: fe862f986b2e846e291784d2caa3d90a658c67f0
  ref: fe862f986b2e846e291784d2caa3d90a658c67f0
  specs:
    omniauth (1.9.0)
      hashie (>= 3.4.6, < 3.7.0)
      rack (>= 1.6.2, < 3)

GIT
  remote: https://github.com/opf/openproject-translations.git
  revision: ec6fbe6ef86f82e65f37adb17f37aa5addc17ac4
  branch: dev
  specs:
    openproject-translations (7.4.0)
      crowdin-api (~> 0.6.0)
      mixlib-shellout (~> 2.1.0)
      rubyzip

GIT
  remote: https://github.com/rspec/rspec-activemodel-mocks
  revision: 0338d50039cad672bbe695fff5591da1ba849308
  specs:
    rspec-activemodel-mocks (1.1.0)
      activemodel (>= 3.0)
      activesupport (>= 3.0)
      rspec-mocks (>= 2.99, < 4.0)

PATH
  remote: modules/auth_plugins
  specs:
    openproject-auth_plugins (1.0.0)
      omniauth (~> 1.0)

PATH
  remote: modules/auth_saml
  specs:
    openproject-auth_saml (1.0.0)
      omniauth-saml (~> 1.10.1)

PATH
  remote: modules/avatars
  specs:
    openproject-avatars (1.0.0)
      fastimage (~> 2.1.0)
      gravatar_image_tag (~> 1.2.0)

PATH
  remote: modules/backlogs
  specs:
    openproject-backlogs (1.0.0)
      acts_as_list (~> 1.0.1)
      openproject-pdf_export

PATH
  remote: modules/bim
  specs:
    openproject-bim (1.0.0)
      activerecord-import
      rubyzip (~> 1.2)

PATH
  remote: modules/boards
  specs:
    openproject-boards (1.0.0)

PATH
  remote: modules/budgets
  specs:
    budgets (1.0.0)

PATH
  remote: modules/costs
  specs:
    costs (1.0.0)

PATH
  remote: modules/dashboards
  specs:
    dashboards (1.0.0)
      grids

PATH
  remote: modules/documents
  specs:
    openproject-documents (1.0.0)

PATH
  remote: modules/github_integration
  specs:
    openproject-github_integration (1.0.0)
      openproject-webhooks

PATH
  remote: modules/global_roles
  specs:
    openproject-global_roles (1.0.0)

PATH
  remote: modules/grids
  specs:
    grids (1.0.0)

PATH
  remote: modules/job_status
  specs:
    openproject-job_status (1.0.0)

PATH
  remote: modules/ldap_groups
  specs:
    openproject-ldap_groups (1.0.0)

PATH
  remote: modules/meeting
  specs:
    openproject-meeting (1.0.0)
      icalendar (~> 2.7.0)

PATH
  remote: modules/my_page
  specs:
    my_page (1.0.0)
      grids

PATH
  remote: modules/openid_connect
  specs:
    openproject-openid_connect (1.0.0)
      lobby_boy (~> 0.1.3)
      omniauth-openid_connect-providers (~> 0.1)
      openproject-auth_plugins

PATH
  remote: modules/overviews
  specs:
    overviews (1.0.0)
      grids

PATH
  remote: modules/pdf_export
  specs:
    openproject-pdf_export (1.0.0)
      pdf-inspector (~> 1.3.0)
      prawn (~> 2.2)

PATH
  remote: modules/recaptcha
  specs:
    openproject-recaptcha (1.0.0)
      recaptcha (~> 5.5)

PATH
  remote: modules/reporting
  specs:
    openproject-reporting (1.0.0)
      costs

PATH
  remote: modules/two_factor_authentication
  specs:
    openproject-two_factor_authentication (1.0.0)
      aws-sdk-sns (~> 1.30.0)
      messagebird-rest (~> 1.4.2)
      rotp (~> 6.1)

PATH
  remote: modules/webhooks
  specs:
    openproject-webhooks (1.0.0)

PATH
  remote: modules/xls_export
  specs:
    openproject-xls_export (1.0.0)
      spreadsheet (~> 1.2.6)

GEM
  remote: https://rubygems.org/
  specs:
    Ascii85 (1.0.3)
    actioncable (6.0.3.4)
      actionpack (= 6.0.3.4)
      nio4r (~> 2.0)
      websocket-driver (>= 0.6.1)
    actionmailbox (6.0.3.4)
      actionpack (= 6.0.3.4)
      activejob (= 6.0.3.4)
      activerecord (= 6.0.3.4)
      activestorage (= 6.0.3.4)
      activesupport (= 6.0.3.4)
      mail (>= 2.7.1)
    actionmailer (6.0.3.4)
      actionpack (= 6.0.3.4)
      actionview (= 6.0.3.4)
      activejob (= 6.0.3.4)
      mail (~> 2.5, >= 2.5.4)
      rails-dom-testing (~> 2.0)
    actionpack (6.0.3.4)
      actionview (= 6.0.3.4)
      activesupport (= 6.0.3.4)
      rack (~> 2.0, >= 2.0.8)
      rack-test (>= 0.6.3)
      rails-dom-testing (~> 2.0)
      rails-html-sanitizer (~> 1.0, >= 1.2.0)
    actionpack-xml_parser (2.0.1)
      actionpack (>= 5.0)
      railties (>= 5.0)
    actiontext (6.0.3.4)
      actionpack (= 6.0.3.4)
      activerecord (= 6.0.3.4)
      activestorage (= 6.0.3.4)
      activesupport (= 6.0.3.4)
      nokogiri (>= 1.8.5)
    actionview (6.0.3.4)
      activesupport (= 6.0.3.4)
      builder (~> 3.1)
      erubi (~> 1.4)
      rails-dom-testing (~> 2.0)
      rails-html-sanitizer (~> 1.1, >= 1.2.0)
    activejob (6.0.3.4)
      activesupport (= 6.0.3.4)
      globalid (>= 0.3.6)
    activemodel (6.0.3.4)
      activesupport (= 6.0.3.4)
    activemodel-serializers-xml (1.0.2)
      activemodel (> 5.x)
      activesupport (> 5.x)
      builder (~> 3.1)
    activerecord (6.0.3.4)
      activemodel (= 6.0.3.4)
      activesupport (= 6.0.3.4)
    activerecord-import (1.0.7)
      activerecord (>= 3.2)
    activerecord-nulldb-adapter (0.5.0)
      activerecord (>= 5.2.0)
    activerecord-session_store (1.1.3)
      actionpack (>= 4.0)
      activerecord (>= 4.0)
      multi_json (~> 1.11, >= 1.11.2)
      rack (>= 1.5.2, < 3)
      railties (>= 4.0)
    activestorage (6.0.3.4)
      actionpack (= 6.0.3.4)
      activejob (= 6.0.3.4)
      activerecord (= 6.0.3.4)
      marcel (~> 0.3.1)
    activesupport (6.0.3.4)
      concurrent-ruby (~> 1.0, >= 1.0.2)
      i18n (>= 0.7, < 2)
      minitest (~> 5.1)
      tzinfo (~> 1.1)
      zeitwerk (~> 2.2, >= 2.2.2)
    acts_as_list (1.0.2)
      activerecord (>= 4.2)
    acts_as_tree (2.9.1)
      activerecord (>= 3.0.0)
    addressable (2.7.0)
      public_suffix (>= 2.0.2, < 5.0)
    aes_key_wrap (1.1.0)
    afm (0.2.2)
    airbrake (11.0.1)
      airbrake-ruby (~> 5.1)
    airbrake-ruby (5.1.0)
      rbtree3 (~> 0.5)
    ast (2.4.1)
    attr_required (1.0.1)
    auto_strip_attributes (2.6.0)
      activerecord (>= 4.0)
    awesome_nested_set (3.2.1)
      activerecord (>= 4.0.0, < 7.0)
    aws-eventstream (1.1.0)
    aws-partitions (1.386.0)
    aws-sdk-core (3.109.1)
      aws-eventstream (~> 1, >= 1.0.2)
      aws-partitions (~> 1, >= 1.239.0)
      aws-sigv4 (~> 1.1)
      jmespath (~> 1.0)
    aws-sdk-kms (1.39.0)
      aws-sdk-core (~> 3, >= 3.109.0)
      aws-sigv4 (~> 1.1)
    aws-sdk-s3 (1.83.1)
      aws-sdk-core (~> 3, >= 3.109.0)
      aws-sdk-kms (~> 1)
      aws-sigv4 (~> 1.1)
    aws-sdk-sns (1.30.0)
      aws-sdk-core (~> 3, >= 3.99.0)
      aws-sigv4 (~> 1.1)
    aws-sigv4 (1.2.2)
      aws-eventstream (~> 1, >= 1.0.2)
    backports (3.18.2)
    bcrypt (3.1.16)
    bindata (2.4.8)
    binding_of_caller (0.8.0)
      debug_inspector (>= 0.0.1)
    bootsnap (1.5.0)
      msgpack (~> 1.0)
    brakeman (4.10.0)
    browser (5.1.0)
    builder (3.2.4)
    byebug (11.1.3)
    capybara (3.33.0)
      addressable
      mini_mime (>= 0.1.3)
      nokogiri (~> 1.8)
      rack (>= 1.6.0)
      rack-test (>= 0.6.3)
      regexp_parser (~> 1.5)
      xpath (~> 3.2)
    capybara-screenshot (1.0.25)
      capybara (>= 1.0, < 4)
      launchy
    carrierwave (1.3.1)
      activemodel (>= 4.0.0)
      activesupport (>= 4.0.0)
      mime-types (>= 1.16)
    carrierwave_direct (2.1.0)
      carrierwave (>= 1.0.0)
      fog-aws
    cells (4.1.7)
      declarative-builder (< 0.2.0)
      declarative-option (< 0.2.0)
      tilt (>= 1.4, < 3)
      uber (< 0.2.0)
    cells-erb (0.1.0)
      cells (~> 4.0)
      erbse (>= 0.1.1)
    cells-rails (0.0.9)
      actionpack (>= 3.0)
      cells (>= 4.1.6, < 5.0.0)
    childprocess (3.0.0)
    claide (1.0.3)
    claide-plugins (0.9.2)
      cork
      nap
      open4 (~> 1.3)
    coderay (1.1.3)
    colored2 (3.1.2)
    commonmarker (0.21.0)
      ruby-enum (~> 0.5)
    compare-xml (0.66)
      nokogiri (~> 1.8)
    concurrent-ruby (1.1.7)
    cookiejar (0.3.3)
    cork (0.3.0)
      colored2 (~> 3.1)
    crack (0.4.4)
    crass (1.0.6)
    crowdin-api (0.6.0)
      rest-client (~> 2.0)
    cucumber (3.1.2)
      builder (>= 2.1.2)
      cucumber-core (~> 3.2.0)
      cucumber-expressions (~> 6.0.1)
      cucumber-wire (~> 0.0.1)
      diff-lcs (~> 1.3)
      gherkin (~> 5.1.0)
      multi_json (>= 1.7.5, < 2.0)
      multi_test (>= 0.1.2)
    cucumber-core (3.2.1)
      backports (>= 3.8.0)
      cucumber-tag_expressions (~> 1.1.0)
      gherkin (~> 5.0)
    cucumber-expressions (6.0.1)
    cucumber-rails (1.8.0)
      capybara (>= 2.12, < 4)
      cucumber (>= 3.0.2, < 4)
      mime-types (>= 2.0, < 4)
      nokogiri (~> 1.8)
      railties (>= 4.2, < 7)
    cucumber-tag_expressions (1.1.1)
    cucumber-wire (0.0.1)
    daemons (1.3.1)
    dalli (2.7.11)
    danger (8.2.0)
      claide (~> 1.0)
      claide-plugins (>= 0.9.2)
      colored2 (~> 3.1)
      cork (~> 0.1)
      faraday (>= 0.9.0, < 2.0)
      faraday-http-cache (~> 2.0)
      git (~> 1.7)
      kramdown (~> 2.3)
      kramdown-parser-gfm (~> 1.0)
      no_proxy_fix
      octokit (~> 4.7)
      terminal-table (~> 1)
    danger-brakeman (0.0.2)
      brakeman
      danger-plugin-api (~> 1.0)
    danger-plugin-api (1.0.0)
      danger (> 2.0)
    database_cleaner (1.8.5)
    date_validator (0.10.0)
      activemodel (>= 3)
      activesupport (>= 3)
    debug_inspector (0.0.3)
    deckar01-task_list (2.3.1)
      html-pipeline
    declarative (0.0.20)
    declarative-builder (0.1.0)
      declarative-option (< 0.2.0)
    declarative-option (0.1.0)
    delayed_cron_job (0.7.3)
      delayed_job (>= 4.1)
    delayed_job (4.1.8)
      activesupport (>= 3.0, < 6.1)
    delayed_job_active_record (4.1.4)
      activerecord (>= 3.0, < 6.1)
      delayed_job (>= 3.0, < 5)
    diff-lcs (1.4.4)
    disposable (0.4.7)
      declarative (>= 0.0.9, < 1.0.0)
      declarative-builder (< 0.2.0)
      declarative-option (< 0.2.0)
      representable (>= 2.4.0, <= 3.1.0)
      uber (< 0.2.0)
    domain_name (0.5.20190701)
      unf (>= 0.0.5, < 1.0.0)
    doorkeeper (5.4.0)
      railties (>= 5)
    dry-configurable (0.11.6)
      concurrent-ruby (~> 1.0)
      dry-core (~> 0.4, >= 0.4.7)
      dry-equalizer (~> 0.2)
    dry-container (0.7.2)
      concurrent-ruby (~> 1.0)
      dry-configurable (~> 0.1, >= 0.1.3)
    dry-core (0.4.9)
      concurrent-ruby (~> 1.0)
    dry-equalizer (0.3.0)
    dry-inflector (0.2.0)
    dry-logic (1.0.8)
      concurrent-ruby (~> 1.0)
      dry-core (~> 0.2)
      dry-equalizer (~> 0.2)
    dry-types (1.4.0)
      concurrent-ruby (~> 1.0)
      dry-container (~> 0.3)
      dry-core (~> 0.4, >= 0.4.4)
      dry-equalizer (~> 0.3)
      dry-inflector (~> 0.1, >= 0.1.2)
      dry-logic (~> 1.0, >= 1.0.2)
    em-http-request (1.1.7)
      addressable (>= 2.3.4)
      cookiejar (!= 0.3.1)
      em-socksify (>= 0.3)
      eventmachine (>= 1.0.3)
      http_parser.rb (>= 0.6.0)
    em-socksify (0.3.2)
      eventmachine (>= 1.0.0.beta.4)
    em-synchrony (1.0.6)
      eventmachine (>= 1.0.0.beta.1)
    equivalent-xml (0.6.0)
      nokogiri (>= 1.4.3)
    erbse (0.1.4)
      temple
    erubi (1.9.0)
    escape_utils (1.2.1)
    eventmachine (1.2.7)
    eventmachine_httpserver (0.2.1)
    excon (0.78.0)
    factory_bot (6.1.0)
      activesupport (>= 5.0.0)
    factory_bot_rails (6.1.0)
      factory_bot (~> 6.1.0)
      railties (>= 5.0.0)
    faker (2.14.0)
      i18n (>= 1.6, < 2)
    faraday (1.1.0)
      multipart-post (>= 1.2, < 3)
      ruby2_keywords
    faraday-http-cache (2.2.0)
      faraday (>= 0.8)
    fastimage (2.1.7)
    ffi (1.13.1)
    flamegraph (0.9.5)
    fog-aws (3.6.7)
      fog-core (~> 2.1)
      fog-json (~> 1.1)
      fog-xml (~> 0.1)
      ipaddress (~> 0.8)
    fog-core (2.2.3)
      builder
      excon (~> 0.71)
      formatador (~> 0.2)
      mime-types
    fog-json (1.2.0)
      fog-core
      multi_json (~> 1.10)
    fog-xml (0.1.3)
      fog-core
      nokogiri (>= 1.5.11, < 2.0.0)
    formatador (0.2.5)
    friendly_id (5.4.0)
      activerecord (>= 4.0.0)
    fuubar (2.5.0)
      rspec-core (~> 3.0)
      ruby-progressbar (~> 1.4)
    get_process_mem (0.2.7)
      ffi (~> 1.0)
    gherkin (5.1.0)
    git (1.7.0)
      rchardet (~> 1.8)
    globalid (0.4.2)
      activesupport (>= 4.2.0)
    gon (6.4.0)
      actionpack (>= 3.0.20)
      i18n (>= 0.7)
      multi_json
      request_store (>= 1.0)
    grape (1.5.0)
      activesupport
      builder
      dry-types (>= 1.1)
      mustermann-grape (~> 1.0.0)
      rack (>= 1.3.0)
      rack-accept
    gravatar_image_tag (1.2.0)
    hashdiff (1.0.1)
    hashery (2.1.2)
    hashie (3.6.0)
    html-pipeline (2.14.0)
      activesupport (>= 2)
      nokogiri (>= 1.4)
    htmldiff (0.0.1)
    http-accept (1.7.0)
    http-cookie (1.0.3)
      domain_name (~> 0.5)
    http_parser.rb (0.6.0)
    httpclient (2.8.3)
    i18n (1.8.5)
      concurrent-ruby (~> 1.0)
    i18n-js (3.8.0)
      i18n (>= 0.6.6)
    icalendar (2.7.0)
      ice_cube (~> 0.16)
    ice_cube (0.16.3)
    interception (0.5)
    ipaddress (0.8.3)
    iso8601 (0.13.0)
    jmespath (1.4.0)
    json (2.3.1)
    json-jwt (1.13.0)
      activesupport (>= 4.2)
      aes_key_wrap
      bindata
    json_spec (1.1.5)
      multi_json (~> 1.0)
      rspec (>= 2.0, < 4.0)
    kgio (2.11.3)
    kramdown (2.3.0)
      rexml
    kramdown-parser-gfm (1.1.0)
      kramdown (~> 2.0)
    ladle (1.0.1)
      open4 (~> 1.0)
    launchy (2.5.0)
      addressable (~> 2.7)
    letter_opener (1.7.0)
      launchy (~> 2.2)
    listen (3.2.1)
      rb-fsevent (~> 0.10, >= 0.10.3)
      rb-inotify (~> 0.9, >= 0.9.10)
    livingstyleguide (2.1.0)
      minisyntax (>= 0.2.5)
      redcarpet
      sassc
      thor
      tilt
    lobby_boy (0.1.3)
      omniauth (~> 1.1)
      omniauth-openid-connect (>= 0.2.1)
      rails (>= 3.2.21)
    lograge (0.11.2)
      actionpack (>= 4)
      activesupport (>= 4)
      railties (>= 4)
      request_store (~> 1.0)
    loofah (2.7.0)
      crass (~> 1.0.2)
      nokogiri (>= 1.5.9)
    mail (2.7.1)
      mini_mime (>= 0.1.1)
    marcel (0.3.3)
      mimemagic (~> 0.3.2)
    messagebird-rest (1.4.2)
    meta-tags (2.13.0)
      actionpack (>= 3.2.0, < 6.1)
    method_source (1.0.0)
    mime-types (3.3.1)
      mime-types-data (~> 3.2015)
    mime-types-data (3.2020.0512)
    mimemagic (0.3.5)
    mini_mime (1.0.2)
    mini_portile2 (2.4.0)
    minisyntax (0.2.5)
    minitest (5.14.2)
    mixlib-shellout (2.1.0)
    msgpack (1.3.3)
    multi_json (1.15.0)
    multi_test (0.1.2)
    multipart-post (2.1.1)
    mustermann (1.1.1)
      ruby2_keywords (~> 0.0.1)
    mustermann-grape (1.0.1)
      mustermann (>= 1.0.0)
    nap (1.1.0)
    net-ldap (0.16.3)
    netrc (0.11.0)
    newrelic_rpm (6.13.1)
    nio4r (2.5.4)
    no_proxy_fix (0.1.2)
    nokogiri (1.10.10)
      mini_portile2 (~> 2.4.0)
    nokogumbo (2.0.2)
      nokogiri (~> 1.8, >= 1.8.4)
    octokit (4.19.0)
      faraday (>= 0.9)
      sawyer (~> 0.8.0, >= 0.5.3)
    oj (3.10.15)
    okcomputer (1.18.2)
    omniauth-saml (1.10.2)
      omniauth (~> 1.3, >= 1.3.2)
      ruby-saml (~> 1.9)
    open4 (1.3.4)
    openid_connect (1.1.8)
      activemodel
      attr_required (>= 1.0.0)
      json-jwt (>= 1.5.0)
      rack-oauth2 (>= 1.6.1)
      swd (>= 1.0.0)
      tzinfo
      validate_email
      validate_url
      webfinger (>= 1.0.1)
    openproject-token (2.1.3)
      activemodel
    parallel (1.19.2)
    parallel_tests (3.2.0)
      parallel
    parser (2.7.2.0)
      ast (~> 2.4.1)
    pdf-core (0.8.1)
    pdf-inspector (1.3.0)
      pdf-reader (>= 1.0, < 3.0.a)
    pdf-reader (2.4.1)
      Ascii85 (~> 1.0.0)
      afm (~> 0.2.1)
      hashery (~> 2.0)
      ruby-rc4
      ttfunk
    pg (1.2.3)
    plaintext (0.3.3)
      activesupport (> 2.2.1)
      nokogiri (~> 1.10, >= 1.10.4)
      rubyzip (~> 1.3.0)
    posix-spawn (0.3.15)
    prawn (2.3.0)
      pdf-core (~> 0.8.1)
      ttfunk (~> 1.6)
    prawn-markup (0.3.0)
      nokogiri
      prawn
      prawn-table
    prawn-table (0.2.2)
      prawn (>= 1.3.0, < 3.0.0)
    pry (0.13.1)
      coderay (~> 1.1)
      method_source (~> 1.0)
    pry-byebug (3.9.0)
      byebug (~> 11.0)
      pry (~> 0.13.0)
    pry-rails (0.3.9)
      pry (>= 0.10.4)
    pry-rescue (1.5.2)
      interception (>= 0.5)
      pry (>= 0.12.0)
    pry-stack_explorer (0.5.1)
      binding_of_caller (~> 0.7)
      pry (~> 0.13)
    public_suffix (4.0.6)
    puffing-billy (2.4.0)
      addressable (~> 2.5)
      em-http-request (~> 1.1, >= 1.1.0)
      em-synchrony
      eventmachine (~> 1.2)
      eventmachine_httpserver
      http_parser.rb (~> 0.6.0)
      multi_json
<<<<<<< HEAD
    puma (5.0.3)
=======
    puma (5.0.4)
>>>>>>> 37ace54a
      nio4r (~> 2.0)
    rack (2.2.3)
    rack-accept (0.4.5)
      rack (>= 0.4)
    rack-attack (6.3.1)
      rack (>= 1.0, < 3)
    rack-cors (1.1.1)
      rack (>= 2.0.0)
    rack-mini-profiler (2.2.0)
      rack (>= 1.2.0)
    rack-oauth2 (1.16.0)
      activesupport
      attr_required
      httpclient
      json-jwt (>= 1.11.0)
      rack (>= 2.1.0)
    rack-protection (2.1.0)
      rack
    rack-test (1.1.0)
      rack (>= 1.0, < 3)
    rack_session_access (0.2.0)
      builder (>= 2.0.0)
      rack (>= 1.0.0)
    rails (6.0.3.4)
      actioncable (= 6.0.3.4)
      actionmailbox (= 6.0.3.4)
      actionmailer (= 6.0.3.4)
      actionpack (= 6.0.3.4)
      actiontext (= 6.0.3.4)
      actionview (= 6.0.3.4)
      activejob (= 6.0.3.4)
      activemodel (= 6.0.3.4)
      activerecord (= 6.0.3.4)
      activestorage (= 6.0.3.4)
      activesupport (= 6.0.3.4)
      bundler (>= 1.3.0)
      railties (= 6.0.3.4)
      sprockets-rails (>= 2.0.0)
    rails-controller-testing (1.0.5)
      actionpack (>= 5.0.1.rc1)
      actionview (>= 5.0.1.rc1)
      activesupport (>= 5.0.1.rc1)
    rails-dom-testing (2.0.3)
      activesupport (>= 4.2.0)
      nokogiri (>= 1.6)
    rails-html-sanitizer (1.3.0)
      loofah (~> 2.3)
    rails-i18n (6.0.0)
      i18n (>= 0.7, < 2)
      railties (>= 6.0.0, < 7)
    railties (6.0.3.4)
      actionpack (= 6.0.3.4)
      activesupport (= 6.0.3.4)
      method_source
      rake (>= 0.8.7)
      thor (>= 0.20.3, < 2.0)
    rainbow (3.0.0)
    raindrops (0.19.1)
    rake (13.0.1)
    rb-fsevent (0.10.4)
    rb-inotify (0.10.1)
      ffi (~> 1.0)
    rbtree3 (0.6.0)
    rchardet (1.8.0)
    rdoc (6.2.1)
    recaptcha (5.6.0)
      json
    redcarpet (3.5.0)
    regexp_parser (1.8.2)
    representable (3.0.4)
      declarative (< 0.1.0)
      declarative-option (< 0.2.0)
      uber (< 0.2.0)
    request_store (1.5.0)
      rack (>= 1.4)
    responders (3.0.1)
      actionpack (>= 5.0)
      railties (>= 5.0)
    rest-client (2.1.0)
      http-accept (>= 1.7.0, < 2.0)
      http-cookie (>= 1.0.2, < 2.0)
      mime-types (>= 1.16, < 4.0)
      netrc (~> 0.8)
    retriable (3.1.2)
    rexml (3.2.4)
    rinku (2.0.6)
    roar (1.1.0)
      representable (~> 3.0.0)
    rotp (6.2.0)
    rouge (3.24.0)
    rspec (3.10.0)
      rspec-core (~> 3.10.0)
      rspec-expectations (~> 3.10.0)
      rspec-mocks (~> 3.10.0)
    rspec-core (3.10.0)
      rspec-support (~> 3.10.0)
    rspec-expectations (3.10.0)
      diff-lcs (>= 1.2.0, < 2.0)
      rspec-support (~> 3.10.0)
    rspec-mocks (3.10.0)
      diff-lcs (>= 1.2.0, < 2.0)
      rspec-support (~> 3.10.0)
    rspec-rails (4.0.1)
      actionpack (>= 4.2)
      activesupport (>= 4.2)
      railties (>= 4.2)
      rspec-core (~> 3.9)
      rspec-expectations (~> 3.9)
      rspec-mocks (~> 3.9)
      rspec-support (~> 3.9)
    rspec-retry (0.6.2)
      rspec-core (> 3.3)
    rspec-support (3.10.0)
    rubocop (1.1.0)
      parallel (~> 1.10)
      parser (>= 2.7.1.5)
      rainbow (>= 2.2.2, < 4.0)
      regexp_parser (>= 1.8)
      rexml
      rubocop-ast (>= 1.0.1)
      ruby-progressbar (~> 1.7)
      unicode-display_width (>= 1.4.0, < 2.0)
    rubocop-ast (1.1.0)
      parser (>= 2.7.1.5)
    ruby-duration (3.2.3)
      activesupport (>= 3.0.0)
      i18n
      iso8601
    ruby-enum (0.8.0)
      i18n
    ruby-ole (1.2.12.2)
    ruby-prof (1.4.1)
    ruby-progressbar (1.10.1)
    ruby-rc4 (0.1.5)
    ruby-saml (1.11.0)
      nokogiri (>= 1.5.10)
    ruby2_keywords (0.0.2)
    rubytree (1.0.0)
      json (~> 2.1)
      structured_warnings (~> 0.3)
    rubyzip (1.3.0)
    sanitize (5.2.1)
      crass (~> 1.0.2)
      nokogiri (>= 1.8.0)
      nokogumbo (~> 2.0)
    sassc (2.4.0)
      ffi (~> 1.9)
    sassc-rails (2.1.2)
      railties (>= 4.0.0)
      sassc (>= 2.0)
      sprockets (> 3.0)
      sprockets-rails
      tilt
    sawyer (0.8.2)
      addressable (>= 2.3.5)
      faraday (> 0.8, < 2.0)
    secure_headers (6.3.1)
    selenium-webdriver (3.142.7)
      childprocess (>= 0.5, < 4.0)
      rubyzip (>= 1.2.2)
    semantic (1.6.1)
    shoulda-context (2.0.0)
    shoulda-matchers (4.4.1)
      activesupport (>= 4.2.0)
    spreadsheet (1.2.6)
      ruby-ole (>= 1.0)
    spring (2.1.1)
    spring-commands-rspec (1.0.4)
      spring (>= 0.9.1)
    sprockets (3.7.2)
      concurrent-ruby (~> 1.0)
      rack (> 1, < 3)
    sprockets-rails (3.2.2)
      actionpack (>= 4.0)
      activesupport (>= 4.0)
      sprockets (>= 3.0.0)
    stackprof (0.2.16)
    stringex (2.8.5)
    structured_warnings (0.4.0)
    svg-graph (2.2.0)
    swd (1.2.0)
      activesupport (>= 3)
      attr_required (>= 0.0.5)
      httpclient (>= 2.4)
    sys-filesystem (1.3.4)
      ffi
    table_print (1.5.7)
    temple (0.8.2)
    terminal-table (1.8.0)
      unicode-display_width (~> 1.1, >= 1.1.1)
    test-prof (0.12.2)
    thor (1.0.1)
    thread_safe (0.3.6)
    tilt (2.0.10)
    timecop (0.9.2)
    ttfunk (1.6.2.1)
    typed_dag (2.0.2)
      rails (>= 5.0.4)
    tzinfo (1.2.7)
      thread_safe (~> 0.1)
    tzinfo-data (1.2020.1)
      tzinfo (>= 1.0.0)
    uber (0.1.0)
    unf (0.1.4)
      unf_ext
    unf_ext (0.0.7.7)
    unicode-display_width (1.7.0)
    unicorn (5.7.0)
      kgio (~> 2.6)
      raindrops (~> 0.7)
    unicorn-worker-killer (0.4.4)
      get_process_mem (~> 0)
      unicorn (>= 4, < 6)
    validate_email (0.1.6)
      activemodel (>= 3.0)
      mail (>= 2.2.5)
    validate_url (1.0.13)
      activemodel (>= 3.0.0)
      public_suffix
    warden (1.2.9)
      rack (>= 2.0.9)
    warden-basic_auth (0.2.1)
      warden (~> 1.2)
    webdrivers (4.4.1)
      nokogiri (~> 1.6)
      rubyzip (>= 1.3.0)
      selenium-webdriver (>= 3.0, < 4.0)
    webfinger (1.1.0)
      activesupport
      httpclient (>= 2.4)
    webmock (3.9.3)
      addressable (>= 2.3.6)
      crack (>= 0.3.2)
      hashdiff (>= 0.4.0, < 2.0.0)
    websocket-driver (0.7.3)
      websocket-extensions (>= 0.1.0)
    websocket-extensions (0.1.5)
    will_paginate (3.3.0)
    with_advisory_lock (4.6.0)
      activerecord (>= 4.2)
    xpath (3.2.0)
      nokogiri (~> 1.8)
    zeitwerk (2.4.1)

PLATFORMS
  ruby

DEPENDENCIES
  actionpack-xml_parser (~> 2.0.0)
  activemodel-serializers-xml (~> 1.0.1)
  activerecord-import (~> 1.0.2)
  activerecord-nulldb-adapter (~> 0.5.0)
  activerecord-session_store (~> 1.1.0)
  acts_as_list (~> 1.0.1)
  acts_as_tree (~> 2.9.0)
  addressable (~> 2.7.0)
  airbrake (~> 11.0.0)
  auto_strip_attributes (~> 2.5)
  awesome_nested_set (~> 3.2.0)
  aws-sdk-core (~> 3.107)
  aws-sdk-s3 (~> 1.80)
  bcrypt (~> 3.1.6)
  bootsnap (~> 1.5.0)
  brakeman (~> 4.10.0)
  browser (~> 5.1.0)
  budgets!
  capybara (~> 3.33.0)
  capybara-screenshot (~> 1.0.17)
  carrierwave (~> 1.3.1)
  carrierwave_direct (~> 2.1.0)
  cells-erb (~> 0.1.0)
  cells-rails (~> 0.0.9)
  commonmarker (~> 0.21.0)
  compare-xml (~> 0.66)
  costs!
  cucumber (~> 3.1.0)
  cucumber-rails (~> 1.8.0)
  daemons
  dalli (~> 2.7.10)
  danger (~> 8.2.0)
  danger-brakeman
  dashboards!
  database_cleaner (~> 1.8)
  date_validator (~> 0.10.0)
  deckar01-task_list (~> 2.3.1)
  delayed_cron_job (~> 0.7.2)
  delayed_job_active_record (~> 4.1.4)
  disposable (~> 0.4.7)
  doorkeeper (~> 5.4.0)
  equivalent-xml (~> 0.6)
  escape_utils (~> 1.0)
  factory_bot (~> 6.1.0)
  factory_bot_rails (~> 6.1.0)
  faker
  flamegraph
  fog-aws
  friendly_id (~> 5.4.0)
  fuubar (~> 2.5.0)
  gon (~> 6.4.0)
  grape (~> 1.5.0)
  grids!
  html-pipeline (~> 2.14.0)
  htmldiff
  i18n-js (~> 3.8.0)
  json_spec (~> 1.1.4)
  ladle
  launchy (~> 2.5.0)
  letter_opener
  listen (~> 3.2.1)
  livingstyleguide (~> 2.1.0)
  lograge (~> 0.11.0)
  meta-tags (~> 2.13.0)
  multi_json (~> 1.15.0)
  my_page!
  net-ldap (~> 0.16.0)
  newrelic_rpm
  nokogiri (~> 1.10.8)
  oj (~> 3.10.2)
  okcomputer (~> 1.18.1)
  omniauth!
  omniauth-openid-connect!
  omniauth-openid_connect-providers!
  omniauth-saml (~> 1.10.1)
  openproject-auth_plugins!
  openproject-auth_saml!
  openproject-avatars!
  openproject-backlogs!
  openproject-bim!
  openproject-boards!
  openproject-documents!
  openproject-github_integration!
  openproject-global_roles!
  openproject-job_status!
  openproject-ldap_groups!
  openproject-meeting!
  openproject-openid_connect!
  openproject-pdf_export!
  openproject-recaptcha!
  openproject-reporting!
  openproject-token (~> 2.1.1)
  openproject-translations!
  openproject-two_factor_authentication!
  openproject-webhooks!
  openproject-xls_export!
  overviews!
  parallel_tests (~> 3.1, < 3.3.0)
  pg (~> 1.2.2)
  plaintext (~> 0.3.2)
  posix-spawn (~> 0.3.13)
  prawn (~> 2.2)
  prawn-markup (~> 0.3.0)
  pry-byebug (~> 3.9.0)
  pry-rails (~> 0.3.6)
  pry-rescue (~> 1.5.2)
  pry-stack_explorer (~> 0.5.1)
  puffing-billy (~> 2.4.0)
  puma (~> 5.0.0)
  rack-attack (~> 6.3.1)
  rack-cors (~> 1.1.1)
  rack-mini-profiler
  rack-protection (~> 2.1.0)
  rack-test (~> 1.1.0)
  rack_session_access
  rails (~> 6.0.3.2)
  rails-controller-testing (~> 1.0.2)
  rails-i18n (~> 6.0.0)
  rdoc (>= 2.4.2)
  request_store (~> 1.5.0)
  responders (~> 3.0)
  rest-client (~> 2.0)
  retriable (~> 3.1.1)
  rinku (~> 2.0.4)
  roar (~> 1.1.0)
  rouge (~> 3.24.0)
  rspec (~> 3.10.0)
  rspec-activemodel-mocks (~> 1.1.0)!
  rspec-rails (~> 4.0.0)
  rspec-retry (~> 0.6.1)
  rubocop
  ruby-duration (~> 3.2.0)
  ruby-prof
  ruby-progressbar (~> 1.10.0)
  rubytree (~> 1.0.0)
  sanitize (~> 5.2.1)
  sassc-rails
  secure_headers (~> 6.3.0)
  selenium-webdriver (~> 3.14)
  semantic (~> 1.6.1)
  shoulda-context (~> 2.0)
  shoulda-matchers (~> 4.4)
  spring
  spring-commands-rspec
  sprockets (~> 3.7.0)
  stackprof
  stringex (~> 2.8.5)
  structured_warnings (~> 0.4.0)
  svg-graph (~> 2.2.0)
  sys-filesystem (~> 1.3.3)
  table_print (~> 1.5.6)
  test-prof (~> 0.12.0)
  timecop (~> 0.9.0)
  typed_dag (~> 2.0.2)
  tzinfo-data (~> 1.2020.1)
  unicorn
  unicorn-worker-killer
  warden (~> 1.2)
  warden-basic_auth (~> 0.2.1)
  webdrivers (~> 4.4.1)
  webmock (~> 3.9.1)
  will_paginate (~> 3.3.0)
  with_advisory_lock (~> 4.6.0)

RUBY VERSION
   ruby 2.7.1p83

BUNDLED WITH
   2.1.4<|MERGE_RESOLUTION|>--- conflicted
+++ resolved
@@ -706,11 +706,7 @@
       eventmachine_httpserver
       http_parser.rb (~> 0.6.0)
       multi_json
-<<<<<<< HEAD
-    puma (5.0.3)
-=======
     puma (5.0.4)
->>>>>>> 37ace54a
       nio4r (~> 2.0)
     rack (2.2.3)
     rack-accept (0.4.5)
