--- conflicted
+++ resolved
@@ -49,15 +49,6 @@
   specs:
     omniauth-openid_connect-providers (0.2.0)
       omniauth-openid-connect (>= 0.2.1)
-
-GIT
-  remote: https://github.com/rubycdp/cuprite.git
-  revision: d31b926b2afc4e11b516f15da8205dd3c34e7af1
-  ref: d31b926b2afc4e11b516f15da8205dd3c34e7af1
-  specs:
-    cuprite (0.14.3)
-      capybara (~> 3.0)
-      ferrum (~> 0.13.0)
 
 PATH
   remote: modules/auth_plugins
@@ -391,12 +382,9 @@
     crass (1.0.6)
     css_parser (1.16.0)
       addressable
-<<<<<<< HEAD
-=======
     cuprite (0.15)
       capybara (~> 3.0)
       ferrum (~> 0.14.0)
->>>>>>> 723a7b30
     daemons (1.4.1)
     dalli (3.2.6)
     date (3.3.3)
@@ -1061,11 +1049,7 @@
   commonmarker (~> 0.23.9)
   compare-xml (~> 0.66)
   costs!
-<<<<<<< HEAD
-  cuprite!
-=======
   cuprite (~> 0.15.0)
->>>>>>> 723a7b30
   daemons
   dalli (~> 3.2.0)
   dashboards!
