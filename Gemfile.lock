--- conflicted
+++ resolved
@@ -60,13 +60,8 @@
 
 GIT
   remote: https://github.com/opf/openproject-translations.git
-<<<<<<< HEAD
-  revision: 21ec9f71d2979909b427b94fb73ababbfff99e55
-  branch: stable/7
-=======
   revision: 0eab9ccc05832aca5af142c59211df2abbee6833
   branch: release/7.2
->>>>>>> 52d0f9f5
   specs:
     openproject-translations (7.2.3)
       crowdin-api (~> 0.4.1)
