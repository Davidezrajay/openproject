--- conflicted
+++ resolved
@@ -84,9 +84,9 @@
     acts_as_list (0.3.0)
       activerecord (>= 3.0)
     addressable (2.3.4)
-    airbrake (3.1.14)
+    airbrake (4.1.0)
       builder
-      json
+      multi_json
     arel (3.0.3)
     ast (2.0.0)
     astrolabe (1.3.0)
@@ -462,13 +462,9 @@
   activerecord-jdbcmysql-adapter
   activerecord-jdbcpostgresql-adapter
   activerecord-tableless (~> 1.0)
-<<<<<<< HEAD
-  acts_as_list (~> 0.2.0)
+  acts_as_list (~> 0.3.0)
   airbrake
-=======
-  acts_as_list (~> 0.3.0)
   autoprefixer-rails
->>>>>>> bb2860a4
   awesome_nested_set
   bourbon (~> 4.2.0)
   capybara (~> 2.3.0)
