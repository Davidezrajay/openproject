--- conflicted
+++ resolved
@@ -125,17 +125,17 @@
       openproject-pdf_export
 
 PATH
-  remote: modules/boards
-  specs:
-    openproject-boards (1.0.0)
-
-PATH
   remote: modules/bim
   specs:
-    openproject-bim (8.2.1)
+    openproject-bim (9.0.0)
       activerecord-import
       rails (~> 5)
       rubyzip (~> 1.2)
+
+PATH
+  remote: modules/boards
+  specs:
+    openproject-boards (1.0.0)
 
 PATH
   remote: modules/costs
@@ -272,11 +272,8 @@
       arel (>= 9.0)
     activerecord-import (0.28.1)
       activerecord (>= 3.2)
-<<<<<<< HEAD
-=======
     activerecord-nulldb-adapter (0.3.9)
       activerecord (>= 2.0.0)
->>>>>>> d3502593
     activerecord-session_store (1.1.1)
       actionpack (>= 4.0)
       activerecord (>= 4.0)
@@ -981,11 +978,8 @@
   openproject-auth_saml!
   openproject-avatars!
   openproject-backlogs!
-<<<<<<< HEAD
   openproject-bim!
-=======
   openproject-boards!
->>>>>>> d3502593
   openproject-costs!
   openproject-documents!
   openproject-github_integration!
