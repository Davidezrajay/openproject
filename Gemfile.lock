GIT
  remote: https://github.com/opf/omniauth
  revision: fe862f986b2e846e291784d2caa3d90a658c67f0
  ref: fe862f986b2e846e291784d2caa3d90a658c67f0
  specs:
    omniauth (1.9.0)
      hashie (>= 3.4.6, < 3.7.0)
      rack (>= 1.6.2, < 3)

GIT
  remote: https://github.com/opf/omniauth-openid-connect.git
  revision: e1173e682a60010c018146443453560a13b01a90
  ref: e1173e682a60010c018146443453560a13b01a90
  specs:
    omniauth-openid-connect (0.4.0)
      addressable (~> 2.5)
      omniauth (~> 1.6)
      openid_connect (~> 1.1.6)

GIT
  remote: https://github.com/opf/omniauth-openid_connect-providers.git
  revision: a6c0c3ed78fac79cf4d007e40d4029e524ec7751
  ref: a6c0c3ed78fac79cf4d007e40d4029e524ec7751
  specs:
    omniauth-openid_connect-providers (0.2.0)
      omniauth-openid-connect (>= 0.2.1)

PATH
  remote: modules/auth_plugins
  specs:
    openproject-auth_plugins (1.0.0)
      omniauth (~> 1.0)

PATH
  remote: modules/auth_saml
  specs:
    openproject-auth_saml (1.0.0)
      omniauth-saml (~> 1.10.1)

PATH
  remote: modules/avatars
  specs:
    openproject-avatars (1.0.0)
      fastimage (~> 2.2.0)
      gravatar_image_tag (~> 1.2.0)

PATH
  remote: modules/backlogs
  specs:
    openproject-backlogs (1.0.0)
      acts_as_list (~> 1.0.1)
      openproject-pdf_export

PATH
  remote: modules/bim
  specs:
    openproject-bim (1.0.0)
      activerecord-import
      rubyzip (~> 2.3.0)

PATH
  remote: modules/boards
  specs:
    openproject-boards (1.0.0)

PATH
  remote: modules/budgets
  specs:
    budgets (1.0.0)

PATH
  remote: modules/calendar
  specs:
    openproject-calendar (1.0.0)

PATH
  remote: modules/costs
  specs:
    costs (1.0.0)

PATH
  remote: modules/dashboards
  specs:
    dashboards (1.0.0)
      grids

PATH
  remote: modules/documents
  specs:
    openproject-documents (1.0.0)

PATH
  remote: modules/github_integration
  specs:
    openproject-github_integration (1.0.0)
      openproject-webhooks

PATH
  remote: modules/grids
  specs:
    grids (1.0.0)

PATH
  remote: modules/job_status
  specs:
    openproject-job_status (1.0.0)

PATH
  remote: modules/ldap_groups
  specs:
    openproject-ldap_groups (1.0.0)

PATH
  remote: modules/meeting
  specs:
    openproject-meeting (1.0.0)
      icalendar (~> 2.7.0)

PATH
  remote: modules/my_page
  specs:
    my_page (1.0.0)
      grids

PATH
  remote: modules/openid_connect
  specs:
    openproject-openid_connect (1.0.0)
      lobby_boy (~> 0.1.3)
      omniauth-openid_connect-providers (~> 0.1)
      openproject-auth_plugins

PATH
  remote: modules/overviews
  specs:
    overviews (1.0.0)
      grids

PATH
  remote: modules/pdf_export
  specs:
    openproject-pdf_export (1.0.0)
      pdf-inspector (~> 1.3.0)
      prawn (~> 2.2)

PATH
  remote: modules/recaptcha
  specs:
    openproject-recaptcha (1.0.0)
      recaptcha (~> 5.7)

PATH
  remote: modules/reporting
  specs:
    openproject-reporting (1.0.0)
      costs

PATH
  remote: modules/team_planner
  specs:
    openproject-team_planner (1.0.0)

PATH
  remote: modules/two_factor_authentication
  specs:
    openproject-two_factor_authentication (1.0.0)
      aws-sdk-sns (~> 1.50.0)
      messagebird-rest (~> 1.4.2)
      rotp (~> 6.1)

PATH
  remote: modules/webhooks
  specs:
    openproject-webhooks (1.0.0)

PATH
  remote: modules/xls_export
  specs:
    openproject-xls_export (1.0.0)
      spreadsheet (~> 1.3.0)

GEM
  remote: https://rubygems.org/
  specs:
    Ascii85 (1.1.0)
    actioncable (6.1.4.6)
      actionpack (= 6.1.4.6)
      activesupport (= 6.1.4.6)
      nio4r (~> 2.0)
      websocket-driver (>= 0.6.1)
    actionmailbox (6.1.4.6)
      actionpack (= 6.1.4.6)
      activejob (= 6.1.4.6)
      activerecord (= 6.1.4.6)
      activestorage (= 6.1.4.6)
      activesupport (= 6.1.4.6)
      mail (>= 2.7.1)
    actionmailer (6.1.4.6)
      actionpack (= 6.1.4.6)
      actionview (= 6.1.4.6)
      activejob (= 6.1.4.6)
      activesupport (= 6.1.4.6)
      mail (~> 2.5, >= 2.5.4)
      rails-dom-testing (~> 2.0)
    actionpack (6.1.4.6)
      actionview (= 6.1.4.6)
      activesupport (= 6.1.4.6)
      rack (~> 2.0, >= 2.0.9)
      rack-test (>= 0.6.3)
      rails-dom-testing (~> 2.0)
      rails-html-sanitizer (~> 1.0, >= 1.2.0)
    actionpack-xml_parser (2.0.1)
      actionpack (>= 5.0)
      railties (>= 5.0)
    actiontext (6.1.4.6)
      actionpack (= 6.1.4.6)
      activerecord (= 6.1.4.6)
      activestorage (= 6.1.4.6)
      activesupport (= 6.1.4.6)
      nokogiri (>= 1.8.5)
    actionview (6.1.4.6)
      activesupport (= 6.1.4.6)
      builder (~> 3.1)
      erubi (~> 1.4)
      rails-dom-testing (~> 2.0)
      rails-html-sanitizer (~> 1.1, >= 1.2.0)
    activejob (6.1.4.6)
      activesupport (= 6.1.4.6)
      globalid (>= 0.3.6)
    activemodel (6.1.4.6)
      activesupport (= 6.1.4.6)
    activemodel-serializers-xml (1.0.2)
      activemodel (> 5.x)
      activesupport (> 5.x)
      builder (~> 3.1)
<<<<<<< HEAD
    activerecord (6.1.4.4)
      activemodel (= 6.1.4.4)
      activesupport (= 6.1.4.4)
    activerecord-import (1.3.0)
      activerecord (>= 4.2)
=======
    activerecord (6.1.4.6)
      activemodel (= 6.1.4.6)
      activesupport (= 6.1.4.6)
    activerecord-import (1.2.0)
      activerecord (>= 3.2)
>>>>>>> 6719d952
    activerecord-nulldb-adapter (0.8.0)
      activerecord (>= 5.2.0, < 7.1)
    activerecord-session_store (2.0.0)
      actionpack (>= 5.2.4.1)
      activerecord (>= 5.2.4.1)
      multi_json (~> 1.11, >= 1.11.2)
      rack (>= 2.0.8, < 3)
      railties (>= 5.2.4.1)
    activestorage (6.1.4.6)
      actionpack (= 6.1.4.6)
      activejob (= 6.1.4.6)
      activerecord (= 6.1.4.6)
      activesupport (= 6.1.4.6)
      marcel (~> 1.0.0)
      mini_mime (>= 1.1.0)
    activesupport (6.1.4.6)
      concurrent-ruby (~> 1.0, >= 1.0.2)
      i18n (>= 1.6, < 2)
      minitest (>= 5.1)
      tzinfo (~> 2.0)
      zeitwerk (~> 2.3)
    acts_as_list (1.0.4)
      activerecord (>= 4.2)
    acts_as_tree (2.9.1)
      activerecord (>= 3.0.0)
    addressable (2.8.0)
      public_suffix (>= 2.0.2, < 5.0)
    aes_key_wrap (1.1.0)
    afm (0.2.2)
    airbrake (13.0.0)
      airbrake-ruby (~> 6.0)
    airbrake-ruby (6.0.2)
      rbtree3 (~> 0.5)
    ast (2.4.2)
    attr_required (1.0.1)
    auto_strip_attributes (2.6.0)
      activerecord (>= 4.0)
    awesome_nested_set (3.4.0)
      activerecord (>= 4.0.0, < 7.0)
    aws-eventstream (1.2.0)
    aws-partitions (1.553.0)
    aws-sdk-core (3.126.0)
      aws-eventstream (~> 1, >= 1.0.2)
      aws-partitions (~> 1, >= 1.525.0)
      aws-sigv4 (~> 1.1)
      jmespath (~> 1.0)
    aws-sdk-kms (1.53.0)
      aws-sdk-core (~> 3, >= 3.125.0)
      aws-sigv4 (~> 1.1)
    aws-sdk-s3 (1.111.3)
      aws-sdk-core (~> 3, >= 3.125.0)
      aws-sdk-kms (~> 1)
      aws-sigv4 (~> 1.4)
    aws-sdk-sns (1.50.0)
      aws-sdk-core (~> 3, >= 3.125.0)
      aws-sigv4 (~> 1.1)
    aws-sigv4 (1.4.0)
      aws-eventstream (~> 1, >= 1.0.2)
    bcrypt (3.1.16)
    bindata (2.4.10)
    binding_of_caller (1.0.0)
      debug_inspector (>= 0.0.1)
    bootsnap (1.10.3)
      msgpack (~> 1.2)
    brakeman (5.2.1)
    browser (5.3.1)
    builder (3.2.4)
    byebug (11.1.3)
    capybara (3.36.0)
      addressable
      matrix
      mini_mime (>= 0.1.3)
      nokogiri (~> 1.8)
      rack (>= 1.6.0)
      rack-test (>= 0.6.3)
      regexp_parser (>= 1.5, < 3.0)
      xpath (~> 3.2)
    capybara-screenshot (1.0.26)
      capybara (>= 1.0, < 4)
      launchy
    carrierwave (1.3.2)
      activemodel (>= 4.0.0)
      activesupport (>= 4.0.0)
      mime-types (>= 1.16)
      ssrf_filter (~> 1.0)
    carrierwave_direct (2.1.0)
      carrierwave (>= 1.0.0)
      fog-aws
    cells (4.1.7)
      declarative-builder (< 0.2.0)
      declarative-option (< 0.2.0)
      tilt (>= 1.4, < 3)
      uber (< 0.2.0)
    cells-erb (0.1.0)
      cells (~> 4.0)
      erbse (>= 0.1.1)
    cells-rails (0.1.4)
      actionpack (>= 5.0)
      cells (>= 4.1.6, < 5.0.0)
    childprocess (4.1.0)
    claide (1.1.0)
    claide-plugins (0.9.2)
      cork
      nap
      open4 (~> 1.3)
    coderay (1.1.3)
    colored2 (3.1.2)
    commonmarker (0.23.2)
    compare-xml (0.66)
      nokogiri (~> 1.8)
    concurrent-ruby (1.1.9)
    cookiejar (0.3.3)
    cork (0.3.0)
      colored2 (~> 3.1)
    crack (0.4.5)
      rexml
    crass (1.0.6)
    daemons (1.4.1)
    dalli (3.2.0)
    danger (8.4.2)
      claide (~> 1.0)
      claide-plugins (>= 0.9.2)
      colored2 (~> 3.1)
      cork (~> 0.1)
      faraday (>= 0.9.0, < 2.0)
      faraday-http-cache (~> 2.0)
      git (~> 1.7)
      kramdown (~> 2.3)
      kramdown-parser-gfm (~> 1.0)
      no_proxy_fix
      octokit (~> 4.7)
      terminal-table (>= 1, < 4)
    danger-brakeman (0.0.2)
      brakeman
      danger-plugin-api (~> 1.0)
    danger-plugin-api (1.0.0)
      danger (> 2.0)
    database_cleaner (2.0.1)
      database_cleaner-active_record (~> 2.0.0)
    database_cleaner-active_record (2.0.1)
      activerecord (>= 5.a)
      database_cleaner-core (~> 2.0.0)
    database_cleaner-core (2.0.1)
    date_validator (0.12.0)
      activemodel (>= 3)
      activesupport (>= 3)
    debug_inspector (1.1.0)
    deckar01-task_list (2.3.2)
      html-pipeline
    declarative (0.0.20)
    declarative-builder (0.1.0)
      declarative-option (< 0.2.0)
    declarative-option (0.1.0)
    delayed_cron_job (0.9.0)
      fugit (>= 1.5)
    delayed_job (4.1.10)
      activesupport (>= 3.0, < 8.0)
    delayed_job_active_record (4.1.7)
      activerecord (>= 3.0, < 8.0)
      delayed_job (>= 3.0, < 5)
    diff-lcs (1.5.0)
    disposable (0.6.2)
      declarative (>= 0.0.9, < 1.0.0)
      representable (>= 3.1.1, < 3.2.0)
    domain_name (0.5.20190701)
      unf (>= 0.0.5, < 1.0.0)
    doorkeeper (5.5.4)
      railties (>= 5)
    dry-configurable (0.14.0)
      concurrent-ruby (~> 1.0)
      dry-core (~> 0.6)
    dry-container (0.9.0)
      concurrent-ruby (~> 1.0)
      dry-configurable (~> 0.13, >= 0.13.0)
    dry-core (0.7.1)
      concurrent-ruby (~> 1.0)
    dry-inflector (0.2.1)
    dry-logic (1.2.0)
      concurrent-ruby (~> 1.0)
      dry-core (~> 0.5, >= 0.5)
    dry-types (1.5.1)
      concurrent-ruby (~> 1.0)
      dry-container (~> 0.3)
      dry-core (~> 0.5, >= 0.5)
      dry-inflector (~> 0.1, >= 0.1.2)
      dry-logic (~> 1.0, >= 1.0.2)
    ecma-re-validator (0.4.0)
      regexp_parser (~> 2.2)
    em-http-request (1.1.7)
      addressable (>= 2.3.4)
      cookiejar (!= 0.3.1)
      em-socksify (>= 0.3)
      eventmachine (>= 1.0.3)
      http_parser.rb (>= 0.6.0)
    em-socksify (0.3.2)
      eventmachine (>= 1.0.0.beta.4)
    em-synchrony (1.0.6)
      eventmachine (>= 1.0.0.beta.1)
    email_validator (2.2.3)
      activemodel
    equivalent-xml (0.6.0)
      nokogiri (>= 1.4.3)
    erbse (0.1.4)
      temple
    erubi (1.10.0)
    escape_utils (1.2.1)
    et-orbi (1.2.6)
      tzinfo
    eventmachine (1.2.7)
    eventmachine_httpserver (0.2.1)
    excon (0.90.0)
    factory_bot (6.2.0)
      activesupport (>= 5.0.0)
    factory_bot_rails (6.2.0)
      factory_bot (~> 6.2.0)
      railties (>= 5.0.0)
    faker (2.19.0)
      i18n (>= 1.6, < 2)
    faraday (1.9.3)
      faraday-em_http (~> 1.0)
      faraday-em_synchrony (~> 1.0)
      faraday-excon (~> 1.1)
      faraday-httpclient (~> 1.0)
      faraday-multipart (~> 1.0)
      faraday-net_http (~> 1.0)
      faraday-net_http_persistent (~> 1.0)
      faraday-patron (~> 1.0)
      faraday-rack (~> 1.0)
      faraday-retry (~> 1.0)
      ruby2_keywords (>= 0.0.4)
    faraday-em_http (1.0.0)
    faraday-em_synchrony (1.0.0)
    faraday-excon (1.1.0)
    faraday-http-cache (2.2.0)
      faraday (>= 0.8)
    faraday-httpclient (1.0.1)
    faraday-multipart (1.0.3)
      multipart-post (>= 1.2, < 3)
    faraday-net_http (1.0.1)
    faraday-net_http_persistent (1.2.0)
    faraday-patron (1.0.0)
    faraday-rack (1.0.0)
    faraday-retry (1.0.3)
    fastimage (2.2.6)
    ffi (1.15.5)
    flamegraph (0.9.5)
    fog-aws (3.12.0)
      fog-core (~> 2.1)
      fog-json (~> 1.1)
      fog-xml (~> 0.1)
      ipaddress (~> 0.8)
    fog-core (2.2.4)
      builder
      excon (~> 0.71)
      formatador (~> 0.2)
      mime-types
    fog-json (1.2.0)
      fog-core
      multi_json (~> 1.10)
    fog-xml (0.1.4)
      fog-core
      nokogiri (>= 1.5.11, < 2.0.0)
    formatador (0.3.0)
    friendly_id (5.4.2)
      activerecord (>= 4.0.0)
    fugit (1.5.2)
      et-orbi (~> 1.1, >= 1.1.8)
      raabro (~> 1.4)
    fuubar (2.5.1)
      rspec-core (~> 3.0)
      ruby-progressbar (~> 1.4)
    git (1.10.2)
      rchardet (~> 1.8)
    globalid (1.0.0)
      activesupport (>= 5.0)
    gon (6.4.0)
      actionpack (>= 3.0.20)
      i18n (>= 0.7)
      multi_json
      request_store (>= 1.0)
    grape (1.6.2)
      activesupport
      builder
      dry-types (>= 1.1)
      mustermann-grape (~> 1.0.0)
      rack (>= 1.3.0)
      rack-accept
    grape_logging (1.8.4)
      grape
      rack
    gravatar_image_tag (1.2.0)
    hana (1.3.7)
    hashdiff (1.0.1)
    hashery (2.1.2)
    hashie (3.6.0)
    html-pipeline (2.14.0)
      activesupport (>= 2)
      nokogiri (>= 1.4)
    htmldiff (0.0.1)
    http-accept (1.7.0)
    http-cookie (1.0.4)
      domain_name (~> 0.5)
    http_parser.rb (0.6.0)
    httpclient (2.8.3)
<<<<<<< HEAD
    i18n (1.9.1)
=======
    i18n (1.10.0)
>>>>>>> 6719d952
      concurrent-ruby (~> 1.0)
    i18n-js (3.9.1)
      i18n (>= 0.6.6)
    icalendar (2.7.1)
      ice_cube (~> 0.16)
    ice_cube (0.16.4)
    interception (0.5)
    ipaddress (0.8.3)
    iso8601 (0.13.0)
    jmespath (1.5.0)
    json (2.6.1)
    json-jwt (1.13.0)
      activesupport (>= 4.2)
      aes_key_wrap
      bindata
    json_schemer (0.2.18)
      ecma-re-validator (~> 0.3)
      hana (~> 1.3)
      regexp_parser (~> 2.0)
      uri_template (~> 0.7)
    json_spec (1.1.5)
      multi_json (~> 1.0)
      rspec (>= 2.0, < 4.0)
    kramdown (2.3.1)
      rexml
    kramdown-parser-gfm (1.1.0)
      kramdown (~> 2.0)
    ladle (1.0.1)
      open4 (~> 1.0)
    launchy (2.5.0)
      addressable (~> 2.7)
    lefthook (0.7.7)
    letter_opener (1.7.0)
      launchy (~> 2.2)
    listen (3.7.1)
      rb-fsevent (~> 0.10, >= 0.10.3)
      rb-inotify (~> 0.9, >= 0.9.10)
    livingstyleguide (2.1.0)
      minisyntax (>= 0.2.5)
      redcarpet
      sassc
      thor
      tilt
    lobby_boy (0.1.3)
      omniauth (~> 1.1)
      omniauth-openid-connect (>= 0.2.1)
      rails (>= 3.2.21)
    lograge (0.11.2)
      actionpack (>= 4)
      activesupport (>= 4)
      railties (>= 4)
      request_store (~> 1.0)
    loofah (2.14.0)
      crass (~> 1.0.2)
      nokogiri (>= 1.5.9)
    mail (2.7.1)
      mini_mime (>= 0.1.1)
    marcel (1.0.2)
    matrix (0.4.2)
    messagebird-rest (1.4.2)
    meta-tags (2.16.0)
      actionpack (>= 3.2.0, < 7.1)
    method_source (1.0.0)
    mime-types (3.4.1)
      mime-types-data (~> 3.2015)
    mime-types-data (3.2022.0105)
    mini_magick (4.11.0)
    mini_mime (1.1.2)
    mini_portile2 (2.7.1)
    minisyntax (0.2.5)
    minitest (5.15.0)
    msgpack (1.4.4)
    multi_json (1.15.0)
    multipart-post (2.1.1)
    mustermann (1.1.1)
      ruby2_keywords (~> 0.0.1)
    mustermann-grape (1.0.1)
      mustermann (>= 1.0.0)
    nap (1.1.0)
    net-ldap (0.17.0)
    netrc (0.11.0)
    nio4r (2.5.8)
    no_proxy_fix (0.1.2)
    nokogiri (1.13.1)
      mini_portile2 (~> 2.7.0)
      racc (~> 1.4)
    octokit (4.22.0)
      faraday (>= 0.9)
      sawyer (~> 0.8.0, >= 0.5.3)
    oj (3.13.11)
    okcomputer (1.18.4)
    omniauth-saml (1.10.3)
      omniauth (~> 1.3, >= 1.3.2)
      ruby-saml (~> 1.9)
    open4 (1.3.4)
    openid_connect (1.1.8)
      activemodel
      attr_required (>= 1.0.0)
      json-jwt (>= 1.5.0)
      rack-oauth2 (>= 1.6.1)
      swd (>= 1.0.0)
      tzinfo
      validate_email
      validate_url
      webfinger (>= 1.0.1)
    openproject-token (2.2.0)
      activemodel
    parallel (1.21.0)
    parallel_tests (3.7.3)
      parallel
    parser (3.1.0.0)
      ast (~> 2.4.1)
    pdf-core (0.9.0)
    pdf-inspector (1.3.0)
      pdf-reader (>= 1.0, < 3.0.a)
    pdf-reader (2.9.0)
      Ascii85 (~> 1.0)
      afm (~> 0.2.1)
      hashery (~> 2.0)
      ruby-rc4
      ttfunk
    pg (1.3.1)
    plaintext (0.3.4)
      activesupport (> 2.2.1)
      nokogiri (~> 1.10, >= 1.10.4)
      rubyzip (>= 1.2.0)
    posix-spawn (0.3.15)
    prawn (2.4.0)
      pdf-core (~> 0.9.0)
      ttfunk (~> 1.7)
    prawn-markup (0.3.4)
      nokogiri
      prawn
      prawn-table
    prawn-table (0.2.2)
      prawn (>= 1.3.0, < 3.0.0)
    pry (0.13.1)
      coderay (~> 1.1)
      method_source (~> 1.0)
    pry-byebug (3.9.0)
      byebug (~> 11.0)
      pry (~> 0.13.0)
    pry-rails (0.3.9)
      pry (>= 0.10.4)
    pry-rescue (1.5.2)
      interception (>= 0.5)
      pry (>= 0.12.0)
    pry-stack_explorer (0.6.1)
      binding_of_caller (~> 1.0)
      pry (~> 0.13)
    psych (4.0.3)
      stringio
    public_suffix (4.0.6)
    puffing-billy (2.4.1)
      addressable (~> 2.5)
      em-http-request (~> 1.1, >= 1.1.0)
      em-synchrony
      eventmachine (~> 1.2)
      eventmachine_httpserver
      http_parser.rb (~> 0.6.0)
      multi_json
    puma (5.6.2)
      nio4r (~> 2.0)
    puma-plugin-statsd (2.1.0)
      puma (>= 5.0, < 6)
    raabro (1.4.0)
    racc (1.6.0)
    rack (2.2.3)
    rack-accept (0.4.5)
      rack (>= 0.4)
    rack-attack (6.6.0)
      rack (>= 1.0, < 3)
    rack-cors (1.1.1)
      rack (>= 2.0.0)
    rack-mini-profiler (2.3.3)
      rack (>= 1.2.0)
    rack-oauth2 (1.19.0)
      activesupport
      attr_required
      httpclient
      json-jwt (>= 1.11.0)
      rack (>= 2.1.0)
    rack-protection (2.1.0)
      rack
    rack-test (1.1.0)
      rack (>= 1.0, < 3)
    rack-timeout (0.6.0)
    rack_session_access (0.2.0)
      builder (>= 2.0.0)
      rack (>= 1.0.0)
    rails (6.1.4.6)
      actioncable (= 6.1.4.6)
      actionmailbox (= 6.1.4.6)
      actionmailer (= 6.1.4.6)
      actionpack (= 6.1.4.6)
      actiontext (= 6.1.4.6)
      actionview (= 6.1.4.6)
      activejob (= 6.1.4.6)
      activemodel (= 6.1.4.6)
      activerecord (= 6.1.4.6)
      activestorage (= 6.1.4.6)
      activesupport (= 6.1.4.6)
      bundler (>= 1.15.0)
      railties (= 6.1.4.6)
      sprockets-rails (>= 2.0.0)
    rails-controller-testing (1.0.5)
      actionpack (>= 5.0.1.rc1)
      actionview (>= 5.0.1.rc1)
      activesupport (>= 5.0.1.rc1)
    rails-dom-testing (2.0.3)
      activesupport (>= 4.2.0)
      nokogiri (>= 1.6)
    rails-html-sanitizer (1.4.2)
      loofah (~> 2.3)
    rails-i18n (7.0.1)
      i18n (>= 0.7, < 2)
<<<<<<< HEAD
      railties (>= 6.0.0, < 8)
    railties (6.1.4.4)
      actionpack (= 6.1.4.4)
      activesupport (= 6.1.4.4)
=======
      railties (>= 6.0.0, < 7)
    railties (6.1.4.6)
      actionpack (= 6.1.4.6)
      activesupport (= 6.1.4.6)
>>>>>>> 6719d952
      method_source
      rake (>= 0.13)
      thor (~> 1.0)
    rainbow (3.1.1)
    rake (13.0.6)
    rb-fsevent (0.11.0)
    rb-inotify (0.10.1)
      ffi (~> 1.0)
    rbtree3 (0.7.0)
    rchardet (1.8.0)
    rdoc (6.4.0)
      psych (>= 4.0.0)
    recaptcha (5.8.1)
      json
    redcarpet (3.5.1)
    regexp_parser (2.2.0)
    representable (3.1.1)
      declarative (< 0.1.0)
      trailblazer-option (>= 0.1.1, < 0.2.0)
      uber (< 0.2.0)
    request_store (1.5.1)
      rack (>= 1.4)
    responders (3.0.1)
      actionpack (>= 5.0)
      railties (>= 5.0)
    rest-client (2.1.0)
      http-accept (>= 1.7.0, < 2.0)
      http-cookie (>= 1.0.2, < 2.0)
      mime-types (>= 1.16, < 4.0)
      netrc (~> 0.8)
    retriable (3.1.2)
    rexml (3.2.5)
    rinku (2.0.6)
    roar (1.1.1)
      representable (~> 3.0)
    rotp (6.2.0)
    rouge (3.27.0)
    rspec (3.10.0)
      rspec-core (~> 3.10.0)
      rspec-expectations (~> 3.10.0)
      rspec-mocks (~> 3.10.0)
    rspec-core (3.10.2)
      rspec-support (~> 3.10.0)
    rspec-expectations (3.10.2)
      diff-lcs (>= 1.2.0, < 2.0)
      rspec-support (~> 3.10.0)
    rspec-mocks (3.10.2)
      diff-lcs (>= 1.2.0, < 2.0)
      rspec-support (~> 3.10.0)
    rspec-rails (5.1.0)
      actionpack (>= 5.2)
      activesupport (>= 5.2)
      railties (>= 5.2)
      rspec-core (~> 3.10)
      rspec-expectations (~> 3.10)
      rspec-mocks (~> 3.10)
      rspec-support (~> 3.10)
    rspec-retry (0.6.2)
      rspec-core (> 3.3)
    rspec-support (3.10.3)
    rubocop (1.25.1)
      parallel (~> 1.10)
      parser (>= 3.1.0.0)
      rainbow (>= 2.2.2, < 4.0)
      regexp_parser (>= 1.8, < 3.0)
      rexml
      rubocop-ast (>= 1.15.1, < 2.0)
      ruby-progressbar (~> 1.7)
      unicode-display_width (>= 1.4.0, < 3.0)
    rubocop-ast (1.15.1)
      parser (>= 3.0.1.1)
    rubocop-rails (2.13.2)
      activesupport (>= 4.2.0)
      rack (>= 1.1)
      rubocop (>= 1.7.0, < 2.0)
    rubocop-rspec (2.8.0)
      rubocop (~> 1.19)
    ruby-duration (3.2.3)
      activesupport (>= 3.0.0)
      i18n
      iso8601
    ruby-ole (1.2.12.2)
    ruby-prof (1.4.3)
    ruby-progressbar (1.11.0)
    ruby-rc4 (0.1.5)
    ruby-saml (1.13.0)
      nokogiri (>= 1.10.5)
      rexml
    ruby2_keywords (0.0.5)
    rubytree (1.0.2)
      json (~> 2.6.1)
      structured_warnings (~> 0.4.0)
    rubyzip (2.3.2)
    sanitize (6.0.0)
      crass (~> 1.0.2)
      nokogiri (>= 1.12.0)
    sassc (2.4.0)
      ffi (~> 1.9)
    sassc-rails (2.1.2)
      railties (>= 4.0.0)
      sassc (>= 2.0)
      sprockets (> 3.0)
      sprockets-rails
      tilt
    sawyer (0.8.2)
      addressable (>= 2.3.5)
      faraday (> 0.8, < 2.0)
    secure_headers (6.3.3)
    selenium-webdriver (4.1.0)
      childprocess (>= 0.5, < 5.0)
      rexml (~> 3.2, >= 3.2.5)
      rubyzip (>= 1.2.2)
    semantic (1.6.1)
    sentry-delayed_job (5.0.2)
      delayed_job (>= 4.0)
      sentry-ruby-core (~> 5.0.2)
    sentry-rails (5.0.2)
      railties (>= 5.0)
      sentry-ruby-core (~> 5.0.2)
    sentry-ruby (5.0.2)
      concurrent-ruby (~> 1.0, >= 1.0.2)
      sentry-ruby-core (= 5.0.2)
    sentry-ruby-core (5.0.2)
      concurrent-ruby
    shoulda-context (2.0.0)
    shoulda-matchers (5.1.0)
      activesupport (>= 5.2.0)
    spreadsheet (1.3.0)
      ruby-ole
    spring (4.0.0)
    spring-commands-rspec (1.0.4)
      spring (>= 0.9.1)
    sprockets (3.7.2)
      concurrent-ruby (~> 1.0)
      rack (> 1, < 3)
    sprockets-rails (3.4.2)
      actionpack (>= 5.2)
      activesupport (>= 5.2)
      sprockets (>= 3.0.0)
    ssrf_filter (1.0.7)
    stackprof (0.2.17)
    stringex (2.8.5)
    stringio (3.0.1)
    structured_warnings (0.4.0)
    svg-graph (2.2.1)
    swd (1.3.0)
      activesupport (>= 3)
      attr_required (>= 0.0.5)
      httpclient (>= 2.4)
    sys-filesystem (1.4.3)
      ffi (~> 1.1)
    table_print (1.5.7)
    temple (0.8.2)
    terminal-table (3.0.2)
      unicode-display_width (>= 1.1.1, < 3)
    test-prof (1.0.7)
    thor (1.2.1)
    tilt (2.0.10)
    timecop (0.9.4)
    trailblazer-option (0.1.2)
    ttfunk (1.7.0)
    typed_dag (2.0.2)
      rails (>= 5.0.4)
    tzinfo (2.0.4)
      concurrent-ruby (~> 1.0)
    tzinfo-data (1.2021.5)
      tzinfo (>= 1.0.0)
    uber (0.1.0)
    unf (0.1.4)
      unf_ext
    unf_ext (0.0.8)
    unicode-display_width (2.1.0)
    uri_template (0.7.0)
    validate_email (0.1.6)
      activemodel (>= 3.0)
      mail (>= 2.2.5)
    validate_url (1.0.13)
      activemodel (>= 3.0.0)
      public_suffix
    warden (1.2.9)
      rack (>= 2.0.9)
    warden-basic_auth (0.2.1)
      warden (~> 1.2)
    webdrivers (5.0.0)
      nokogiri (~> 1.6)
      rubyzip (>= 1.3.0)
      selenium-webdriver (~> 4.0)
    webfinger (1.2.0)
      activesupport
      httpclient (>= 2.4)
    webmock (3.14.0)
      addressable (>= 2.8.0)
      crack (>= 0.3.2)
      hashdiff (>= 0.4.0, < 2.0.0)
    websocket-driver (0.7.5)
      websocket-extensions (>= 0.1.0)
    websocket-extensions (0.1.5)
    will_paginate (3.3.1)
    with_advisory_lock (4.6.0)
      activerecord (>= 4.2)
    xpath (3.2.0)
      nokogiri (~> 1.8)
    zeitwerk (2.5.4)

PLATFORMS
  ruby

DEPENDENCIES
  actionpack-xml_parser (~> 2.0.0)
  activemodel-serializers-xml (~> 1.0.1)
  activerecord-import (~> 1.3.0)
  activerecord-nulldb-adapter (~> 0.8.0)
  activerecord-session_store (~> 2.0.0)
  acts_as_list (~> 1.0.1)
  acts_as_tree (~> 2.9.0)
  addressable (~> 2.8.0)
  airbrake (~> 13.0.0)
  auto_strip_attributes (~> 2.5)
  awesome_nested_set (~> 3.4.0)
  aws-sdk-core (~> 3.107)
  aws-sdk-s3 (~> 1.91)
  bcrypt (~> 3.1.6)
  bootsnap (~> 1.10.0)
  brakeman (~> 5.2.0)
  browser (~> 5.3.0)
  budgets!
  capybara (~> 3.36.0)
  capybara-screenshot (~> 1.0.17)
  carrierwave (~> 1.3.1)
  carrierwave_direct (~> 2.1.0)
  cells-erb (~> 0.1.0)
  cells-rails (~> 0.1.4)
  commonmarker (~> 0.23.0)
  compare-xml (~> 0.66)
  costs!
  daemons
  dalli (~> 3.2.0)
  danger-brakeman
  dashboards!
  database_cleaner (~> 2.0)
  date_validator (~> 0.12.0)
  deckar01-task_list (~> 2.3.1)
  delayed_cron_job (~> 0.9.0)
  delayed_job_active_record (~> 4.1.5)
  disposable (~> 0.6.2)
  doorkeeper (~> 5.5.0)
  email_validator (~> 2.2.3)
  equivalent-xml (~> 0.6)
  escape_utils (~> 1.0)
  factory_bot (~> 6.2.0)
  factory_bot_rails (~> 6.2.0)
  faker
  flamegraph
  fog-aws
  friendly_id (~> 5.4.0)
  fuubar (~> 2.5.0)
  gon (~> 6.4.0)
  grape (~> 1.6.0)
  grape_logging (~> 1.8.4)
  grids!
  html-pipeline (~> 2.14.0)
  htmldiff
  i18n-js (~> 3.9.0)
  json_schemer (~> 0.2.18)
  json_spec (~> 1.1.4)
  ladle
  launchy (~> 2.5.0)
  lefthook
  letter_opener
  listen (~> 3.7.0)
  livingstyleguide (~> 2.1.0)
  lograge (~> 0.11.0)
  meta-tags (~> 2.16.0)
  mini_magick (~> 4.11.0)
  multi_json (~> 1.15.0)
  my_page!
  net-ldap (~> 0.17.0)
  nokogiri (~> 1.13.0)
  oj (~> 3.13.0)
  okcomputer (~> 1.18.1)
  omniauth!
  omniauth-openid-connect!
  omniauth-openid_connect-providers!
  omniauth-saml (~> 1.10.1)
  openproject-auth_plugins!
  openproject-auth_saml!
  openproject-avatars!
  openproject-backlogs!
  openproject-bim!
  openproject-boards!
  openproject-calendar!
  openproject-documents!
  openproject-github_integration!
  openproject-job_status!
  openproject-ldap_groups!
  openproject-meeting!
  openproject-openid_connect!
  openproject-pdf_export!
  openproject-recaptcha!
  openproject-reporting!
  openproject-team_planner!
  openproject-token (~> 2.2.0)
  openproject-two_factor_authentication!
  openproject-webhooks!
  openproject-xls_export!
  overviews!
  parallel_tests (~> 3.1)
  pg (~> 1.3.0)
  plaintext (~> 0.3.2)
  posix-spawn (~> 0.3.13)
  prawn (~> 2.2)
  prawn-markup (~> 0.3.0)
  pry-byebug (~> 3.9.0)
  pry-rails (~> 0.3.6)
  pry-rescue (~> 1.5.2)
  pry-stack_explorer (~> 0.6.0)
  puffing-billy (~> 2.4.0)
  puma (~> 5.6)
  puma-plugin-statsd (~> 2.0)
  rack-attack (~> 6.6.0)
  rack-cors (~> 1.1.1)
  rack-mini-profiler
  rack-protection (~> 2.1.0)
  rack-test (~> 1.1.0)
  rack-timeout (~> 0.6.0)
  rack_session_access
  rails (~> 6.1.4, >= 6.1.4.6)
  rails-controller-testing (~> 1.0.2)
  rails-i18n (~> 7.0.0)
  rdoc (>= 2.4.2)
  request_store (~> 1.5.0)
  responders (~> 3.0)
  rest-client (~> 2.0)
  retriable (~> 3.1.1)
  rinku (~> 2.0.4)
  roar (~> 1.1.0)
  rouge (~> 3.27.0)
  rspec (~> 3.10.0)
  rspec-rails (~> 5.1.0)
  rspec-retry (~> 0.6.1)
  rubocop
  rubocop-rails
  rubocop-rspec
  ruby-duration (~> 3.2.0)
  ruby-prof
  ruby-progressbar (~> 1.11.0)
  rubytree (~> 1.0.0)
  sanitize (~> 6.0.0)
  sassc-rails
  secure_headers (~> 6.3.0)
  selenium-webdriver (~> 4.0)
  semantic (~> 1.6.1)
  sentry-delayed_job (~> 5.0.1)
  sentry-rails (~> 5.0.1)
  sentry-ruby (~> 5.0.1)
  shoulda-context (~> 2.0)
  shoulda-matchers (~> 5.0)
  spring
  spring-commands-rspec
  sprockets (~> 3.7.0)
  stackprof
  stringex (~> 2.8.5)
  structured_warnings (~> 0.4.0)
  svg-graph (~> 2.2.0)
  sys-filesystem (~> 1.4.0)
  table_print (~> 1.5.6)
  test-prof (~> 1.0.0)
  timecop (~> 0.9.0)
  typed_dag (~> 2.0.2)
  tzinfo-data (~> 1.2021.1)
  warden (~> 1.2)
  warden-basic_auth (~> 0.2.1)
  webdrivers (~> 5.0.0)
  webmock (~> 3.12)
  will_paginate (~> 3.3.0)
  with_advisory_lock (~> 4.6.0)

RUBY VERSION
   ruby 3.0.3p157

BUNDLED WITH
   2.2.32<|MERGE_RESOLUTION|>--- conflicted
+++ resolved
@@ -233,19 +233,11 @@
       activemodel (> 5.x)
       activesupport (> 5.x)
       builder (~> 3.1)
-<<<<<<< HEAD
-    activerecord (6.1.4.4)
-      activemodel (= 6.1.4.4)
-      activesupport (= 6.1.4.4)
-    activerecord-import (1.3.0)
-      activerecord (>= 4.2)
-=======
     activerecord (6.1.4.6)
       activemodel (= 6.1.4.6)
       activesupport (= 6.1.4.6)
-    activerecord-import (1.2.0)
-      activerecord (>= 3.2)
->>>>>>> 6719d952
+    activerecord-import (1.3.0)
+      activerecord (>= 4.2)
     activerecord-nulldb-adapter (0.8.0)
       activerecord (>= 5.2.0, < 7.1)
     activerecord-session_store (2.0.0)
@@ -550,11 +542,7 @@
       domain_name (~> 0.5)
     http_parser.rb (0.6.0)
     httpclient (2.8.3)
-<<<<<<< HEAD
-    i18n (1.9.1)
-=======
     i18n (1.10.0)
->>>>>>> 6719d952
       concurrent-ruby (~> 1.0)
     i18n-js (3.9.1)
       i18n (>= 0.6.6)
@@ -771,17 +759,10 @@
       loofah (~> 2.3)
     rails-i18n (7.0.1)
       i18n (>= 0.7, < 2)
-<<<<<<< HEAD
       railties (>= 6.0.0, < 8)
-    railties (6.1.4.4)
-      actionpack (= 6.1.4.4)
-      activesupport (= 6.1.4.4)
-=======
-      railties (>= 6.0.0, < 7)
     railties (6.1.4.6)
       actionpack (= 6.1.4.6)
       activesupport (= 6.1.4.6)
->>>>>>> 6719d952
       method_source
       rake (>= 0.13)
       thor (~> 1.0)
