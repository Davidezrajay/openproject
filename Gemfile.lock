GIT
  remote: git://github.com/finnlabs/awesome_nested_set.git
  revision: 7bd473e845e2f17f5287e8b7534bd88d4bbbf7d6
  branch: v2.1.6-rails4
  specs:
    awesome_nested_set (2.1.6)
      activerecord (>= 3.0.0)

GIT
  remote: git://github.com/goodwill/capybara-select2.git
  revision: 585192e4bb0db8d52e761ab68f08c17294806447
  specs:
    capybara-select2 (1.0.1)
      capybara
      rspec

GIT
  remote: git://github.com/oliverguenther/omniauth.git
  revision: 8385bc0da47e4fc4f4a256c97725bcf8215d13c2
  specs:
    omniauth (1.3.1)
      hashie (>= 1.2, < 4)
      rack (>= 1.0, < 3)

GIT
  remote: git://github.com/opf/rails-angular-xss.git
  revision: 13f8443cc3e1944743cba578685904b826515177
  specs:
    rails-angular-xss (0.1.0)
      rails (>= 4.2.0, < 5.0)

GIT
  remote: git://github.com/why-el/svg-graph.git
  revision: e79abffa66639ab203d099250c5d2656a4ebf917
  branch: silence-class-access-warning
  specs:
    svg-graph (1.0.2)

GIT
  remote: https://github.com/finnlabs/rack-protection.git
  revision: 5a7d1bd2f05ca75faf7909c8cc978732a0080898
  ref: 5a7d1bd
  specs:
    rack-protection (1.5.2)
      rack

GIT
  remote: https://github.com/finnlabs/rspec-example_disabler.git
  revision: deb9c38e3f4e3688724583ac1ff58e1ae8aba409
  specs:
    rspec-example_disabler (0.0.1)

GIT
  remote: https://github.com/finnlabs/transactional_lock.git
  revision: 6948b1d446db0da5645e68ffeeddca1c4944c3bc
  branch: master
  specs:
    transactional_lock (0.1.0)
      activerecord (>= 4.0)

GIT
  remote: https://github.com/opf/openproject-translations.git
<<<<<<< HEAD
  revision: 31f5157005783b91d58c1cb4fb808e9934bfe06a
  branch: stable/5
=======
  revision: e8875157ddf8166a4132a377ecd7990eee53397c
  branch: release/5.0
>>>>>>> b594dbc8
  specs:
    openproject-translations (5.0.20)
      crowdin-api (~> 0.4.0)
      mixlib-shellout (~> 2.1.0)
      rails (~> 4.2.3)
      rubyzip

GIT
  remote: https://github.com/rails/prototype-rails.git
  revision: 0fed929ff48c10c3b978edd3baa983a81f404dbf
  branch: 4.2
  specs:
    prototype-rails (4.0.0)
      rails (~> 4.0)

GIT
  remote: https://github.com/rails/prototype_legacy_helper.git
  revision: a2cd95c3e3c1a4f7a9566efdab5ce59c886cb05f
  specs:
    prototype_legacy_helper (0.0.0)

GIT
  remote: https://github.com/rspec/rspec-activemodel-mocks
  revision: 947a171de990f3056c2ad8b58922298339bc123e
  specs:
    rspec-activemodel-mocks (1.0.2)
      activemodel (>= 3.0)
      activesupport (>= 3.0)
      rspec-mocks (>= 2.99, < 4.0)

GEM
  remote: https://rubygems.org/
  specs:
    actionmailer (4.2.7.1)
      actionpack (= 4.2.7.1)
      actionview (= 4.2.7.1)
      activejob (= 4.2.7.1)
      mail (~> 2.5, >= 2.5.4)
      rails-dom-testing (~> 1.0, >= 1.0.5)
    actionpack (4.2.7.1)
      actionview (= 4.2.7.1)
      activesupport (= 4.2.7.1)
      rack (~> 1.6)
      rack-test (~> 0.6.2)
      rails-dom-testing (~> 1.0, >= 1.0.5)
      rails-html-sanitizer (~> 1.0, >= 1.0.2)
    actionpack-action_caching (1.1.1)
      actionpack (>= 4.0.0, < 5.0)
    actionpack-xml_parser (1.0.2)
      actionpack (>= 4.0.0, < 5)
    actionview (4.2.7.1)
      activesupport (= 4.2.7.1)
      builder (~> 3.1)
      erubis (~> 2.7.0)
      rails-dom-testing (~> 1.0, >= 1.0.5)
      rails-html-sanitizer (~> 1.0, >= 1.0.2)
    activejob (4.2.7.1)
      activesupport (= 4.2.7.1)
      globalid (>= 0.3.0)
    activemodel (4.2.7.1)
      activesupport (= 4.2.7.1)
      builder (~> 3.1)
    activerecord (4.2.7.1)
      activemodel (= 4.2.7.1)
      activesupport (= 4.2.7.1)
      arel (~> 6.0)
    activerecord-session_store (0.1.1)
      actionpack (>= 4.0.0, < 5)
      activerecord (>= 4.0.0, < 5)
      railties (>= 4.0.0, < 5)
    activerecord-tableless (1.3.4)
      activerecord (>= 2.3.0)
    activesupport (4.2.7.1)
      i18n (~> 0.7)
      json (~> 1.7, >= 1.7.7)
      minitest (~> 5.1)
      thread_safe (~> 0.3, >= 0.3.4)
      tzinfo (~> 1.1)
    acts_as_list (0.7.2)
      activerecord (>= 3.0)
    addressable (2.3.8)
    airbrake (4.1.0)
      builder
      multi_json
    arel (6.0.3)
    ast (2.0.0)
    astrolabe (1.3.0)
      parser (>= 2.2.0.pre.3, < 3.0)
    autoprefixer-rails (5.1.11)
      execjs
      json
    awesome_print (1.6.1)
    axiom-types (0.1.1)
      descendants_tracker (~> 0.0.4)
      ice_nine (~> 0.11.0)
      thread_safe (~> 0.3, >= 0.3.1)
    binding_of_caller (0.7.2)
      debug_inspector (>= 0.0.1)
    bourbon (4.2.3)
      sass (~> 3.4)
      thor
    builder (3.2.2)
    byebug (8.2.1)
    capybara (2.4.4)
      mime-types (>= 1.16)
      nokogiri (>= 1.3.3)
      rack (>= 1.0.0)
      rack-test (>= 0.5.4)
      xpath (~> 2.0)
    capybara-ng (0.2.1)
      awesome_print (>= 1.2.0)
    capybara-screenshot (1.0.9)
      capybara (>= 1.0, < 3)
      launchy
    carrierwave (0.10.0)
      activemodel (>= 3.2.0)
      activesupport (>= 3.2.0)
      json (>= 1.7)
      mime-types (>= 1.16)
    childprocess (0.5.9)
      ffi (~> 1.0, >= 1.0.11)
    climate_control (0.0.3)
      activesupport (>= 3.0)
    cliver (0.3.2)
    cocaine (0.5.7)
      climate_control (>= 0.0.3, < 1.0)
    codecov (0.1.4)
      json
      simplecov
      url
    coderay (1.1.0)
    coercible (1.0.0)
      descendants_tracker (~> 0.0.1)
    color-tools (1.3.0)
    crack (0.4.2)
      safe_yaml (~> 1.0.0)
    crowdin-api (0.4.1)
      rest-client (~> 1.8)
    cucumber (1.3.19)
      builder (>= 2.1.2)
      diff-lcs (>= 1.1.3)
      gherkin (~> 2.12)
      multi_json (>= 1.7.5, < 2.0)
      multi_test (>= 0.1.2)
    cucumber-rails (1.4.2)
      capybara (>= 1.1.2, < 3)
      cucumber (>= 1.3.8, < 2)
      mime-types (>= 1.16, < 3)
      nokogiri (~> 1.5)
      rails (>= 3, < 5)
    daemons (1.2.2)
    dalli (2.7.6)
    database_cleaner (1.4.1)
    date_validator (0.7.1)
      activemodel
    debug_inspector (0.0.2)
    delayed_job (4.0.6)
      activesupport (>= 3.0, < 5.0)
    delayed_job_active_record (4.0.3)
      activerecord (>= 3.0, < 5.0)
      delayed_job (>= 3.0, < 4.1)
    descendants_tracker (0.0.4)
      thread_safe (~> 0.3, >= 0.3.1)
    diff-lcs (1.2.5)
    disposable (0.0.9)
      representable (~> 2.0)
      uber
    domain_name (0.5.20160615)
      unf (>= 0.0.5, < 1.0.0)
    equalizer (0.0.11)
    equivalent-xml (0.5.1)
      nokogiri (>= 1.4.3)
    erubis (2.7.0)
    eventmachine (1.0.7)
    excon (0.45.3)
    execjs (2.4.0)
    factory_girl (4.5.0)
      activesupport (>= 3.0.0)
    factory_girl_rails (4.5.0)
      factory_girl (~> 4.5.0)
      railties (>= 3.0.0)
    faker (1.4.3)
      i18n (~> 0.5)
    ffi (1.9.10)
    fog (1.23.0)
      fog-brightbox
      fog-core (~> 1.23)
      fog-json
      fog-softlayer
      ipaddress (~> 0.5)
      nokogiri (~> 1.5, >= 1.5.11)
    fog-brightbox (0.7.1)
      fog-core (~> 1.22)
      fog-json
      inflecto (~> 0.0.2)
    fog-core (1.30.0)
      builder
      excon (~> 0.45)
      formatador (~> 0.2)
      mime-types
      net-scp (~> 1.1)
      net-ssh (>= 2.1.3)
    fog-json (1.0.1)
      fog-core (~> 1.0)
      multi_json (~> 1.0)
    fog-softlayer (0.4.6)
      fog-core
      fog-json
    formatador (0.2.5)
    friendly_id (5.1.0)
      activerecord (>= 4.0.0)
    gherkin (2.12.2)
      multi_json (~> 1.3)
    globalid (0.3.7)
      activesupport (>= 4.1.0)
    globalize (5.0.1)
      activemodel (>= 4.2.0, < 4.3)
      activerecord (>= 4.2.0, < 4.3)
    gon (4.1.1)
      actionpack (>= 2.3.0)
      json
    grape (0.10.1)
      activesupport
      builder
      hashie (>= 2.1.0)
      multi_json (>= 1.3.2)
      multi_xml (>= 0.5.2)
      rack (>= 1.3.0)
      rack-accept
      rack-mount
      virtus (>= 1.0.0)
    gravatar_image_tag (1.2.0)
    hashie (3.4.3)
    health_check (1.5.1)
      rails (>= 2.3.0)
    hike (1.2.3)
    htmldiff (0.0.1)
    http-cookie (1.0.2)
      domain_name (~> 0.5)
    i18n (0.7.0)
    ice_nine (0.11.1)
    inflecto (0.0.2)
    interception (0.5)
    ipaddress (0.8.0)
    iso8601 (0.8.6)
    json (1.8.3)
    json_spec (1.1.4)
      multi_json (~> 1.0)
      rspec (>= 2.0, < 4.0)
    kgio (2.9.3)
    launchy (2.3.0)
      addressable (~> 2.3)
    letter_opener (1.3.0)
      launchy (~> 2.2)
    loofah (2.0.3)
      nokogiri (>= 1.5.9)
    mail (2.6.4)
      mime-types (>= 1.16, < 4)
    method_source (0.8.2)
    mime-types (2.99.2)
    mini_portile2 (2.1.0)
    minitest (5.9.0)
    mixlib-shellout (2.1.0)
    multi_json (1.11.3)
    multi_test (0.1.2)
    multi_xml (0.5.5)
    mysql2 (0.3.20)
    net-ldap (0.8.0)
    net-scp (1.2.1)
      net-ssh (>= 2.6.5)
    net-ssh (2.9.2)
    netrc (0.11.0)
    newrelic_rpm (3.14.1.311)
    nokogiri (1.6.8)
      mini_portile2 (~> 2.1.0)
      pkg-config (~> 1.1.7)
    non-stupid-digest-assets (1.0.4)
    oj (2.11.5)
    parallel (1.6.1)
    parallel_tests (2.1.2)
      parallel
    parser (2.2.2.5)
      ast (>= 1.1, < 3.0)
    passenger (5.0.22)
      rack
      rake (>= 0.8.1)
    pdf-core (0.6.1)
    pg (0.18.3)
    pkg-config (1.1.7)
    poltergeist (1.7.0)
      capybara (~> 2.1)
      cliver (~> 0.3.1)
      multi_json (~> 1.0)
      websocket-driver (>= 0.2.0)
    powerpack (0.1.1)
    prawn (2.1.0)
      pdf-core (~> 0.6.1)
      ttfunk (~> 1.4.0)
    prawn-table (0.2.2)
      prawn (>= 1.3.0, < 3.0.0)
    pry (0.10.3)
      coderay (~> 1.1.0)
      method_source (~> 0.8.1)
      slop (~> 3.4)
    pry-byebug (3.3.0)
      byebug (~> 8.0)
      pry (~> 0.10)
    pry-doc (0.6.0)
      pry (~> 0.9)
      yard (~> 0.8)
    pry-rails (0.3.4)
      pry (>= 0.9.10)
    pry-rescue (1.4.2)
      interception (>= 0.5)
      pry
    pry-stack_explorer (0.4.9.2)
      binding_of_caller (>= 0.7)
      pry (>= 0.9.11)
    quiet_assets (1.1.0)
      railties (>= 3.1, < 5.0)
    rabl (0.9.3)
      activesupport (>= 2.3.14)
    rack (1.6.4)
    rack-accept (0.4.5)
      rack (>= 0.4)
    rack-attack (4.2.0)
      rack
    rack-mount (0.8.3)
      rack (>= 1.0.0)
    rack-test (0.6.3)
      rack (>= 1.0)
    rack_session_access (0.1.1)
      builder (>= 2.0.0)
      rack (>= 1.0.0)
    rails (4.2.7.1)
      actionmailer (= 4.2.7.1)
      actionpack (= 4.2.7.1)
      actionview (= 4.2.7.1)
      activejob (= 4.2.7.1)
      activemodel (= 4.2.7.1)
      activerecord (= 4.2.7.1)
      activesupport (= 4.2.7.1)
      bundler (>= 1.3.0, < 2.0)
      railties (= 4.2.7.1)
      sprockets-rails
    rails-deprecated_sanitizer (1.0.3)
      activesupport (>= 4.2.0.alpha)
    rails-dom-testing (1.0.7)
      activesupport (>= 4.2.0.beta, < 5.0)
      nokogiri (~> 1.6.0)
      rails-deprecated_sanitizer (>= 1.0.1)
    rails-html-sanitizer (1.0.3)
      loofah (~> 2.0)
    rails-observers (0.1.2)
      activemodel (~> 4.0)
    rails_12factor (0.0.3)
      rails_serve_static_assets
      rails_stdout_logging
    rails_autolink (1.1.6)
      rails (> 3.1)
    rails_serve_static_assets (0.0.5)
    rails_stdout_logging (0.0.5)
    railties (4.2.7.1)
      actionpack (= 4.2.7.1)
      activesupport (= 4.2.7.1)
      rake (>= 0.8.7)
      thor (>= 0.18.1, < 2.0)
    rainbow (2.0.0)
    raindrops (0.13.0)
    rake (11.2.2)
    rb-readline (0.5.2)
    rdoc (4.2.0)
      json (~> 1.4)
    reform (1.2.6)
      activemodel
      disposable (~> 0.0.5)
      representable (~> 2.1.0)
      uber (~> 0.0.11)
    representable (2.1.8)
      multi_json
      nokogiri
      uber (~> 0.0.7)
    request_store (1.1.0)
    responders (2.1.0)
      railties (>= 4.2.0, < 5)
    rest-client (1.8.0)
      http-cookie (>= 1.0.2, < 2.0)
      mime-types (>= 1.16, < 3.0)
      netrc (~> 0.7)
    roar (1.0.1)
      representable (>= 2.0.1, <= 3.0.0)
    rspec (3.3.0)
      rspec-core (~> 3.3.0)
      rspec-expectations (~> 3.3.0)
      rspec-mocks (~> 3.3.0)
    rspec-core (3.3.0)
      rspec-support (~> 3.3.0)
    rspec-expectations (3.3.0)
      diff-lcs (>= 1.2.0, < 2.0)
      rspec-support (~> 3.3.0)
    rspec-legacy_formatters (1.0.0)
      rspec-core (>= 3.0.0.beta2)
      rspec-support (>= 3.0.0.beta2)
    rspec-mocks (3.3.2)
      diff-lcs (>= 1.2.0, < 2.0)
      rspec-support (~> 3.3.0)
    rspec-rails (3.3.1)
      actionpack (>= 3.0, < 4.3)
      activesupport (>= 3.0, < 4.3)
      railties (>= 3.0, < 4.3)
      rspec-core (~> 3.3.0)
      rspec-expectations (~> 3.3.0)
      rspec-mocks (~> 3.3.0)
      rspec-support (~> 3.3.0)
    rspec-support (3.3.0)
    rubocop (0.32.1)
      astrolabe (~> 1.3)
      parser (>= 2.2.2.5, < 3.0)
      powerpack (~> 0.1)
      rainbow (>= 1.99.1, < 3.0)
      ruby-progressbar (~> 1.4)
    ruby-duration (3.2.1)
      activesupport (>= 3.0.0)
      i18n
      iso8601
    ruby-prof (0.15.8)
    ruby-progressbar (1.7.5)
    rubytree (0.8.3)
      json (>= 1.7.5)
      structured_warnings (>= 0.1.3)
    rubyzip (1.2.0)
    safe_yaml (1.0.4)
    sass (3.4.13)
    sass-rails (5.0.3)
      railties (>= 4.0.0, < 5.0)
      sass (~> 3.1)
      sprockets (>= 2.8, < 4.0)
      sprockets-rails (>= 2.0, < 4.0)
      tilt (~> 1.1)
    selenium-webdriver (2.52.0)
      childprocess (~> 0.5)
      multi_json (~> 1.0)
      rubyzip (~> 1.0)
      websocket (~> 1.0)
    shoulda-context (1.2.1)
    shoulda-matchers (2.8.0)
      activesupport (>= 3.0.0)
    simplecov (0.8.0.pre)
      multi_json
      simplecov-html (~> 0.7.1)
    simplecov-html (0.7.1)
    slop (3.6.0)
    sprockets (2.12.4)
      hike (~> 1.2)
      multi_json (~> 1.0)
      rack (~> 1.0)
      tilt (~> 1.1, != 1.3.0)
    sprockets-rails (2.3.3)
      actionpack (>= 3.0)
      activesupport (>= 3.0)
      sprockets (>= 2.8, < 4.0)
    sqlite3 (1.3.11)
    structured_warnings (0.2.0)
    syck (1.0.5)
    sys-filesystem (1.1.4)
      ffi
    thin (1.6.3)
      daemons (~> 1.0, >= 1.0.9)
      eventmachine (~> 1.0)
      rack (~> 1.0)
    thor (0.19.1)
    thread_safe (0.3.5)
    tilt (1.4.1)
    timecop (0.7.3)
    ttfunk (1.4.0)
    tzinfo (1.2.2)
      thread_safe (~> 0.1)
    tzinfo-data (1.2015.6)
      tzinfo (>= 1.0.0)
    uber (0.0.13)
    unf (0.1.4)
      unf_ext
    unf_ext (0.0.7.2)
    unicorn (4.9.0)
      kgio (~> 2.6)
      rack
      raindrops (~> 0.7)
    url (0.3.2)
    virtus (1.0.5)
      axiom-types (~> 0.1)
      coercible (~> 1.0)
      descendants_tracker (~> 0.0, >= 0.0.3)
      equalizer (~> 0.0, >= 0.0.9)
    warden (1.2.3)
      rack (>= 1.0)
    warden-basic_auth (0.2.1)
      warden (~> 1.2)
    webmock (1.21.0)
      addressable (>= 2.3.6)
      crack (>= 0.3.2)
    websocket (1.2.2)
    websocket-driver (0.6.2)
      websocket-extensions (>= 0.1.0)
    websocket-extensions (0.1.2)
    will_paginate (3.0.7)
    xpath (2.0.0)
      nokogiri (~> 1.3)
    yard (0.8.7.6)

PLATFORMS
  ruby

DEPENDENCIES
  actionpack-action_caching
  actionpack-xml_parser
  activerecord-jdbcmysql-adapter
  activerecord-jdbcpostgresql-adapter
  activerecord-session_store
  activerecord-tableless (~> 1.0)
  acts_as_list (~> 0.7.2)
  airbrake (~> 4.1.0)
  autoprefixer-rails
  awesome_nested_set!
  bourbon (~> 4.2.0)
  capybara (~> 2.4.4)
  capybara-ng (~> 0.2.1)
  capybara-screenshot (~> 1.0.4)
  capybara-select2!
  carrierwave (~> 0.10.0)
  cocaine
  codecov
  coderay (~> 1.1.0)
  color-tools (~> 1.3.0)
  cucumber-rails (~> 1.4.2)
  daemons
  dalli (~> 2.7.6)
  database_cleaner (~> 1.4.1)
  date_validator (~> 0.7.1)
  delayed_job_active_record (~> 4.0.2)
  equivalent-xml (~> 0.5.1)
  execjs (~> 2.4.0)
  factory_girl (~> 4.5)
  factory_girl_rails (~> 4.5)
  faker
  fog (~> 1.23.0)
  friendly_id (~> 5.1.0)
  globalize (~> 5.0.1)
  gon (~> 4.0)
  grape (~> 0.10.1)
  gravatar_image_tag (~> 1.2.0)
  health_check
  htmldiff
  jruby-openssl
  json_spec
  launchy (~> 2.3.0)
  letter_opener
  multi_json (~> 1.11.0)
  mysql2 (~> 0.3.20)
  net-ldap (~> 0.8.0)
  newrelic_rpm
  nokogiri (~> 1.6.8)
  non-stupid-digest-assets
  oj (~> 2.11.4)
  omniauth!
  openproject-translations!
  parallel_tests (~> 2.1.2)
  passenger
  pg (~> 0.18.3)
  poltergeist
  prawn (~> 2.1)
  prawn-table (~> 0.2.2)
  prototype-rails!
  prototype_legacy_helper (= 0.0.0)!
  pry-byebug
  pry-doc
  pry-rails
  pry-rescue
  pry-stack_explorer
  quiet_assets
  rabl (= 0.9.3)
  rack-attack
  rack-protection!
  rack-test (~> 0.6.2)
  rack_session_access
  rails (~> 4.2.7)
  rails-angular-xss!
  rails-observers
  rails_12factor
  rails_autolink (~> 1.1.6)
  rb-readline (~> 0.5.1)
  rdoc (>= 2.4.2)
  reform (~> 1.2.6)
  request_store (~> 1.1.0)
  responders (~> 2.0)
  roar (~> 1.0.0)
  rspec (~> 3.3.0)
  rspec-activemodel-mocks (~> 1.0.2)!
  rspec-example_disabler!
  rspec-legacy_formatters
  rspec-rails (~> 3.3.0)
  rubocop (~> 0.32)
  ruby-duration (~> 3.2.0)
  ruby-prof
  ruby-progressbar
  rubytree (~> 0.8.3)
  sass (~> 3.4.12)
  sass-rails (~> 5.0.3)
  selenium-webdriver (~> 2.52.0)
  shoulda-context (~> 1.2)
  shoulda-matchers (~> 2.8)
  simplecov (= 0.8.0.pre)
  sprockets (~> 2.12.3)
  sqlite3
  svg-graph!
  syck (~> 1.0.5)
  sys-filesystem (~> 1.1.4)
  thin
  timecop (~> 0.7.1)
  transactional_lock!
  tzinfo-data
  unicorn
  warden (~> 1.2)
  warden-basic_auth (~> 0.2.1)
  webmock (~> 1.21.0)
  will_paginate (~> 3.0)

BUNDLED WITH
   1.12.5<|MERGE_RESOLUTION|>--- conflicted
+++ resolved
@@ -60,13 +60,8 @@
 
 GIT
   remote: https://github.com/opf/openproject-translations.git
-<<<<<<< HEAD
-  revision: 31f5157005783b91d58c1cb4fb808e9934bfe06a
-  branch: stable/5
-=======
   revision: e8875157ddf8166a4132a377ecd7990eee53397c
   branch: release/5.0
->>>>>>> b594dbc8
   specs:
     openproject-translations (5.0.20)
       crowdin-api (~> 0.4.0)
