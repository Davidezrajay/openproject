GIT
  remote: https://github.com/finnlabs/omniauth-openid-connect.git
  revision: 9e7fd0e7bd36d40451c6b3c2ea641e8d237c295d
  ref: 9e7fd0e7bd36d40451c6b3c2ea641e8d237c295d
  specs:
    omniauth-openid-connect (0.3.0)
      addressable (~> 2.5)
      omniauth (~> 1.6)
      openid_connect (~> 1.1.6)

GIT
  remote: https://github.com/finnlabs/omniauth-openid_connect-providers.git
  revision: 8c93ea9a197d4142e20af17e5ad3088d6893f7ab
  ref: 8c93ea9a197d4142e20af17e5ad3088d6893f7ab
  specs:
    omniauth-openid_connect-providers (0.1.1)
      omniauth-openid-connect (>= 0.2.1)

GIT
  remote: https://github.com/finnlabs/rspec-example_disabler.git
  revision: deb9c38e3f4e3688724583ac1ff58e1ae8aba409
  specs:
    rspec-example_disabler (0.0.1)

GIT
  remote: https://github.com/goodwill/capybara-select2
  revision: 585192e4bb0db8d52e761ab68f08c17294806447
  ref: 585192e
  specs:
    capybara-select2 (1.0.1)
      capybara
      rspec

GIT
  remote: https://github.com/opf/omniauth
  revision: fe862f986b2e846e291784d2caa3d90a658c67f0
  ref: fe862f986b2e846e291784d2caa3d90a658c67f0
  specs:
    omniauth (1.9.0)
      hashie (>= 3.4.6, < 3.7.0)
      rack (>= 1.6.2, < 3)

GIT
  remote: https://github.com/opf/openproject-translations.git
  revision: ec6fbe6ef86f82e65f37adb17f37aa5addc17ac4
  branch: dev
  specs:
    openproject-translations (7.4.0)
      crowdin-api (~> 0.6.0)
      mixlib-shellout (~> 2.1.0)
      rubyzip

GIT
  remote: https://github.com/rspec/rspec-activemodel-mocks
  revision: 0338d50039cad672bbe695fff5591da1ba849308
  specs:
    rspec-activemodel-mocks (1.1.0)
      activemodel (>= 3.0)
      activesupport (>= 3.0)
      rspec-mocks (>= 2.99, < 4.0)

PATH
  remote: modules/auth_plugins
  specs:
    openproject-auth_plugins (1.0.0)
      omniauth (~> 1.0)

PATH
  remote: modules/auth_saml
  specs:
    openproject-auth_saml (1.0.0)
      omniauth-saml (~> 1.10.1)

PATH
  remote: modules/avatars
  specs:
    openproject-avatars (1.0.0)
      fastimage (~> 2.1.0)
      gravatar_image_tag (~> 1.2.0)

PATH
  remote: modules/backlogs
  specs:
    openproject-backlogs (1.0.0)
      acts_as_list (~> 0.9.18)
      openproject-pdf_export

PATH
  remote: modules/bim
  specs:
    openproject-bim (1.0.0)
      activerecord-import
      rubyzip (~> 1.2)

PATH
  remote: modules/boards
  specs:
    openproject-boards (1.0.0)

PATH
  remote: modules/costs
  specs:
    openproject-costs (1.0.0)

PATH
  remote: modules/dashboards
  specs:
    dashboards (1.0.0)
      grids

PATH
  remote: modules/documents
  specs:
    openproject-documents (1.0.0)

PATH
  remote: modules/github_integration
  specs:
    openproject-github_integration (1.0.0)
      openproject-webhooks

PATH
  remote: modules/global_roles
  specs:
    openproject-global_roles (1.0.0)

PATH
  remote: modules/grids
  specs:
    grids (1.0.0)

PATH
  remote: modules/ldap_groups
  specs:
    openproject-ldap_groups (1.0.0)

PATH
  remote: modules/meeting
  specs:
    openproject-meeting (1.0.0)
      icalendar (~> 2.6.1)

PATH
  remote: modules/my_page
  specs:
    my_page (1.0.0)
      grids

PATH
  remote: modules/openid_connect
  specs:
    openproject-openid_connect (1.0.0)
      lobby_boy (~> 0.1.3)
      omniauth-openid_connect-providers (~> 0.1)
      openproject-auth_plugins

PATH
  remote: modules/overviews
  specs:
    overviews (1.0.0)
      grids

PATH
  remote: modules/pdf_export
  specs:
    openproject-pdf_export (1.0.0)
      pdf-inspector (~> 1.3.0)
      prawn (~> 2.2)

PATH
  remote: modules/recaptcha
  specs:
    openproject-recaptcha (1.0.0)
      recaptcha (~> 5.4.0)

PATH
  remote: modules/reporting_engine
  specs:
    reporting_engine (1.0.0)
      json

PATH
  remote: modules/reporting
  specs:
    openproject-reporting (1.0.0)
      jquery-tablesorter (~> 1.27.0)
      openproject-costs
      reporting_engine

PATH
  remote: modules/two_factor_authentication
  specs:
    openproject-two_factor_authentication (1.0.0)
      aws-sdk-sns (~> 1.22.0)
      messagebird-rest (~> 1.4.2)
      rotp (~> 5.1)

PATH
  remote: modules/webhooks
  specs:
    openproject-webhooks (1.0.0)

PATH
  remote: modules/xls_export
  specs:
    openproject-xls_export (1.0.0)
      spreadsheet (~> 1.2.6)

GEM
  remote: https://rubygems.org/
  specs:
    Ascii85 (1.0.3)
    actioncable (6.0.2.2)
      actionpack (= 6.0.2.2)
      nio4r (~> 2.0)
      websocket-driver (>= 0.6.1)
    actionmailbox (6.0.2.2)
      actionpack (= 6.0.2.2)
      activejob (= 6.0.2.2)
      activerecord (= 6.0.2.2)
      activestorage (= 6.0.2.2)
      activesupport (= 6.0.2.2)
      mail (>= 2.7.1)
    actionmailer (6.0.2.2)
      actionpack (= 6.0.2.2)
      actionview (= 6.0.2.2)
      activejob (= 6.0.2.2)
      mail (~> 2.5, >= 2.5.4)
      rails-dom-testing (~> 2.0)
    actionpack (6.0.2.2)
      actionview (= 6.0.2.2)
      activesupport (= 6.0.2.2)
      rack (~> 2.0, >= 2.0.8)
      rack-test (>= 0.6.3)
      rails-dom-testing (~> 2.0)
      rails-html-sanitizer (~> 1.0, >= 1.2.0)
    actionpack-xml_parser (2.0.1)
      actionpack (>= 5.0)
      railties (>= 5.0)
    actiontext (6.0.2.2)
      actionpack (= 6.0.2.2)
      activerecord (= 6.0.2.2)
      activestorage (= 6.0.2.2)
      activesupport (= 6.0.2.2)
      nokogiri (>= 1.8.5)
    actionview (6.0.2.2)
      activesupport (= 6.0.2.2)
      builder (~> 3.1)
      erubi (~> 1.4)
      rails-dom-testing (~> 2.0)
      rails-html-sanitizer (~> 1.1, >= 1.2.0)
    activejob (6.0.2.2)
      activesupport (= 6.0.2.2)
      globalid (>= 0.3.6)
    activemodel (6.0.2.2)
      activesupport (= 6.0.2.2)
    activemodel-serializers-xml (1.0.2)
      activemodel (> 5.x)
      activesupport (> 5.x)
      builder (~> 3.1)
<<<<<<< HEAD
    activerecord (6.0.2.1)
      activemodel (= 6.0.2.1)
      activesupport (= 6.0.2.1)
    activerecord-import (1.0.4)
=======
    activerecord (6.0.2.2)
      activemodel (= 6.0.2.2)
      activesupport (= 6.0.2.2)
    activerecord-import (1.0.2)
>>>>>>> 2d518be3
      activerecord (>= 3.2)
    activerecord-nulldb-adapter (0.4.0)
      activerecord (>= 2.0.0)
    activerecord-session_store (1.1.3)
      actionpack (>= 4.0)
      activerecord (>= 4.0)
      multi_json (~> 1.11, >= 1.11.2)
      rack (>= 1.5.2, < 3)
      railties (>= 4.0)
    activestorage (6.0.2.2)
      actionpack (= 6.0.2.2)
      activejob (= 6.0.2.2)
      activerecord (= 6.0.2.2)
      marcel (~> 0.3.1)
    activesupport (6.0.2.2)
      concurrent-ruby (~> 1.0, >= 1.0.2)
      i18n (>= 0.7, < 2)
      minitest (~> 5.1)
      tzinfo (~> 1.1)
      zeitwerk (~> 2.2)
    acts_as_list (0.9.19)
      activerecord (>= 3.0)
    acts_as_tree (2.9.1)
      activerecord (>= 3.0.0)
    addressable (2.7.0)
      public_suffix (>= 2.0.2, < 5.0)
    aes_key_wrap (1.0.1)
    afm (0.2.2)
    airbrake (9.4.3)
      airbrake-ruby (~> 4.6)
    airbrake-ruby (4.6.0)
      rbtree3 (~> 0.5)
    ast (2.4.0)
    attr_required (1.0.1)
    autoprefixer-rails (9.7.4)
      execjs
    awesome_nested_set (3.2.0)
      activerecord (>= 4.0.0, < 7.0)
    aws-eventstream (1.0.3)
    aws-partitions (1.283.0)
    aws-sdk-core (3.91.1)
      aws-eventstream (~> 1.0, >= 1.0.2)
      aws-partitions (~> 1, >= 1.239.0)
      aws-sigv4 (~> 1.1)
      jmespath (~> 1.0)
    aws-sdk-kms (1.30.0)
      aws-sdk-core (~> 3, >= 3.71.0)
      aws-sigv4 (~> 1.1)
    aws-sdk-s3 (1.61.1)
      aws-sdk-core (~> 3, >= 3.83.0)
      aws-sdk-kms (~> 1)
      aws-sigv4 (~> 1.1)
    aws-sdk-sns (1.22.0)
      aws-sdk-core (~> 3, >= 3.71.0)
      aws-sigv4 (~> 1.1)
    aws-sigv4 (1.1.1)
      aws-eventstream (~> 1.0, >= 1.0.2)
    backports (3.11.4)
    bcrypt (3.1.13)
    bindata (2.4.6)
    binding_of_caller (0.8.0)
      debug_inspector (>= 0.0.1)
    bootsnap (1.4.6)
      msgpack (~> 1.0)
    bourbon (6.0.0)
      thor (~> 0.19)
    brakeman (4.8.0)
    browser (2.6.1)
    builder (3.2.4)
    byebug (11.1.1)
    capybara (3.31.0)
      addressable
      mini_mime (>= 0.1.3)
      nokogiri (~> 1.8)
      rack (>= 1.6.0)
      rack-test (>= 0.6.3)
      regexp_parser (~> 1.5)
      xpath (~> 3.2)
    capybara-screenshot (1.0.24)
      capybara (>= 1.0, < 4)
      launchy
    carrierwave (1.3.1)
      activemodel (>= 4.0.0)
      activesupport (>= 4.0.0)
      mime-types (>= 1.16)
    cells (4.1.7)
      declarative-builder (< 0.2.0)
      declarative-option (< 0.2.0)
      tilt (>= 1.4, < 3)
      uber (< 0.2.0)
    cells-erb (0.1.0)
      cells (~> 4.0)
      erbse (>= 0.1.1)
    cells-rails (0.0.9)
      actionpack (>= 3.0)
      cells (>= 4.1.6, < 5.0.0)
    childprocess (3.0.0)
    claide (1.0.3)
    claide-plugins (0.9.2)
      cork
      nap
      open4 (~> 1.3)
    coderay (1.1.2)
    colored2 (3.1.2)
    commonmarker (0.21.0)
      ruby-enum (~> 0.5)
    compare-xml (0.66)
      nokogiri (~> 1.8)
    concurrent-ruby (1.1.6)
    cork (0.3.0)
      colored2 (~> 3.1)
    crack (0.4.3)
      safe_yaml (~> 1.0.0)
    crass (1.0.6)
    crowdin-api (0.6.0)
      rest-client (~> 2.0)
    cucumber (3.1.2)
      builder (>= 2.1.2)
      cucumber-core (~> 3.2.0)
      cucumber-expressions (~> 6.0.1)
      cucumber-wire (~> 0.0.1)
      diff-lcs (~> 1.3)
      gherkin (~> 5.1.0)
      multi_json (>= 1.7.5, < 2.0)
      multi_test (>= 0.1.2)
    cucumber-core (3.2.1)
      backports (>= 3.8.0)
      cucumber-tag_expressions (~> 1.1.0)
      gherkin (~> 5.0)
    cucumber-expressions (6.0.1)
    cucumber-rails (1.8.0)
      capybara (>= 2.12, < 4)
      cucumber (>= 3.0.2, < 4)
      mime-types (>= 2.0, < 4)
      nokogiri (~> 1.8)
      railties (>= 4.2, < 7)
    cucumber-tag_expressions (1.1.1)
    cucumber-wire (0.0.1)
    daemons (1.3.1)
    dalli (2.7.10)
    danger (6.3.1)
      claide (~> 1.0)
      claide-plugins (>= 0.9.2)
      colored2 (~> 3.1)
      cork (~> 0.1)
      faraday (~> 0.9)
      faraday-http-cache (~> 2.0)
      git (~> 1.6)
      kramdown (~> 2.0)
      kramdown-parser-gfm (~> 1.0)
      no_proxy_fix
      octokit (~> 4.7)
      terminal-table (~> 1)
    danger-brakeman (0.0.2)
      brakeman
      danger-plugin-api (~> 1.0)
    danger-plugin-api (1.0.0)
      danger (> 2.0)
    database_cleaner (1.8.3)
    date_validator (0.9.0)
      activemodel
      activesupport
    debug_inspector (0.0.3)
    deckar01-task_list (2.3.1)
      html-pipeline
    declarative (0.0.10)
    declarative-builder (0.1.0)
      declarative-option (< 0.2.0)
    declarative-option (0.1.0)
    delayed_job (4.1.8)
      activesupport (>= 3.0, < 6.1)
    delayed_job_active_record (4.1.4)
      activerecord (>= 3.0, < 6.1)
      delayed_job (>= 3.0, < 5)
    diff-lcs (1.3)
    disposable (0.4.7)
      declarative (>= 0.0.9, < 1.0.0)
      declarative-builder (< 0.2.0)
      declarative-option (< 0.2.0)
      representable (>= 2.4.0, <= 3.1.0)
      uber (< 0.2.0)
    domain_name (0.5.20190701)
      unf (>= 0.0.5, < 1.0.0)
    doorkeeper (5.3.1)
      railties (>= 5)
    dry-configurable (0.11.4)
      concurrent-ruby (~> 1.0)
      dry-core (~> 0.4, >= 0.4.7)
      dry-equalizer (~> 0.2)
    dry-container (0.7.2)
      concurrent-ruby (~> 1.0)
      dry-configurable (~> 0.1, >= 0.1.3)
    dry-core (0.4.9)
      concurrent-ruby (~> 1.0)
    dry-equalizer (0.3.0)
    dry-inflector (0.2.0)
    dry-logic (1.0.6)
      concurrent-ruby (~> 1.0)
      dry-core (~> 0.2)
      dry-equalizer (~> 0.2)
    dry-types (1.4.0)
      concurrent-ruby (~> 1.0)
      dry-container (~> 0.3)
      dry-core (~> 0.4, >= 0.4.4)
      dry-equalizer (~> 0.3)
      dry-inflector (~> 0.1, >= 0.1.2)
      dry-logic (~> 1.0, >= 1.0.2)
    equivalent-xml (0.6.0)
      nokogiri (>= 1.4.3)
    erbse (0.1.4)
      temple
    erubi (1.9.0)
    escape_utils (1.2.1)
    eventmachine (1.2.7)
    excon (0.72.0)
    execjs (2.7.0)
    factory_bot (5.1.1)
      activesupport (>= 4.2.0)
    factory_bot_rails (5.1.1)
      factory_bot (~> 5.1.0)
      railties (>= 4.2.0)
    faker (2.10.2)
      i18n (>= 1.6, < 2)
    faraday (0.17.3)
      multipart-post (>= 1.2, < 3)
    faraday-http-cache (2.0.0)
      faraday (~> 0.8)
    fastimage (2.1.7)
    ffi (1.12.2)
    flamegraph (0.9.5)
    fog-aws (3.5.2)
      fog-core (~> 2.1)
      fog-json (~> 1.1)
      fog-xml (~> 0.1)
      ipaddress (~> 0.8)
    fog-core (2.2.0)
      builder
      excon (~> 0.71)
      formatador (~> 0.2)
      mime-types
    fog-json (1.2.0)
      fog-core
      multi_json (~> 1.10)
    fog-xml (0.1.3)
      fog-core
      nokogiri (>= 1.5.11, < 2.0.0)
    formatador (0.2.5)
    friendly_id (5.3.0)
      activerecord (>= 4.0.0)
    fuubar (2.5.0)
      rspec-core (~> 3.0)
      ruby-progressbar (~> 1.4)
    get_process_mem (0.2.5)
      ffi (~> 1.0)
    gherkin (5.1.0)
    git (1.6.0)
      rchardet (~> 1.8)
    globalid (0.4.2)
      activesupport (>= 4.2.0)
    gon (6.3.2)
      actionpack (>= 3.0.20)
      i18n (>= 0.7)
      multi_json
      request_store (>= 1.0)
    grape (1.3.1)
      activesupport
      builder
      dry-types (>= 1.1)
      mustermann-grape (~> 1.0.0)
      rack (>= 1.3.0)
      rack-accept
    gravatar_image_tag (1.2.0)
    hashdiff (1.0.1)
    hashery (2.1.2)
    hashie (3.6.0)
    html-pipeline (2.12.3)
      activesupport (>= 2)
      nokogiri (>= 1.4)
    htmldiff (0.0.1)
    http-accept (1.7.0)
    http-cookie (1.0.3)
      domain_name (~> 0.5)
    httpclient (2.8.3)
    i18n (1.8.2)
      concurrent-ruby (~> 1.0)
    i18n-js (3.6.0)
      i18n (>= 0.6.6)
    icalendar (2.6.1)
      ice_cube (~> 0.16)
    ice_cube (0.16.3)
    interception (0.5)
    ipaddress (0.8.3)
    iso8601 (0.12.1)
    jaro_winkler (1.5.4)
    jmespath (1.4.0)
    jquery-tablesorter (1.27.1)
      railties (>= 3.2)
    json (2.3.0)
    json-jwt (1.11.0)
      activesupport (>= 4.2)
      aes_key_wrap
      bindata
    json_spec (1.1.5)
      multi_json (~> 1.0)
      rspec (>= 2.0, < 4.0)
    kgio (2.11.3)
    kramdown (2.1.0)
    kramdown-parser-gfm (1.1.0)
      kramdown (~> 2.0)
    ladle (1.0.1)
      open4 (~> 1.0)
    launchy (2.5.0)
      addressable (~> 2.7)
    letter_opener (1.7.0)
      launchy (~> 2.2)
    listen (3.2.1)
      rb-fsevent (~> 0.10, >= 0.10.3)
      rb-inotify (~> 0.9, >= 0.9.10)
    livingstyleguide (2.1.0)
      minisyntax (>= 0.2.5)
      redcarpet
      sassc
      thor
      tilt
    lobby_boy (0.1.3)
      omniauth (~> 1.1)
      omniauth-openid-connect (>= 0.2.1)
      rails (>= 3.2.21)
    lograge (0.11.2)
      actionpack (>= 4)
      activesupport (>= 4)
      railties (>= 4)
      request_store (~> 1.0)
    loofah (2.4.0)
      crass (~> 1.0.2)
      nokogiri (>= 1.5.9)
    mail (2.7.1)
      mini_mime (>= 0.1.1)
    marcel (0.3.3)
      mimemagic (~> 0.3.2)
    messagebird-rest (1.4.2)
    meta-tags (2.13.0)
      actionpack (>= 3.2.0, < 6.1)
    method_source (0.9.2)
    mime-types (3.3.1)
      mime-types-data (~> 3.2015)
<<<<<<< HEAD
    mime-types-data (3.2019.1009)
=======
    mime-types-data (3.2018.0812)
>>>>>>> 2d518be3
    mimemagic (0.3.4)
    mini_mime (1.0.2)
    mini_portile2 (2.4.0)
    minisyntax (0.2.5)
    minitest (5.14.0)
    mixlib-shellout (2.1.0)
    msgpack (1.3.3)
    multi_json (1.14.1)
    multi_test (0.1.2)
    multipart-post (2.1.1)
    mustermann (1.1.1)
      ruby2_keywords (~> 0.0.1)
    mustermann-grape (1.0.1)
      mustermann (>= 1.0.0)
    nap (1.1.0)
    net-ldap (0.16.2)
    netrc (0.11.0)
    newrelic_rpm (6.9.0.363)
    nio4r (2.5.2)
    no_proxy_fix (0.1.2)
    nokogiri (1.10.9)
      mini_portile2 (~> 2.4.0)
    nokogumbo (2.0.2)
      nokogiri (~> 1.8, >= 1.8.4)
    octokit (4.17.0)
      faraday (>= 0.9)
      sawyer (~> 0.8.0, >= 0.5.3)
    oj (3.10.5)
    okcomputer (1.18.1)
    omniauth-saml (1.10.1)
      omniauth (~> 1.3, >= 1.3.2)
      ruby-saml (~> 1.7)
    open4 (1.3.4)
    openid_connect (1.1.8)
      activemodel
      attr_required (>= 1.0.0)
      json-jwt (>= 1.5.0)
      rack-oauth2 (>= 1.6.1)
      swd (>= 1.0.0)
      tzinfo
      validate_email
      validate_url
      webfinger (>= 1.0.1)
    openproject-token (1.0.2)
    parallel (1.19.1)
    parallel_tests (2.32.0)
      parallel
    parser (2.7.0.4)
      ast (~> 2.4.0)
    passenger (6.0.4)
      rack
      rake (>= 0.8.1)
    pdf-core (0.7.0)
    pdf-inspector (1.3.0)
      pdf-reader (>= 1.0, < 3.0.a)
    pdf-reader (2.2.0)
      Ascii85 (~> 1.0.0)
      afm (~> 0.2.1)
      hashery (~> 2.0)
      ruby-rc4
      ttfunk
    pg (1.2.2)
    plaintext (0.3.3)
      activesupport (> 2.2.1)
      nokogiri (~> 1.10, >= 1.10.4)
      rubyzip (~> 1.3.0)
    posix-spawn (0.3.13)
    prawn (2.2.2)
      pdf-core (~> 0.7.0)
      ttfunk (~> 1.5)
    prawn-markup (0.2.2)
      nokogiri
      prawn
      prawn-table
    prawn-table (0.2.2)
      prawn (>= 1.3.0, < 3.0.0)
    pry (0.12.2)
      coderay (~> 1.1.0)
      method_source (~> 0.9.0)
    pry-byebug (3.8.0)
      byebug (~> 11.0)
      pry (~> 0.10)
    pry-rails (0.3.9)
      pry (>= 0.10.4)
    pry-rescue (1.5.0)
      interception (>= 0.5)
      pry (>= 0.12.0)
    pry-stack_explorer (0.4.9.3)
      binding_of_caller (>= 0.7)
      pry (>= 0.9.11)
    public_suffix (4.0.3)
    puma (4.3.3)
      nio4r (~> 2.0)
    rack (2.2.2)
    rack-accept (0.4.5)
      rack (>= 0.4)
    rack-attack (6.2.2)
      rack (>= 1.0, < 3)
    rack-mini-profiler (2.0.1)
      rack (>= 1.2.0)
    rack-oauth2 (1.10.1)
      activesupport
      attr_required
      httpclient
      json-jwt (>= 1.11.0)
      rack
    rack-protection (2.0.8.1)
      rack
    rack-test (1.1.0)
      rack (>= 1.0, < 3)
    rack_session_access (0.2.0)
      builder (>= 2.0.0)
      rack (>= 1.0.0)
    rails (6.0.2.2)
      actioncable (= 6.0.2.2)
      actionmailbox (= 6.0.2.2)
      actionmailer (= 6.0.2.2)
      actionpack (= 6.0.2.2)
      actiontext (= 6.0.2.2)
      actionview (= 6.0.2.2)
      activejob (= 6.0.2.2)
      activemodel (= 6.0.2.2)
      activerecord (= 6.0.2.2)
      activestorage (= 6.0.2.2)
      activesupport (= 6.0.2.2)
      bundler (>= 1.3.0)
      railties (= 6.0.2.2)
      sprockets-rails (>= 2.0.0)
    rails-controller-testing (1.0.4)
      actionpack (>= 5.0.1.x)
      actionview (>= 5.0.1.x)
      activesupport (>= 5.0.1.x)
    rails-dom-testing (2.0.3)
      activesupport (>= 4.2.0)
      nokogiri (>= 1.6)
    rails-html-sanitizer (1.3.0)
      loofah (~> 2.3)
    rails_12factor (0.0.3)
      rails_serve_static_assets
      rails_stdout_logging
    rails_serve_static_assets (0.0.5)
    rails_stdout_logging (0.0.5)
    railties (6.0.2.2)
      actionpack (= 6.0.2.2)
      activesupport (= 6.0.2.2)
      method_source
      rake (>= 0.8.7)
      thor (>= 0.20.3, < 2.0)
    rainbow (3.0.0)
    raindrops (0.19.1)
    rake (13.0.1)
    rb-fsevent (0.10.3)
    rb-inotify (0.10.1)
      ffi (~> 1.0)
    rbtree3 (0.6.0)
    rchardet (1.8.0)
    rdoc (6.2.1)
    recaptcha (5.4.0)
      json
    redcarpet (3.5.0)
    reform (2.2.4)
      disposable (>= 0.4.1)
      representable (>= 2.4.0, < 3.1.0)
    reform-rails (0.1.7)
      activemodel (>= 3.2)
      reform (>= 2.2.0)
    regexp_parser (1.7.0)
    representable (3.0.4)
      declarative (< 0.1.0)
      declarative-option (< 0.2.0)
      uber (< 0.2.0)
    request_store (1.5.0)
      rack (>= 1.4)
    responders (3.0.0)
      actionpack (>= 5.0)
      railties (>= 5.0)
    rest-client (2.1.0)
      http-accept (>= 1.7.0, < 2.0)
      http-cookie (>= 1.0.2, < 2.0)
      mime-types (>= 1.16, < 4.0)
      netrc (~> 0.8)
    retriable (3.1.2)
    rexml (3.2.4)
    rinku (2.0.6)
    roar (1.1.0)
      representable (~> 3.0.0)
    rotp (5.1.0)
      addressable (~> 2.5)
    rouge (3.17.0)
    rspec (3.9.0)
      rspec-core (~> 3.9.0)
      rspec-expectations (~> 3.9.0)
      rspec-mocks (~> 3.9.0)
    rspec-core (3.9.1)
      rspec-support (~> 3.9.1)
    rspec-expectations (3.9.1)
      diff-lcs (>= 1.2.0, < 2.0)
      rspec-support (~> 3.9.0)
    rspec-mocks (3.9.1)
      diff-lcs (>= 1.2.0, < 2.0)
      rspec-support (~> 3.9.0)
    rspec-rails (4.0.0.rc1)
      actionpack (>= 4.2)
      activesupport (>= 4.2)
      railties (>= 4.2)
      rspec-core (~> 3.9)
      rspec-expectations (~> 3.9)
      rspec-mocks (~> 3.9)
      rspec-support (~> 3.9)
    rspec-retry (0.6.2)
      rspec-core (> 3.3)
    rspec-support (3.9.2)
    rubocop (0.80.1)
      jaro_winkler (~> 1.5.1)
      parallel (~> 1.10)
      parser (>= 2.7.0.1)
      rainbow (>= 2.2.2, < 4.0)
      rexml
      ruby-progressbar (~> 1.7)
      unicode-display_width (>= 1.4.0, < 1.7)
    ruby-duration (3.2.3)
      activesupport (>= 3.0.0)
      i18n
      iso8601
    ruby-enum (0.7.2)
      i18n
    ruby-ole (1.2.12.2)
    ruby-prof (1.3.1)
    ruby-progressbar (1.10.1)
    ruby-rc4 (0.1.5)
    ruby-saml (1.11.0)
      nokogiri (>= 1.5.10)
    ruby2_keywords (0.0.2)
    rubytree (1.0.0)
      json (~> 2.1)
      structured_warnings (~> 0.3)
    rubyzip (1.3.0)
    safe_yaml (1.0.5)
    sanitize (5.1.0)
      crass (~> 1.0.2)
      nokogiri (>= 1.8.0)
      nokogumbo (~> 2.0)
    sassc (2.0.1)
      ffi (~> 1.9)
      rake
    sassc-rails (2.1.0)
      railties (>= 4.0.0)
      sassc (>= 2.0)
      sprockets (> 3.0)
      sprockets-rails
      tilt
    sawyer (0.8.2)
      addressable (>= 2.3.5)
      faraday (> 0.8, < 2.0)
    secure_headers (6.3.0)
    selenium-webdriver (3.142.7)
      childprocess (>= 0.5, < 4.0)
      rubyzip (>= 1.2.2)
    semantic (1.6.1)
    shoulda-context (1.2.2)
    shoulda-matchers (3.1.3)
      activesupport (>= 4.0.0)
    spreadsheet (1.2.6)
      ruby-ole (>= 1.0)
    spring (2.1.0)
    spring-commands-rspec (1.0.4)
      spring (>= 0.9.1)
    sprockets (3.7.2)
      concurrent-ruby (~> 1.0)
      rack (> 1, < 3)
    sprockets-rails (3.2.1)
      actionpack (>= 4.0)
      activesupport (>= 4.0)
      sprockets (>= 3.0.0)
    stackprof (0.2.15)
    stringex (2.8.5)
    structured_warnings (0.4.0)
    svg-graph (2.1.3)
    swd (1.1.2)
      activesupport (>= 3)
      attr_required (>= 0.0.5)
      httpclient (>= 2.4)
    sys-filesystem (1.3.3)
      ffi
    temple (0.8.2)
    terminal-table (1.8.0)
      unicode-display_width (~> 1.1, >= 1.1.1)
    test-prof (0.11.3)
    thin (1.7.2)
      daemons (~> 1.0, >= 1.0.9)
      eventmachine (~> 1.0, >= 1.0.4)
      rack (>= 1, < 3)
    thor (0.20.3)
    thread_safe (0.3.6)
    tilt (2.0.10)
    timecop (0.9.1)
    ttfunk (1.6.2.1)
    typed_dag (2.0.2)
      rails (>= 5.0.4)
    tzinfo (1.2.6)
      thread_safe (~> 0.1)
    tzinfo-data (1.2019.3)
      tzinfo (>= 1.0.0)
    uber (0.1.0)
    unf (0.1.4)
      unf_ext
    unf_ext (0.0.7.6)
    unicode-display_width (1.6.1)
    unicorn (5.5.3)
      kgio (~> 2.6)
      raindrops (~> 0.7)
    unicorn-worker-killer (0.4.4)
      get_process_mem (~> 0)
      unicorn (>= 4, < 6)
    validate_email (0.1.6)
      activemodel (>= 3.0)
      mail (>= 2.2.5)
    validate_url (1.0.8)
      activemodel (>= 3.0.0)
      public_suffix
    warden (1.2.8)
      rack (>= 2.0.6)
    warden-basic_auth (0.2.1)
      warden (~> 1.2)
    webdrivers (4.2.0)
      nokogiri (~> 1.6)
      rubyzip (>= 1.3.0)
      selenium-webdriver (>= 3.0, < 4.0)
    webfinger (1.1.0)
      activesupport
      httpclient (>= 2.4)
    webmock (3.8.3)
      addressable (>= 2.3.6)
      crack (>= 0.3.2)
      hashdiff (>= 0.4.0, < 2.0.0)
    websocket-driver (0.7.1)
      websocket-extensions (>= 0.1.0)
    websocket-extensions (0.1.4)
    will_paginate (3.3.0)
    with_advisory_lock (4.6.0)
      activerecord (>= 4.2)
    xpath (3.2.0)
      nokogiri (~> 1.8)
    zeitwerk (2.3.0)

PLATFORMS
  ruby

DEPENDENCIES
  actionpack-xml_parser (~> 2.0.0)
  activemodel-serializers-xml (~> 1.0.1)
  activerecord-import (~> 1.0.2)
  activerecord-nulldb-adapter (~> 0.4.0)
  activerecord-session_store (~> 1.1.0)
  acts_as_list (~> 0.9.9)
  acts_as_tree (~> 2.9.0)
  addressable (~> 2.7.0)
  airbrake (~> 9.4.3)
  autoprefixer-rails (~> 9.7.4)
  awesome_nested_set (~> 3.2.0)
  aws-sdk-core (~> 3.91.0)
  aws-sdk-s3 (~> 1.61.0)
  bcrypt (~> 3.1.6)
  bootsnap (~> 1.4.5)
  bourbon (~> 6.0.0)
  brakeman (~> 4.8.0)
  browser (~> 2.6.1)
  capybara (~> 3.31.0)
  capybara-screenshot (~> 1.0.17)
  capybara-select2!
  carrierwave (~> 1.3.1)
  cells-erb (~> 0.1.0)
  cells-rails (~> 0.0.9)
  commonmarker (~> 0.21.0)
  compare-xml (~> 0.66)
  cucumber (~> 3.1.0)
  cucumber-rails (~> 1.8.0)
  daemons
  dalli (~> 2.7.10)
  danger (~> 6.3.1)
  danger-brakeman
  dashboards!
  database_cleaner (~> 1.8)
  date_validator (~> 0.9.0)
  deckar01-task_list (~> 2.3.1)
  delayed_job_active_record (~> 4.1.4)
  doorkeeper (~> 5.3.1)
  equivalent-xml (~> 0.6)
  escape_utils (~> 1.0)
  factory_bot (~> 5.1.1)
  factory_bot_rails (~> 5.1.1)
  faker
  flamegraph
  fog-aws
  friendly_id (~> 5.3.0)
  fuubar (~> 2.5.0)
  gon (~> 6.3.2)
  grape (~> 1.3.0)
  grids!
  html-pipeline (~> 2.12.0)
  htmldiff
  i18n-js (~> 3.6.0)
  json_spec (~> 1.1.4)
  ladle
  launchy (~> 2.5.0)
  letter_opener
  listen (~> 3.2.1)
  livingstyleguide (~> 2.1.0)
  lograge (~> 0.11.0)
  meta-tags (~> 2.13.0)
  multi_json (~> 1.14.1)
  my_page!
  net-ldap (~> 0.16.0)
  newrelic_rpm
  nokogiri (~> 1.10.8)
  oj (~> 3.10.2)
  okcomputer (~> 1.18.1)
  omniauth!
  omniauth-openid-connect!
  omniauth-openid_connect-providers!
  omniauth-saml (~> 1.10.1)
  openproject-auth_plugins!
  openproject-auth_saml!
  openproject-avatars!
  openproject-backlogs!
  openproject-bim!
  openproject-boards!
  openproject-costs!
  openproject-documents!
  openproject-github_integration!
  openproject-global_roles!
  openproject-ldap_groups!
  openproject-meeting!
  openproject-openid_connect!
  openproject-pdf_export!
  openproject-recaptcha!
  openproject-reporting!
  openproject-token (~> 1.0.2)
  openproject-translations!
  openproject-two_factor_authentication!
  openproject-webhooks!
  openproject-xls_export!
  overviews!
  parallel_tests (~> 2.31)
  passenger (~> 6.0.1)
  pg (~> 1.2.2)
  plaintext (~> 0.3.2)
  posix-spawn (~> 0.3.13)
  prawn (~> 2.2)
  prawn-markup (~> 0.2.1)
  pry-byebug (~> 3.8.0)
  pry-rails (~> 0.3.6)
  pry-rescue (~> 1.5.0)
  pry-stack_explorer (~> 0.4.9.2)
  puma (~> 4.3.1)
  rack-attack (~> 6.2.2)
  rack-mini-profiler
  rack-protection (~> 2.0.8)
  rack-test (~> 1.1.0)
  rack_session_access
  rails (~> 6.0.2)
  rails-controller-testing (~> 1.0.2)
  rails_12factor
  rdoc (>= 2.4.2)
  reform (~> 2.2.0)
  reform-rails (~> 0.1.7)
  reporting_engine!
  request_store (~> 1.5.0)
  responders (~> 3.0)
  rest-client (~> 2.0)
  retriable (~> 3.1.1)
  rinku (~> 2.0.4)
  roar (~> 1.1.0)
  rouge (~> 3.17.0)
  rspec (~> 3.9.0)
  rspec-activemodel-mocks (~> 1.1.0)!
  rspec-example_disabler!
  rspec-rails (~> 4.0.0.rc1)
  rspec-retry (~> 0.6.1)
  rubocop
  ruby-duration (~> 3.2.0)
  ruby-prof
  ruby-progressbar (~> 1.10.0)
  rubytree (~> 1.0.0)
  sanitize (~> 5.1.0)
  sassc-rails (~> 2.1.0)
  secure_headers (~> 6.3.0)
  selenium-webdriver (~> 3.14)
  semantic (~> 1.6.1)
  shoulda-context (~> 1.2)
  shoulda-matchers (~> 3.1)
  spring
  spring-commands-rspec
  sprockets (~> 3.7.0)
  stackprof
  stringex (~> 2.8.5)
  svg-graph (~> 2.1.0)
  sys-filesystem (~> 1.3.3)
  test-prof (~> 0.11.0)
  thin (~> 1.7.2)
  timecop (~> 0.9.0)
  typed_dag (~> 2.0.2)
  tzinfo-data (~> 1.2019.3)
  unicorn
  unicorn-worker-killer
  warden (~> 1.2)
  warden-basic_auth (~> 0.2.1)
  webdrivers (~> 4.2.0)
  webmock (~> 3.8.2)
  will_paginate (~> 3.3.0)
  with_advisory_lock (~> 4.6.0)

RUBY VERSION
   ruby 2.6.5p114

BUNDLED WITH
   2.1.4<|MERGE_RESOLUTION|>--- conflicted
+++ resolved
@@ -258,17 +258,10 @@
       activemodel (> 5.x)
       activesupport (> 5.x)
       builder (~> 3.1)
-<<<<<<< HEAD
-    activerecord (6.0.2.1)
-      activemodel (= 6.0.2.1)
-      activesupport (= 6.0.2.1)
-    activerecord-import (1.0.4)
-=======
     activerecord (6.0.2.2)
       activemodel (= 6.0.2.2)
       activesupport (= 6.0.2.2)
-    activerecord-import (1.0.2)
->>>>>>> 2d518be3
+    activerecord-import (1.0.4)
       activerecord (>= 3.2)
     activerecord-nulldb-adapter (0.4.0)
       activerecord (>= 2.0.0)
@@ -615,11 +608,7 @@
     method_source (0.9.2)
     mime-types (3.3.1)
       mime-types-data (~> 3.2015)
-<<<<<<< HEAD
     mime-types-data (3.2019.1009)
-=======
-    mime-types-data (3.2018.0812)
->>>>>>> 2d518be3
     mimemagic (0.3.4)
     mini_mime (1.0.2)
     mini_portile2 (2.4.0)
@@ -1136,4 +1125,4 @@
    ruby 2.6.5p114
 
 BUNDLED WITH
-   2.1.4+   2.0.2