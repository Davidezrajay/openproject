--- conflicted
+++ resolved
@@ -60,13 +60,8 @@
 
 GIT
   remote: https://github.com/opf/openproject-translations.git
-<<<<<<< HEAD
-  revision: 3ec505f4e77c46baf60c3c2c34dd27ae05cd6ad9
-  branch: stable/6
-=======
   revision: 7878216e683343ccccb54b4b6851eb09eb9e3147
   branch: release/6.1
->>>>>>> b2f3c81a
   specs:
     openproject-translations (6.1.1)
       crowdin-api (~> 0.4.1)
