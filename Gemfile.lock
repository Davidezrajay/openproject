GIT
  remote: https://github.com/finnlabs/omniauth-openid-connect.git
  revision: 9e7fd0e7bd36d40451c6b3c2ea641e8d237c295d
  ref: 9e7fd0e7bd36d40451c6b3c2ea641e8d237c295d
  specs:
    omniauth-openid-connect (0.3.0)
      addressable (~> 2.5)
      omniauth (~> 1.6)
      openid_connect (~> 1.1.6)

GIT
  remote: https://github.com/finnlabs/omniauth-openid_connect-providers.git
  revision: 5148dd402cacc2785cee76336d649ebdf84488ca
  ref: 5148dd402cacc2785cee76336d649ebdf84488ca
  specs:
    omniauth-openid_connect-providers (0.1.1)
      omniauth-openid-connect (>= 0.2.1)

GIT
  remote: https://github.com/opf/omniauth
  revision: fe862f986b2e846e291784d2caa3d90a658c67f0
  ref: fe862f986b2e846e291784d2caa3d90a658c67f0
  specs:
    omniauth (1.9.0)
      hashie (>= 3.4.6, < 3.7.0)
      rack (>= 1.6.2, < 3)

GIT
  remote: https://github.com/opf/openproject-translations.git
  revision: ec6fbe6ef86f82e65f37adb17f37aa5addc17ac4
  branch: dev
  specs:
    openproject-translations (7.4.0)
      crowdin-api (~> 0.6.0)
      mixlib-shellout (~> 2.1.0)
      rubyzip

GIT
  remote: https://github.com/rspec/rspec-activemodel-mocks
  revision: 0338d50039cad672bbe695fff5591da1ba849308
  specs:
    rspec-activemodel-mocks (1.1.0)
      activemodel (>= 3.0)
      activesupport (>= 3.0)
      rspec-mocks (>= 2.99, < 4.0)

PATH
  remote: modules/auth_plugins
  specs:
    openproject-auth_plugins (1.0.0)
      omniauth (~> 1.0)

PATH
  remote: modules/auth_saml
  specs:
    openproject-auth_saml (1.0.0)
      omniauth-saml (~> 1.10.1)

PATH
  remote: modules/avatars
  specs:
    openproject-avatars (1.0.0)
      fastimage (~> 2.1.0)
      gravatar_image_tag (~> 1.2.0)

PATH
  remote: modules/backlogs
  specs:
    openproject-backlogs (1.0.0)
      acts_as_list (~> 1.0.1)
      openproject-pdf_export

PATH
  remote: modules/bim
  specs:
    openproject-bim (1.0.0)
      activerecord-import
      rubyzip (~> 1.2)

PATH
  remote: modules/boards
  specs:
    openproject-boards (1.0.0)

PATH
  remote: modules/budgets
  specs:
    budgets (1.0.0)

PATH
  remote: modules/costs
  specs:
    costs (1.0.0)

PATH
  remote: modules/dashboards
  specs:
    dashboards (1.0.0)
      grids

PATH
  remote: modules/documents
  specs:
    openproject-documents (1.0.0)

PATH
  remote: modules/github_integration
  specs:
    openproject-github_integration (1.0.0)
      openproject-webhooks

PATH
  remote: modules/global_roles
  specs:
    openproject-global_roles (1.0.0)

PATH
  remote: modules/grids
  specs:
    grids (1.0.0)

PATH
  remote: modules/job_status
  specs:
    openproject-job_status (1.0.0)

PATH
  remote: modules/ldap_groups
  specs:
    openproject-ldap_groups (1.0.0)

PATH
  remote: modules/meeting
  specs:
    openproject-meeting (1.0.0)
      icalendar (~> 2.7.0)

PATH
  remote: modules/my_page
  specs:
    my_page (1.0.0)
      grids

PATH
  remote: modules/openid_connect
  specs:
    openproject-openid_connect (1.0.0)
      lobby_boy (~> 0.1.3)
      omniauth-openid_connect-providers (~> 0.1)
      openproject-auth_plugins

PATH
  remote: modules/overviews
  specs:
    overviews (1.0.0)
      grids

PATH
  remote: modules/pdf_export
  specs:
    openproject-pdf_export (1.0.0)
      pdf-inspector (~> 1.3.0)
      prawn (~> 2.2)

PATH
  remote: modules/recaptcha
  specs:
    openproject-recaptcha (1.0.0)
      recaptcha (~> 5.5)

PATH
  remote: modules/reporting_engine
  specs:
    reporting_engine (1.0.0)
      json

PATH
  remote: modules/reporting
  specs:
    openproject-reporting (1.0.0)
      costs
      reporting_engine

PATH
  remote: modules/two_factor_authentication
  specs:
    openproject-two_factor_authentication (1.0.0)
      aws-sdk-sns (~> 1.30.0)
      messagebird-rest (~> 1.4.2)
      rotp (~> 6.1)

PATH
  remote: modules/webhooks
  specs:
    openproject-webhooks (1.0.0)

PATH
  remote: modules/xls_export
  specs:
    openproject-xls_export (1.0.0)
      spreadsheet (~> 1.2.6)

GEM
  remote: https://rubygems.org/
  specs:
    Ascii85 (1.0.3)
    actioncable (6.0.3.3)
      actionpack (= 6.0.3.3)
      nio4r (~> 2.0)
      websocket-driver (>= 0.6.1)
    actionmailbox (6.0.3.3)
      actionpack (= 6.0.3.3)
      activejob (= 6.0.3.3)
      activerecord (= 6.0.3.3)
      activestorage (= 6.0.3.3)
      activesupport (= 6.0.3.3)
      mail (>= 2.7.1)
    actionmailer (6.0.3.3)
      actionpack (= 6.0.3.3)
      actionview (= 6.0.3.3)
      activejob (= 6.0.3.3)
      mail (~> 2.5, >= 2.5.4)
      rails-dom-testing (~> 2.0)
    actionpack (6.0.3.3)
      actionview (= 6.0.3.3)
      activesupport (= 6.0.3.3)
      rack (~> 2.0, >= 2.0.8)
      rack-test (>= 0.6.3)
      rails-dom-testing (~> 2.0)
      rails-html-sanitizer (~> 1.0, >= 1.2.0)
    actionpack-xml_parser (2.0.1)
      actionpack (>= 5.0)
      railties (>= 5.0)
    actiontext (6.0.3.3)
      actionpack (= 6.0.3.3)
      activerecord (= 6.0.3.3)
      activestorage (= 6.0.3.3)
      activesupport (= 6.0.3.3)
      nokogiri (>= 1.8.5)
    actionview (6.0.3.3)
      activesupport (= 6.0.3.3)
      builder (~> 3.1)
      erubi (~> 1.4)
      rails-dom-testing (~> 2.0)
      rails-html-sanitizer (~> 1.1, >= 1.2.0)
    activejob (6.0.3.3)
      activesupport (= 6.0.3.3)
      globalid (>= 0.3.6)
    activemodel (6.0.3.3)
      activesupport (= 6.0.3.3)
    activemodel-serializers-xml (1.0.2)
      activemodel (> 5.x)
      activesupport (> 5.x)
      builder (~> 3.1)
    activerecord (6.0.3.3)
      activemodel (= 6.0.3.3)
      activesupport (= 6.0.3.3)
    activerecord-import (1.0.6)
      activerecord (>= 3.2)
    activerecord-nulldb-adapter (0.4.0)
      activerecord (>= 2.0.0)
    activerecord-session_store (1.1.3)
      actionpack (>= 4.0)
      activerecord (>= 4.0)
      multi_json (~> 1.11, >= 1.11.2)
      rack (>= 1.5.2, < 3)
      railties (>= 4.0)
    activestorage (6.0.3.3)
      actionpack (= 6.0.3.3)
      activejob (= 6.0.3.3)
      activerecord (= 6.0.3.3)
      marcel (~> 0.3.1)
    activesupport (6.0.3.3)
      concurrent-ruby (~> 1.0, >= 1.0.2)
      i18n (>= 0.7, < 2)
      minitest (~> 5.1)
      tzinfo (~> 1.1)
      zeitwerk (~> 2.2, >= 2.2.2)
    acts_as_list (1.0.2)
      activerecord (>= 4.2)
    acts_as_tree (2.9.1)
      activerecord (>= 3.0.0)
    addressable (2.7.0)
      public_suffix (>= 2.0.2, < 5.0)
    aes_key_wrap (1.1.0)
    afm (0.2.2)
    airbrake (11.0.0)
      airbrake-ruby (~> 5.0)
    airbrake-ruby (5.0.2)
      rbtree3 (~> 0.5)
    ast (2.4.1)
    attr_required (1.0.1)
    auto_strip_attributes (2.6.0)
      activerecord (>= 4.0)
    awesome_nested_set (3.2.1)
      activerecord (>= 4.0.0, < 7.0)
    aws-eventstream (1.1.0)
    aws-partitions (1.374.0)
    aws-sdk-core (3.107.0)
      aws-eventstream (~> 1, >= 1.0.2)
      aws-partitions (~> 1, >= 1.239.0)
      aws-sigv4 (~> 1.1)
      jmespath (~> 1.0)
    aws-sdk-kms (1.38.0)
      aws-sdk-core (~> 3, >= 3.99.0)
      aws-sigv4 (~> 1.1)
    aws-sdk-s3 (1.81.0)
      aws-sdk-core (~> 3, >= 3.104.3)
      aws-sdk-kms (~> 1)
      aws-sigv4 (~> 1.1)
    aws-sdk-sns (1.30.0)
      aws-sdk-core (~> 3, >= 3.99.0)
      aws-sigv4 (~> 1.1)
    aws-sigv4 (1.2.2)
      aws-eventstream (~> 1, >= 1.0.2)
    backports (3.18.2)
    bcrypt (3.1.16)
    bindata (2.4.8)
    binding_of_caller (0.8.0)
      debug_inspector (>= 0.0.1)
    bootsnap (1.4.8)
      msgpack (~> 1.0)
    brakeman (4.9.1)
    browser (5.0.0)
    builder (3.2.4)
    byebug (11.1.3)
    capybara (3.33.0)
      addressable
      mini_mime (>= 0.1.3)
      nokogiri (~> 1.8)
      rack (>= 1.6.0)
      rack-test (>= 0.6.3)
      regexp_parser (~> 1.5)
      xpath (~> 3.2)
    capybara-screenshot (1.0.24)
      capybara (>= 1.0, < 4)
      launchy
    carrierwave (1.3.1)
      activemodel (>= 4.0.0)
      activesupport (>= 4.0.0)
      mime-types (>= 1.16)
    carrierwave_direct (2.1.0)
      carrierwave (>= 1.0.0)
      fog-aws
    cells (4.1.7)
      declarative-builder (< 0.2.0)
      declarative-option (< 0.2.0)
      tilt (>= 1.4, < 3)
      uber (< 0.2.0)
    cells-erb (0.1.0)
      cells (~> 4.0)
      erbse (>= 0.1.1)
    cells-rails (0.0.9)
      actionpack (>= 3.0)
      cells (>= 4.1.6, < 5.0.0)
    childprocess (3.0.0)
    claide (1.0.3)
    claide-plugins (0.9.2)
      cork
      nap
      open4 (~> 1.3)
    coderay (1.1.3)
    colored2 (3.1.2)
    commonmarker (0.21.0)
      ruby-enum (~> 0.5)
    compare-xml (0.66)
      nokogiri (~> 1.8)
    concurrent-ruby (1.1.7)
    cookiejar (0.3.3)
    cork (0.3.0)
      colored2 (~> 3.1)
    crack (0.4.4)
    crass (1.0.6)
    crowdin-api (0.6.0)
      rest-client (~> 2.0)
    cucumber (3.1.2)
      builder (>= 2.1.2)
      cucumber-core (~> 3.2.0)
      cucumber-expressions (~> 6.0.1)
      cucumber-wire (~> 0.0.1)
      diff-lcs (~> 1.3)
      gherkin (~> 5.1.0)
      multi_json (>= 1.7.5, < 2.0)
      multi_test (>= 0.1.2)
    cucumber-core (3.2.1)
      backports (>= 3.8.0)
      cucumber-tag_expressions (~> 1.1.0)
      gherkin (~> 5.0)
    cucumber-expressions (6.0.1)
    cucumber-rails (1.8.0)
      capybara (>= 2.12, < 4)
      cucumber (>= 3.0.2, < 4)
      mime-types (>= 2.0, < 4)
      nokogiri (~> 1.8)
      railties (>= 4.2, < 7)
    cucumber-tag_expressions (1.1.1)
    cucumber-wire (0.0.1)
    daemons (1.3.1)
    dalli (2.7.10)
    danger (8.0.5)
      claide (~> 1.0)
      claide-plugins (>= 0.9.2)
      colored2 (~> 3.1)
      cork (~> 0.1)
      faraday (>= 0.9.0, < 2.0)
      faraday-http-cache (~> 2.0)
      git (~> 1.7)
      kramdown (~> 2.3)
      kramdown-parser-gfm (~> 1.0)
      no_proxy_fix
      octokit (~> 4.7)
      terminal-table (~> 1)
    danger-brakeman (0.0.2)
      brakeman
      danger-plugin-api (~> 1.0)
    danger-plugin-api (1.0.0)
      danger (> 2.0)
    database_cleaner (1.8.5)
    date_validator (0.10.0)
      activemodel (>= 3)
      activesupport (>= 3)
    debug_inspector (0.0.3)
    deckar01-task_list (2.3.1)
      html-pipeline
    declarative (0.0.20)
    declarative-builder (0.1.0)
      declarative-option (< 0.2.0)
    declarative-option (0.1.0)
    delayed_cron_job (0.7.3)
      delayed_job (>= 4.1)
    delayed_job (4.1.8)
      activesupport (>= 3.0, < 6.1)
    delayed_job_active_record (4.1.4)
      activerecord (>= 3.0, < 6.1)
      delayed_job (>= 3.0, < 5)
    diff-lcs (1.4.4)
    disposable (0.4.7)
      declarative (>= 0.0.9, < 1.0.0)
      declarative-builder (< 0.2.0)
      declarative-option (< 0.2.0)
      representable (>= 2.4.0, <= 3.1.0)
      uber (< 0.2.0)
    domain_name (0.5.20190701)
      unf (>= 0.0.5, < 1.0.0)
    doorkeeper (5.4.0)
      railties (>= 5)
    dry-configurable (0.11.6)
      concurrent-ruby (~> 1.0)
      dry-core (~> 0.4, >= 0.4.7)
      dry-equalizer (~> 0.2)
    dry-container (0.7.2)
      concurrent-ruby (~> 1.0)
      dry-configurable (~> 0.1, >= 0.1.3)
    dry-core (0.4.9)
      concurrent-ruby (~> 1.0)
    dry-equalizer (0.3.0)
    dry-inflector (0.2.0)
    dry-logic (1.0.7)
      concurrent-ruby (~> 1.0)
      dry-core (~> 0.2)
      dry-equalizer (~> 0.2)
    dry-types (1.4.0)
      concurrent-ruby (~> 1.0)
      dry-container (~> 0.3)
      dry-core (~> 0.4, >= 0.4.4)
      dry-equalizer (~> 0.3)
      dry-inflector (~> 0.1, >= 0.1.2)
      dry-logic (~> 1.0, >= 1.0.2)
    em-http-request (1.1.7)
      addressable (>= 2.3.4)
      cookiejar (!= 0.3.1)
      em-socksify (>= 0.3)
      eventmachine (>= 1.0.3)
      http_parser.rb (>= 0.6.0)
    em-socksify (0.3.2)
      eventmachine (>= 1.0.0.beta.4)
    em-synchrony (1.0.6)
      eventmachine (>= 1.0.0.beta.1)
    equivalent-xml (0.6.0)
      nokogiri (>= 1.4.3)
    erbse (0.1.4)
      temple
    erubi (1.9.0)
    escape_utils (1.2.1)
    eventmachine (1.2.7)
    eventmachine_httpserver (0.2.1)
    excon (0.76.0)
    factory_bot (6.1.0)
      activesupport (>= 5.0.0)
    factory_bot_rails (6.1.0)
      factory_bot (~> 6.1.0)
      railties (>= 5.0.0)
    faker (2.14.0)
      i18n (>= 1.6, < 2)
    faraday (1.0.1)
      multipart-post (>= 1.2, < 3)
    faraday-http-cache (2.2.0)
      faraday (>= 0.8)
    fastimage (2.1.7)
    ffi (1.13.1)
    flamegraph (0.9.5)
    fog-aws (3.6.7)
      fog-core (~> 2.1)
      fog-json (~> 1.1)
      fog-xml (~> 0.1)
      ipaddress (~> 0.8)
    fog-core (2.2.3)
      builder
      excon (~> 0.71)
      formatador (~> 0.2)
      mime-types
    fog-json (1.2.0)
      fog-core
      multi_json (~> 1.10)
    fog-xml (0.1.3)
      fog-core
      nokogiri (>= 1.5.11, < 2.0.0)
    formatador (0.2.5)
    friendly_id (5.4.0)
      activerecord (>= 4.0.0)
    fuubar (2.5.0)
      rspec-core (~> 3.0)
      ruby-progressbar (~> 1.4)
    get_process_mem (0.2.7)
      ffi (~> 1.0)
    gherkin (5.1.0)
    git (1.7.0)
      rchardet (~> 1.8)
    globalid (0.4.2)
      activesupport (>= 4.2.0)
    gon (6.4.0)
      actionpack (>= 3.0.20)
      i18n (>= 0.7)
      multi_json
      request_store (>= 1.0)
    grape (1.3.3)
      activesupport
      builder
      dry-types (>= 1.1)
      mustermann-grape (~> 1.0.0)
      rack (>= 1.3.0)
      rack-accept
    gravatar_image_tag (1.2.0)
    hashdiff (1.0.1)
    hashery (2.1.2)
    hashie (3.6.0)
    html-pipeline (2.14.0)
      activesupport (>= 2)
      nokogiri (>= 1.4)
    htmldiff (0.0.1)
    http-accept (1.7.0)
    http-cookie (1.0.3)
      domain_name (~> 0.5)
    http_parser.rb (0.6.0)
    httpclient (2.8.3)
    i18n (1.8.5)
      concurrent-ruby (~> 1.0)
    i18n-js (3.7.1)
      i18n (>= 0.6.6)
    icalendar (2.7.0)
      ice_cube (~> 0.16)
    ice_cube (0.16.3)
    interception (0.5)
    ipaddress (0.8.3)
    iso8601 (0.13.0)
    jmespath (1.4.0)
    json (2.3.1)
    json-jwt (1.13.0)
      activesupport (>= 4.2)
      aes_key_wrap
      bindata
    json_spec (1.1.5)
      multi_json (~> 1.0)
      rspec (>= 2.0, < 4.0)
    kgio (2.11.3)
    kramdown (2.3.0)
      rexml
    kramdown-parser-gfm (1.1.0)
      kramdown (~> 2.0)
    ladle (1.0.1)
      open4 (~> 1.0)
    launchy (2.5.0)
      addressable (~> 2.7)
    letter_opener (1.7.0)
      launchy (~> 2.2)
    listen (3.2.1)
      rb-fsevent (~> 0.10, >= 0.10.3)
      rb-inotify (~> 0.9, >= 0.9.10)
    livingstyleguide (2.1.0)
      minisyntax (>= 0.2.5)
      redcarpet
      sassc
      thor
      tilt
    lobby_boy (0.1.3)
      omniauth (~> 1.1)
      omniauth-openid-connect (>= 0.2.1)
      rails (>= 3.2.21)
    lograge (0.11.2)
      actionpack (>= 4)
      activesupport (>= 4)
      railties (>= 4)
      request_store (~> 1.0)
    loofah (2.7.0)
      crass (~> 1.0.2)
      nokogiri (>= 1.5.9)
    mail (2.7.1)
      mini_mime (>= 0.1.1)
    marcel (0.3.3)
      mimemagic (~> 0.3.2)
    messagebird-rest (1.4.2)
    meta-tags (2.13.0)
      actionpack (>= 3.2.0, < 6.1)
    method_source (1.0.0)
    mime-types (3.3.1)
      mime-types-data (~> 3.2015)
    mime-types-data (3.2020.0512)
    mimemagic (0.3.5)
    mini_mime (1.0.2)
    mini_portile2 (2.4.0)
    minisyntax (0.2.5)
    minitest (5.14.2)
    mixlib-shellout (2.1.0)
    msgpack (1.3.3)
    multi_json (1.15.0)
    multi_test (0.1.2)
    multipart-post (2.1.1)
    mustermann (1.1.1)
      ruby2_keywords (~> 0.0.1)
    mustermann-grape (1.0.1)
      mustermann (>= 1.0.0)
    nap (1.1.0)
    net-ldap (0.16.3)
    netrc (0.11.0)
<<<<<<< HEAD
    newrelic_rpm (6.13.0)
=======
    newrelic_rpm (6.12.0.367)
>>>>>>> 5c8cf633
    nio4r (2.5.4)
    no_proxy_fix (0.1.2)
    nokogiri (1.10.10)
      mini_portile2 (~> 2.4.0)
    nokogumbo (2.0.2)
      nokogiri (~> 1.8, >= 1.8.4)
    octokit (4.18.0)
      faraday (>= 0.9)
      sawyer (~> 0.8.0, >= 0.5.3)
    oj (3.10.14)
    okcomputer (1.18.2)
    omniauth-saml (1.10.2)
      omniauth (~> 1.3, >= 1.3.2)
      ruby-saml (~> 1.9)
    open4 (1.3.4)
    openid_connect (1.1.8)
      activemodel
      attr_required (>= 1.0.0)
      json-jwt (>= 1.5.0)
      rack-oauth2 (>= 1.6.1)
      swd (>= 1.0.0)
      tzinfo
      validate_email
      validate_url
      webfinger (>= 1.0.1)
    openproject-token (2.1.3)
      activemodel
    parallel (1.19.2)
    parallel_tests (3.3.0)
      parallel
    parser (2.7.1.4)
      ast (~> 2.4.1)
    passenger (6.0.6)
      rack
      rake (>= 0.8.1)
    pdf-core (0.8.1)
    pdf-inspector (1.3.0)
      pdf-reader (>= 1.0, < 3.0.a)
    pdf-reader (2.4.0)
      Ascii85 (~> 1.0.0)
      afm (~> 0.2.1)
      hashery (~> 2.0)
      ruby-rc4
      ttfunk
    pg (1.2.3)
    plaintext (0.3.3)
      activesupport (> 2.2.1)
      nokogiri (~> 1.10, >= 1.10.4)
      rubyzip (~> 1.3.0)
    posix-spawn (0.3.15)
    prawn (2.3.0)
      pdf-core (~> 0.8.1)
      ttfunk (~> 1.6)
    prawn-markup (0.3.0)
      nokogiri
      prawn
      prawn-table
    prawn-table (0.2.2)
      prawn (>= 1.3.0, < 3.0.0)
    pry (0.13.1)
      coderay (~> 1.1)
      method_source (~> 1.0)
    pry-byebug (3.9.0)
      byebug (~> 11.0)
      pry (~> 0.13.0)
    pry-rails (0.3.9)
      pry (>= 0.10.4)
    pry-rescue (1.5.2)
      interception (>= 0.5)
      pry (>= 0.12.0)
    pry-stack_explorer (0.5.1)
      binding_of_caller (~> 0.7)
      pry (~> 0.13)
    public_suffix (4.0.6)
    puffing-billy (2.4.0)
      addressable (~> 2.5)
      em-http-request (~> 1.1, >= 1.1.0)
      em-synchrony
      eventmachine (~> 1.2)
      eventmachine_httpserver
      http_parser.rb (~> 0.6.0)
      multi_json
    puma (5.0.0)
      nio4r (~> 2.0)
    rack (2.2.3)
    rack-accept (0.4.5)
      rack (>= 0.4)
    rack-attack (6.3.1)
      rack (>= 1.0, < 3)
    rack-cors (1.1.1)
      rack (>= 2.0.0)
    rack-mini-profiler (2.1.0)
      rack (>= 1.2.0)
    rack-oauth2 (1.16.0)
      activesupport
      attr_required
      httpclient
      json-jwt (>= 1.11.0)
      rack (>= 2.1.0)
    rack-protection (2.1.0)
      rack
    rack-test (1.1.0)
      rack (>= 1.0, < 3)
    rack_session_access (0.2.0)
      builder (>= 2.0.0)
      rack (>= 1.0.0)
    rails (6.0.3.3)
      actioncable (= 6.0.3.3)
      actionmailbox (= 6.0.3.3)
      actionmailer (= 6.0.3.3)
      actionpack (= 6.0.3.3)
      actiontext (= 6.0.3.3)
      actionview (= 6.0.3.3)
      activejob (= 6.0.3.3)
      activemodel (= 6.0.3.3)
      activerecord (= 6.0.3.3)
      activestorage (= 6.0.3.3)
      activesupport (= 6.0.3.3)
      bundler (>= 1.3.0)
      railties (= 6.0.3.3)
      sprockets-rails (>= 2.0.0)
    rails-controller-testing (1.0.5)
      actionpack (>= 5.0.1.rc1)
      actionview (>= 5.0.1.rc1)
      activesupport (>= 5.0.1.rc1)
    rails-dom-testing (2.0.3)
      activesupport (>= 4.2.0)
      nokogiri (>= 1.6)
    rails-html-sanitizer (1.3.0)
      loofah (~> 2.3)
    rails-i18n (6.0.0)
      i18n (>= 0.7, < 2)
      railties (>= 6.0.0, < 7)
    rails_12factor (0.0.3)
      rails_serve_static_assets
      rails_stdout_logging
    rails_serve_static_assets (0.0.5)
    rails_stdout_logging (0.0.5)
    railties (6.0.3.3)
      actionpack (= 6.0.3.3)
      activesupport (= 6.0.3.3)
      method_source
      rake (>= 0.8.7)
      thor (>= 0.20.3, < 2.0)
    rainbow (3.0.0)
    raindrops (0.19.1)
    rake (13.0.1)
    rb-fsevent (0.10.4)
    rb-inotify (0.10.1)
      ffi (~> 1.0)
    rbtree3 (0.6.0)
    rchardet (1.8.0)
    rdoc (6.2.1)
    recaptcha (5.5.0)
      json
    redcarpet (3.5.0)
    regexp_parser (1.8.0)
    representable (3.0.4)
      declarative (< 0.1.0)
      declarative-option (< 0.2.0)
      uber (< 0.2.0)
    request_store (1.5.0)
      rack (>= 1.4)
    responders (3.0.1)
      actionpack (>= 5.0)
      railties (>= 5.0)
    rest-client (2.1.0)
      http-accept (>= 1.7.0, < 2.0)
      http-cookie (>= 1.0.2, < 2.0)
      mime-types (>= 1.16, < 4.0)
      netrc (~> 0.8)
    retriable (3.1.2)
    rexml (3.2.4)
    rinku (2.0.6)
    roar (1.1.0)
      representable (~> 3.0.0)
    rotp (6.1.0)
    rouge (3.23.0)
    rspec (3.9.0)
      rspec-core (~> 3.9.0)
      rspec-expectations (~> 3.9.0)
      rspec-mocks (~> 3.9.0)
    rspec-core (3.9.2)
      rspec-support (~> 3.9.3)
    rspec-expectations (3.9.2)
      diff-lcs (>= 1.2.0, < 2.0)
      rspec-support (~> 3.9.0)
    rspec-mocks (3.9.1)
      diff-lcs (>= 1.2.0, < 2.0)
      rspec-support (~> 3.9.0)
    rspec-rails (4.0.1)
      actionpack (>= 4.2)
      activesupport (>= 4.2)
      railties (>= 4.2)
      rspec-core (~> 3.9)
      rspec-expectations (~> 3.9)
      rspec-mocks (~> 3.9)
      rspec-support (~> 3.9)
    rspec-retry (0.6.2)
      rspec-core (> 3.3)
    rspec-support (3.9.3)
    rubocop (0.91.0)
      parallel (~> 1.10)
      parser (>= 2.7.1.1)
      rainbow (>= 2.2.2, < 4.0)
      regexp_parser (>= 1.7)
      rexml
      rubocop-ast (>= 0.4.0, < 1.0)
      ruby-progressbar (~> 1.7)
      unicode-display_width (>= 1.4.0, < 2.0)
    rubocop-ast (0.4.2)
      parser (>= 2.7.1.4)
    ruby-duration (3.2.3)
      activesupport (>= 3.0.0)
      i18n
      iso8601
    ruby-enum (0.8.0)
      i18n
    ruby-ole (1.2.12.2)
    ruby-prof (1.4.1)
    ruby-progressbar (1.10.1)
    ruby-rc4 (0.1.5)
    ruby-saml (1.11.0)
      nokogiri (>= 1.5.10)
    ruby2_keywords (0.0.2)
    rubytree (1.0.0)
      json (~> 2.1)
      structured_warnings (~> 0.3)
    rubyzip (1.3.0)
    sanitize (5.2.1)
      crass (~> 1.0.2)
      nokogiri (>= 1.8.0)
      nokogumbo (~> 2.0)
    sassc (2.4.0)
      ffi (~> 1.9)
    sassc-rails (2.1.2)
      railties (>= 4.0.0)
      sassc (>= 2.0)
      sprockets (> 3.0)
      sprockets-rails
      tilt
    sawyer (0.8.2)
      addressable (>= 2.3.5)
      faraday (> 0.8, < 2.0)
    secure_headers (6.3.1)
    selenium-webdriver (3.142.7)
      childprocess (>= 0.5, < 4.0)
      rubyzip (>= 1.2.2)
    semantic (1.6.1)
    shoulda-context (2.0.0)
    shoulda-matchers (4.4.1)
      activesupport (>= 4.2.0)
    spreadsheet (1.2.6)
      ruby-ole (>= 1.0)
    spring (2.1.1)
    spring-commands-rspec (1.0.4)
      spring (>= 0.9.1)
    sprockets (3.7.2)
      concurrent-ruby (~> 1.0)
      rack (> 1, < 3)
    sprockets-rails (3.2.1)
      actionpack (>= 4.0)
      activesupport (>= 4.0)
      sprockets (>= 3.0.0)
    stackprof (0.2.15)
    stringex (2.8.5)
    structured_warnings (0.4.0)
    svg-graph (2.2.0)
    swd (1.2.0)
      activesupport (>= 3)
      attr_required (>= 0.0.5)
      httpclient (>= 2.4)
    sys-filesystem (1.3.4)
      ffi
    table_print (1.5.7)
    temple (0.8.2)
    terminal-table (1.8.0)
      unicode-display_width (~> 1.1, >= 1.1.1)
    test-prof (0.12.2)
    thin (1.7.2)
      daemons (~> 1.0, >= 1.0.9)
      eventmachine (~> 1.0, >= 1.0.4)
      rack (>= 1, < 3)
    thor (1.0.1)
    thread_safe (0.3.6)
    tilt (2.0.10)
    timecop (0.9.1)
    ttfunk (1.6.2.1)
    typed_dag (2.0.2)
      rails (>= 5.0.4)
    tzinfo (1.2.7)
      thread_safe (~> 0.1)
    tzinfo-data (1.2020.1)
      tzinfo (>= 1.0.0)
    uber (0.1.0)
    unf (0.1.4)
      unf_ext
    unf_ext (0.0.7.7)
    unicode-display_width (1.7.0)
    unicorn (5.7.0)
      kgio (~> 2.6)
      raindrops (~> 0.7)
    unicorn-worker-killer (0.4.4)
      get_process_mem (~> 0)
      unicorn (>= 4, < 6)
    validate_email (0.1.6)
      activemodel (>= 3.0)
      mail (>= 2.2.5)
    validate_url (1.0.13)
      activemodel (>= 3.0.0)
      public_suffix
    warden (1.2.9)
      rack (>= 2.0.9)
    warden-basic_auth (0.2.1)
      warden (~> 1.2)
    webdrivers (4.4.1)
      nokogiri (~> 1.6)
      rubyzip (>= 1.3.0)
      selenium-webdriver (>= 3.0, < 4.0)
    webfinger (1.1.0)
      activesupport
      httpclient (>= 2.4)
    webmock (3.9.1)
      addressable (>= 2.3.6)
      crack (>= 0.3.2)
      hashdiff (>= 0.4.0, < 2.0.0)
    websocket-driver (0.7.3)
      websocket-extensions (>= 0.1.0)
    websocket-extensions (0.1.5)
    will_paginate (3.3.0)
    with_advisory_lock (4.6.0)
      activerecord (>= 4.2)
    xpath (3.2.0)
      nokogiri (~> 1.8)
    zeitwerk (2.4.0)

PLATFORMS
  ruby

DEPENDENCIES
  actionpack-xml_parser (~> 2.0.0)
  activemodel-serializers-xml (~> 1.0.1)
  activerecord-import (~> 1.0.2)
  activerecord-nulldb-adapter (~> 0.4.0)
  activerecord-session_store (~> 1.1.0)
  acts_as_list (~> 1.0.1)
  acts_as_tree (~> 2.9.0)
  addressable (~> 2.7.0)
  airbrake (~> 11.0.0)
  auto_strip_attributes (~> 2.5)
  awesome_nested_set (~> 3.2.0)
  aws-sdk-core (~> 3.107)
  aws-sdk-s3 (~> 1.80)
  bcrypt (~> 3.1.6)
  bootsnap (~> 1.4.5)
  brakeman (~> 4.9.0)
  browser (~> 5.0.0)
  budgets!
  capybara (~> 3.33.0)
  capybara-screenshot (~> 1.0.17)
  carrierwave (~> 1.3.1)
  carrierwave_direct (~> 2.1.0)
  cells-erb (~> 0.1.0)
  cells-rails (~> 0.0.9)
  commonmarker (~> 0.21.0)
  compare-xml (~> 0.66)
  costs!
  cucumber (~> 3.1.0)
  cucumber-rails (~> 1.8.0)
  daemons
  dalli (~> 2.7.10)
  danger (~> 8.0.4)
  danger-brakeman
  dashboards!
  database_cleaner (~> 1.8)
  date_validator (~> 0.10.0)
  deckar01-task_list (~> 2.3.1)
  delayed_cron_job (~> 0.7.2)
  delayed_job_active_record (~> 4.1.4)
  disposable (~> 0.4.7)
  doorkeeper (~> 5.4.0)
  equivalent-xml (~> 0.6)
  escape_utils (~> 1.0)
  factory_bot (~> 6.1.0)
  factory_bot_rails (~> 6.1.0)
  faker
  flamegraph
  fog-aws
  friendly_id (~> 5.4.0)
  fuubar (~> 2.5.0)
  gon (~> 6.4.0)
  grape (~> 1.3.0)
  grids!
  html-pipeline (~> 2.14.0)
  htmldiff
  i18n-js (~> 3.7.0)
  json_spec (~> 1.1.4)
  ladle
  launchy (~> 2.5.0)
  letter_opener
  listen (~> 3.2.1)
  livingstyleguide (~> 2.1.0)
  lograge (~> 0.11.0)
  meta-tags (~> 2.13.0)
  multi_json (~> 1.15.0)
  my_page!
  net-ldap (~> 0.16.0)
  newrelic_rpm
  nokogiri (~> 1.10.8)
  oj (~> 3.10.2)
  okcomputer (~> 1.18.1)
  omniauth!
  omniauth-openid-connect!
  omniauth-openid_connect-providers!
  omniauth-saml (~> 1.10.1)
  openproject-auth_plugins!
  openproject-auth_saml!
  openproject-avatars!
  openproject-backlogs!
  openproject-bim!
  openproject-boards!
  openproject-documents!
  openproject-github_integration!
  openproject-global_roles!
  openproject-job_status!
  openproject-ldap_groups!
  openproject-meeting!
  openproject-openid_connect!
  openproject-pdf_export!
  openproject-recaptcha!
  openproject-reporting!
  openproject-token (~> 2.1.1)
  openproject-translations!
  openproject-two_factor_authentication!
  openproject-webhooks!
  openproject-xls_export!
  overviews!
  parallel_tests (~> 3.1)
  passenger (~> 6.0.1)
  pg (~> 1.2.2)
  plaintext (~> 0.3.2)
  posix-spawn (~> 0.3.13)
  prawn (~> 2.2)
  prawn-markup (~> 0.3.0)
  pry-byebug (~> 3.9.0)
  pry-rails (~> 0.3.6)
  pry-rescue (~> 1.5.2)
  pry-stack_explorer (~> 0.5.1)
  puffing-billy (~> 2.4.0)
  puma (~> 5.0.0)
  rack-attack (~> 6.3.1)
  rack-cors (~> 1.1.1)
  rack-mini-profiler
  rack-protection (~> 2.1.0)
  rack-test (~> 1.1.0)
  rack_session_access
  rails (~> 6.0.3.2)
  rails-controller-testing (~> 1.0.2)
  rails-i18n (~> 6.0.0)
  rails_12factor
  rdoc (>= 2.4.2)
  reporting_engine!
  request_store (~> 1.5.0)
  responders (~> 3.0)
  rest-client (~> 2.0)
  retriable (~> 3.1.1)
  rinku (~> 2.0.4)
  roar (~> 1.1.0)
  rouge (~> 3.23.0)
  rspec (~> 3.9.0)
  rspec-activemodel-mocks (~> 1.1.0)!
  rspec-rails (~> 4.0.0)
  rspec-retry (~> 0.6.1)
  rubocop
  ruby-duration (~> 3.2.0)
  ruby-prof
  ruby-progressbar (~> 1.10.0)
  rubytree (~> 1.0.0)
  sanitize (~> 5.2.1)
  sassc-rails
  secure_headers (~> 6.3.0)
  selenium-webdriver (~> 3.14)
  semantic (~> 1.6.1)
  shoulda-context (~> 2.0)
  shoulda-matchers (~> 4.4)
  spring
  spring-commands-rspec
  sprockets (~> 3.7.0)
  stackprof
  stringex (~> 2.8.5)
  structured_warnings (~> 0.4.0)
  svg-graph (~> 2.2.0)
  sys-filesystem (~> 1.3.3)
  table_print (~> 1.5.6)
  test-prof (~> 0.12.0)
  thin (~> 1.7.2)
  timecop (~> 0.9.0)
  typed_dag (~> 2.0.2)
  tzinfo-data (~> 1.2020.1)
  unicorn
  unicorn-worker-killer
  warden (~> 1.2)
  warden-basic_auth (~> 0.2.1)
  webdrivers (~> 4.4.1)
  webmock (~> 3.9.1)
  will_paginate (~> 3.3.0)
  with_advisory_lock (~> 4.6.0)

RUBY VERSION
   ruby 2.7.1p83

BUNDLED WITH
   2.1.4<|MERGE_RESOLUTION|>--- conflicted
+++ resolved
@@ -632,11 +632,7 @@
     nap (1.1.0)
     net-ldap (0.16.3)
     netrc (0.11.0)
-<<<<<<< HEAD
     newrelic_rpm (6.13.0)
-=======
-    newrelic_rpm (6.12.0.367)
->>>>>>> 5c8cf633
     nio4r (2.5.4)
     no_proxy_fix (0.1.2)
     nokogiri (1.10.10)
