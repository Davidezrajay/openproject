GIT
  remote: https://github.com/opf/md-to-pdf
  revision: 671da26cc86a97ce874828ff1bac7ba976698f35
  ref: 671da26cc86a97ce874828ff1bac7ba976698f35
  specs:
    md_to_pdf (0.0.15)
      commonmarker (~> 0.23)
      front_matter_parser (~> 1.0)
      matrix (~> 0.4)
      nokogiri (~> 1.14)
      prawn (~> 2.4)
      prawn-table (~> 0.2)
      text-hyphen (~> 1.5)

GIT
  remote: https://github.com/opf/omniauth
  revision: fe862f986b2e846e291784d2caa3d90a658c67f0
  ref: fe862f986b2e846e291784d2caa3d90a658c67f0
  specs:
    omniauth (1.9.0)
      hashie (>= 3.4.6, < 3.7.0)
      rack (>= 1.6.2, < 3)

GIT
  remote: https://github.com/opf/omniauth-openid-connect.git
  revision: efddc061a72791db019259768a4656c0435709e8
  ref: efddc061a72791db019259768a4656c0435709e8
  specs:
    omniauth-openid-connect (0.4.0)
      addressable (~> 2.5)
      omniauth (~> 1.6)
      openid_connect (~> 2.2.0)

GIT
  remote: https://github.com/opf/omniauth-openid_connect-providers.git
  revision: a6c0c3ed78fac79cf4d007e40d4029e524ec7751
  ref: a6c0c3ed78fac79cf4d007e40d4029e524ec7751
  specs:
    omniauth-openid_connect-providers (0.2.0)
      omniauth-openid-connect (>= 0.2.1)

PATH
  remote: modules/auth_plugins
  specs:
    openproject-auth_plugins (1.0.0)
      omniauth (~> 1.0)

PATH
  remote: modules/auth_saml
  specs:
    openproject-auth_saml (1.0.0)
      omniauth-saml (~> 1.10.1)

PATH
  remote: modules/avatars
  specs:
    openproject-avatars (1.0.0)
      fastimage (~> 2.2.0)
      gravatar_image_tag (~> 1.2.0)

PATH
  remote: modules/backlogs
  specs:
    openproject-backlogs (1.0.0)
      acts_as_list (~> 1.1.0)
      openproject-pdf_export

PATH
  remote: modules/bim
  specs:
    openproject-bim (1.0.0)
      activerecord-import
      rubyzip (~> 2.3.0)

PATH
  remote: modules/boards
  specs:
    openproject-boards (1.0.0)

PATH
  remote: modules/budgets
  specs:
    budgets (1.0.0)

PATH
  remote: modules/calendar
  specs:
    openproject-calendar (1.0.0)

PATH
  remote: modules/costs
  specs:
    costs (1.0.0)

PATH
  remote: modules/dashboards
  specs:
    dashboards (1.0.0)
      grids

PATH
  remote: modules/documents
  specs:
    openproject-documents (1.0.0)

PATH
  remote: modules/github_integration
  specs:
    openproject-github_integration (1.0.0)
      openproject-webhooks

PATH
  remote: modules/grids
  specs:
    grids (1.0.0)

PATH
  remote: modules/job_status
  specs:
    openproject-job_status (1.0.0)

PATH
  remote: modules/ldap_groups
  specs:
    openproject-ldap_groups (1.0.0)

PATH
  remote: modules/meeting
  specs:
    openproject-meeting (1.0.0)
      icalendar (~> 2.8.0)

PATH
  remote: modules/my_page
  specs:
    my_page (1.0.0)
      grids

PATH
  remote: modules/openid_connect
  specs:
    openproject-openid_connect (1.0.0)
      lobby_boy (~> 0.1.3)
      omniauth-openid_connect-providers (~> 0.1)
      openproject-auth_plugins

PATH
  remote: modules/overviews
  specs:
    overviews (1.0.0)
      grids

PATH
  remote: modules/pdf_export
  specs:
    openproject-pdf_export (1.0.0)
      pdf-inspector (~> 1.3.0)
      prawn (~> 2.2)

PATH
  remote: modules/recaptcha
  specs:
    openproject-recaptcha (1.0.0)
      recaptcha (~> 5.7)

PATH
  remote: modules/reporting
  specs:
    openproject-reporting (1.0.0)
      costs

PATH
  remote: modules/storages
  specs:
    openproject-storages (1.0.0)

PATH
  remote: modules/team_planner
  specs:
    openproject-team_planner (1.0.0)

PATH
  remote: modules/two_factor_authentication
  specs:
    openproject-two_factor_authentication (1.0.0)
      aws-sdk-sns (~> 1.60.0)
      messagebird-rest (~> 1.4.2)
      rotp (~> 6.1)

PATH
  remote: modules/webhooks
  specs:
    openproject-webhooks (1.0.0)

PATH
  remote: modules/xls_export
  specs:
    openproject-xls_export (1.0.0)
      spreadsheet (~> 1.3.0)

GEM
  remote: https://rubygems.org/
  specs:
    Ascii85 (1.1.0)
    actioncable (7.0.4.3)
      actionpack (= 7.0.4.3)
      activesupport (= 7.0.4.3)
      nio4r (~> 2.0)
      websocket-driver (>= 0.6.1)
    actionmailbox (7.0.4.3)
      actionpack (= 7.0.4.3)
      activejob (= 7.0.4.3)
      activerecord (= 7.0.4.3)
      activestorage (= 7.0.4.3)
      activesupport (= 7.0.4.3)
      mail (>= 2.7.1)
      net-imap
      net-pop
      net-smtp
    actionmailer (7.0.4.3)
      actionpack (= 7.0.4.3)
      actionview (= 7.0.4.3)
      activejob (= 7.0.4.3)
      activesupport (= 7.0.4.3)
      mail (~> 2.5, >= 2.5.4)
      net-imap
      net-pop
      net-smtp
      rails-dom-testing (~> 2.0)
    actionpack (7.0.4.3)
      actionview (= 7.0.4.3)
      activesupport (= 7.0.4.3)
      rack (~> 2.0, >= 2.2.0)
      rack-test (>= 0.6.3)
      rails-dom-testing (~> 2.0)
      rails-html-sanitizer (~> 1.0, >= 1.2.0)
    actionpack-xml_parser (2.0.1)
      actionpack (>= 5.0)
      railties (>= 5.0)
    actiontext (7.0.4.3)
      actionpack (= 7.0.4.3)
      activerecord (= 7.0.4.3)
      activestorage (= 7.0.4.3)
      activesupport (= 7.0.4.3)
      globalid (>= 0.6.0)
      nokogiri (>= 1.8.5)
    actionview (7.0.4.3)
      activesupport (= 7.0.4.3)
      builder (~> 3.1)
      erubi (~> 1.4)
      rails-dom-testing (~> 2.0)
      rails-html-sanitizer (~> 1.1, >= 1.2.0)
    activejob (7.0.4.3)
      activesupport (= 7.0.4.3)
      globalid (>= 0.3.6)
    activemodel (7.0.4.3)
      activesupport (= 7.0.4.3)
    activemodel-serializers-xml (1.0.2)
      activemodel (> 5.x)
      activesupport (> 5.x)
      builder (~> 3.1)
    activerecord (7.0.4.3)
      activemodel (= 7.0.4.3)
      activesupport (= 7.0.4.3)
    activerecord-import (1.4.1)
      activerecord (>= 4.2)
    activerecord-nulldb-adapter (0.9.0)
      activerecord (>= 5.2.0, < 7.1)
    activerecord-session_store (2.0.0)
      actionpack (>= 5.2.4.1)
      activerecord (>= 5.2.4.1)
      multi_json (~> 1.11, >= 1.11.2)
      rack (>= 2.0.8, < 3)
      railties (>= 5.2.4.1)
    activestorage (7.0.4.3)
      actionpack (= 7.0.4.3)
      activejob (= 7.0.4.3)
      activerecord (= 7.0.4.3)
      activesupport (= 7.0.4.3)
      marcel (~> 1.0)
      mini_mime (>= 1.1.0)
    activesupport (7.0.4.3)
      concurrent-ruby (~> 1.0, >= 1.0.2)
      i18n (>= 1.6, < 2)
      minitest (>= 5.1)
      tzinfo (~> 2.0)
    acts_as_list (1.1.0)
      activerecord (>= 4.2)
    acts_as_tree (2.9.1)
      activerecord (>= 3.0.0)
    addressable (2.8.4)
      public_suffix (>= 2.0.2, < 6.0)
    aes_key_wrap (1.1.0)
    afm (0.2.2)
    airbrake (13.0.3)
      airbrake-ruby (~> 6.0)
    airbrake-ruby (6.2.1)
      rbtree3 (~> 0.6)
    appsignal (3.4.2)
      rack
    ast (2.4.2)
    attr_required (1.0.1)
    auto_strip_attributes (2.6.0)
      activerecord (>= 4.0)
    awesome_nested_set (3.5.0)
      activerecord (>= 4.0.0, < 7.1)
    aws-eventstream (1.2.0)
    aws-partitions (1.767.0)
    aws-sdk-core (3.173.0)
      aws-eventstream (~> 1, >= 1.0.2)
      aws-partitions (~> 1, >= 1.651.0)
      aws-sigv4 (~> 1.5)
      jmespath (~> 1, >= 1.6.1)
    aws-sdk-kms (1.64.0)
      aws-sdk-core (~> 3, >= 3.165.0)
      aws-sigv4 (~> 1.1)
    aws-sdk-s3 (1.122.0)
      aws-sdk-core (~> 3, >= 3.165.0)
      aws-sdk-kms (~> 1)
      aws-sigv4 (~> 1.4)
    aws-sdk-sns (1.60.0)
      aws-sdk-core (~> 3, >= 3.165.0)
      aws-sigv4 (~> 1.1)
    aws-sigv4 (1.5.2)
      aws-eventstream (~> 1, >= 1.0.2)
    bcrypt (3.1.18)
    bindata (2.4.15)
    bootsnap (1.16.0)
      msgpack (~> 1.2)
    brakeman (5.4.1)
    browser (5.3.1)
    builder (3.2.4)
    byebug (11.1.3)
    capybara (3.39.1)
      addressable
      matrix
      mini_mime (>= 0.1.3)
      nokogiri (~> 1.8)
      rack (>= 1.6.0)
      rack-test (>= 0.6.3)
      regexp_parser (>= 1.5, < 3.0)
      xpath (~> 3.2)
    capybara-screenshot (1.0.26)
      capybara (>= 1.0, < 4)
      launchy
    carrierwave (1.3.2)
      activemodel (>= 4.0.0)
      activesupport (>= 4.0.0)
      mime-types (>= 1.16)
      ssrf_filter (~> 1.0)
    carrierwave_direct (2.1.0)
      carrierwave (>= 1.0.0)
      fog-aws
    cells (4.1.7)
      declarative-builder (< 0.2.0)
      declarative-option (< 0.2.0)
      tilt (>= 1.4, < 3)
      uber (< 0.2.0)
    cells-erb (0.1.0)
      cells (~> 4.0)
      erbse (>= 0.1.1)
    cells-rails (0.1.5)
      actionpack (>= 5.0)
      cells (>= 4.1.6, < 5.0.0)
    closure_tree (7.4.0)
      activerecord (>= 4.2.10)
      with_advisory_lock (>= 4.0.0)
    coderay (1.1.3)
    colored2 (3.1.2)
    commonmarker (0.23.9)
    compare-xml (0.66)
      nokogiri (~> 1.8)
    concurrent-ruby (1.2.2)
    cookiejar (0.3.3)
    crack (0.4.5)
      rexml
    crass (1.0.6)
    daemons (1.4.1)
    dalli (3.2.4)
    date (3.3.3)
    date_validator (0.12.0)
      activemodel (>= 3)
      activesupport (>= 3)
    debug (1.8.0)
      irb (>= 1.5.0)
      reline (>= 0.3.1)
    deckar01-task_list (2.3.2)
      html-pipeline
    declarative (0.0.20)
    declarative-builder (0.1.0)
      declarative-option (< 0.2.0)
    declarative-option (0.1.0)
    delayed_cron_job (0.9.0)
      fugit (>= 1.5)
    delayed_job (4.1.11)
      activesupport (>= 3.0, < 8.0)
    delayed_job_active_record (4.1.7)
      activerecord (>= 3.0, < 8.0)
      delayed_job (>= 3.0, < 5)
    diff-lcs (1.5.0)
    disposable (0.6.3)
      declarative (>= 0.0.9, < 1.0.0)
      representable (>= 3.1.1, < 4)
    domain_name (0.5.20190701)
      unf (>= 0.0.5, < 1.0.0)
    doorkeeper (5.5.4)
      railties (>= 5)
    dotenv (2.8.1)
    dotenv-rails (2.8.1)
      dotenv (= 2.8.1)
      railties (>= 3.2)
    dry-core (1.0.0)
      concurrent-ruby (~> 1.0)
      zeitwerk (~> 2.6)
    dry-inflector (1.0.0)
    dry-logic (1.5.0)
      concurrent-ruby (~> 1.0)
      dry-core (~> 1.0, < 2)
      zeitwerk (~> 2.6)
    dry-types (1.7.1)
      concurrent-ruby (~> 1.0)
      dry-core (~> 1.0)
      dry-inflector (~> 1.0)
      dry-logic (~> 1.4)
      zeitwerk (~> 2.6)
    ecma-re-validator (0.4.0)
      regexp_parser (~> 2.2)
    em-http-request (1.1.7)
      addressable (>= 2.3.4)
      cookiejar (!= 0.3.1)
      em-socksify (>= 0.3)
      eventmachine (>= 1.0.3)
      http_parser.rb (>= 0.6.0)
    em-socksify (0.3.2)
      eventmachine (>= 1.0.0.beta.4)
    em-synchrony (1.0.6)
      eventmachine (>= 1.0.0.beta.1)
    email_validator (2.2.4)
      activemodel
    equivalent-xml (0.6.0)
      nokogiri (>= 1.4.3)
    erbse (0.1.4)
      temple
    erubi (1.12.0)
    escape_utils (1.3.0)
    et-orbi (1.2.7)
      tzinfo
    eventmachine (1.2.7)
    eventmachine_httpserver (0.2.1)
    excon (0.99.0)
    factory_bot (6.2.1)
      activesupport (>= 5.0.0)
    factory_bot_rails (6.2.0)
      factory_bot (~> 6.2.0)
      railties (>= 5.0.0)
    faraday (2.7.4)
      faraday-net_http (>= 2.0, < 3.1)
      ruby2_keywords (>= 0.0.4)
    faraday-follow_redirects (0.3.0)
      faraday (>= 1, < 3)
    faraday-net_http (3.0.2)
    fastimage (2.2.6)
    ffi (1.15.5)
    flamegraph (0.9.5)
    fog-aws (3.19.0)
      fog-core (~> 2.1)
      fog-json (~> 1.1)
      fog-xml (~> 0.1)
    fog-core (2.3.0)
      builder
      excon (~> 0.71)
      formatador (>= 0.2, < 2.0)
      mime-types
    fog-json (1.2.0)
      fog-core
      multi_json (~> 1.10)
    fog-xml (0.1.4)
      fog-core
      nokogiri (>= 1.5.11, < 2.0.0)
    formatador (1.1.0)
    friendly_id (5.5.0)
      activerecord (>= 4.0.0)
    front_matter_parser (1.0.1)
    fugit (1.8.1)
      et-orbi (~> 1, >= 1.2.7)
      raabro (~> 1.4)
    fuubar (2.5.1)
      rspec-core (~> 3.0)
      ruby-progressbar (~> 1.4)
    globalid (1.1.0)
      activesupport (>= 5.0)
    gon (6.4.0)
      actionpack (>= 3.0.20)
      i18n (>= 0.7)
      multi_json
      request_store (>= 1.0)
    google-apis-core (0.11.0)
      addressable (~> 2.5, >= 2.5.1)
      googleauth (>= 0.16.2, < 2.a)
      httpclient (>= 2.8.1, < 3.a)
      mini_mime (~> 1.0)
      representable (~> 3.0)
      retriable (>= 2.0, < 4.a)
      rexml
      webrick
    google-apis-gmail_v1 (0.28.0)
      google-apis-core (>= 0.11.0, < 2.a)
    googleauth (1.5.2)
      faraday (>= 0.17.3, < 3.a)
      jwt (>= 1.4, < 3.0)
      memoist (~> 0.16)
      multi_json (~> 1.11)
      os (>= 0.9, < 2.0)
      signet (>= 0.16, < 2.a)
    grape (1.7.1)
      activesupport
      builder
      dry-types (>= 1.1)
      mustermann-grape (~> 1.0.0)
      rack (>= 1.3.0, < 3)
      rack-accept
    grape_logging (1.8.4)
      grape
      rack
    gravatar_image_tag (1.2.0)
    hana (1.3.7)
    hashdiff (1.0.1)
    hashery (2.1.2)
    hashie (3.6.0)
    html-pipeline (2.14.3)
      activesupport (>= 2)
      nokogiri (>= 1.4)
    htmldiff (0.0.1)
    http-accept (1.7.0)
    http-cookie (1.0.5)
      domain_name (~> 0.5)
    http_parser.rb (0.6.0)
    httpclient (2.8.3)
    i18n (1.13.0)
      concurrent-ruby (~> 1.0)
    i18n-js (3.9.2)
      i18n (>= 0.6.6)
    icalendar (2.8.0)
      ice_cube (~> 0.16)
    ice_cube (0.16.4)
    interception (0.5)
    io-console (0.6.0)
    irb (1.6.4)
      reline (>= 0.3.0)
    iso8601 (0.13.0)
    jmespath (1.6.2)
    json (2.6.3)
    json-jwt (1.16.3)
      activesupport (>= 4.2)
      aes_key_wrap
      bindata
      faraday (~> 2.0)
      faraday-follow_redirects
    json_schemer (0.2.24)
      ecma-re-validator (~> 0.3)
      hana (~> 1.3)
      regexp_parser (~> 2.0)
      uri_template (~> 0.7)
    json_spec (1.1.5)
      multi_json (~> 1.0)
      rspec (>= 2.0, < 4.0)
    jwt (2.7.0)
    ladle (1.0.1)
      open4 (~> 1.0)
    launchy (2.5.2)
      addressable (~> 2.8)
    lefthook (1.4.1)
    letter_opener (1.8.1)
      launchy (>= 2.2, < 3)
    listen (3.8.0)
      rb-fsevent (~> 0.10, >= 0.10.3)
      rb-inotify (~> 0.9, >= 0.9.10)
    livingstyleguide (2.1.0)
      minisyntax (>= 0.2.5)
      redcarpet
      sassc
      thor
      tilt
    lobby_boy (0.1.3)
      omniauth (~> 1.1)
      omniauth-openid-connect (>= 0.2.1)
      rails (>= 3.2.21)
    lograge (0.12.0)
      actionpack (>= 4)
      activesupport (>= 4)
      railties (>= 4)
      request_store (~> 1.0)
    loofah (2.21.3)
      crass (~> 1.0.2)
      nokogiri (>= 1.12.0)
    mail (2.8.1)
      mini_mime (>= 0.1.1)
      net-imap
      net-pop
      net-smtp
    marcel (1.0.2)
    matrix (0.4.2)
    memoist (0.16.2)
    messagebird-rest (1.4.2)
    meta-tags (2.18.0)
      actionpack (>= 3.2.0, < 7.1)
    method_source (1.0.0)
    mime-types (3.4.1)
      mime-types-data (~> 3.2015)
    mime-types-data (3.2023.0218.1)
    mini_magick (4.12.0)
    mini_mime (1.1.2)
    mini_portile2 (2.8.2)
    minisyntax (0.2.5)
    minitest (5.18.0)
    msgpack (1.7.1)
    multi_json (1.15.0)
    mustermann (3.0.0)
      ruby2_keywords (~> 0.0.1)
    mustermann-grape (1.0.2)
      mustermann (>= 1.0.0)
    net-imap (0.3.4)
      date
      net-protocol
    net-ldap (0.18.0)
    net-pop (0.1.2)
      net-protocol
    net-protocol (0.2.1)
      timeout
    net-smtp (0.3.3)
      net-protocol
    netrc (0.11.0)
    nio4r (2.5.9)
    nokogiri (1.15.1)
      mini_portile2 (~> 2.8.2)
      racc (~> 1.4)
    oj (3.14.3)
    okcomputer (1.18.4)
    omniauth-saml (1.10.3)
      omniauth (~> 1.3, >= 1.3.2)
      ruby-saml (~> 1.9)
    open4 (1.3.4)
    openid_connect (2.2.0)
      activemodel
      attr_required (>= 1.0.0)
      faraday (~> 2.0)
      faraday-follow_redirects
      json-jwt (>= 1.16)
      net-smtp
      rack-oauth2 (~> 2.2)
      swd (~> 2.0)
      tzinfo
      validate_email
      validate_url
      webfinger (~> 2.0)
    openproject-token (3.0.1)
      activemodel
    os (1.1.4)
    ox (2.14.16)
    paper_trail (12.3.0)
      activerecord (>= 5.2)
      request_store (~> 1.1)
    parallel (1.23.0)
    parallel_tests (4.2.1)
      parallel
    parser (3.2.2.1)
      ast (~> 2.4.1)
    pdf-core (0.9.0)
    pdf-inspector (1.3.0)
      pdf-reader (>= 1.0, < 3.0.a)
    pdf-reader (2.11.0)
      Ascii85 (~> 1.0)
      afm (~> 0.2.1)
      hashery (~> 2.0)
      ruby-rc4
      ttfunk
    pg (1.5.3)
    plaintext (0.3.4)
      activesupport (> 2.2.1)
      nokogiri (~> 1.10, >= 1.10.4)
      rubyzip (>= 1.2.0)
    posix-spawn (0.3.15)
    prawn (2.4.0)
      pdf-core (~> 0.9.0)
      ttfunk (~> 1.7)
    prawn-table (0.2.2)
      prawn (>= 1.3.0, < 3.0.0)
    pry (0.14.2)
      coderay (~> 1.1)
      method_source (~> 1.0)
    pry-byebug (3.10.1)
      byebug (~> 11.0)
      pry (>= 0.13, < 0.15)
    pry-rails (0.3.9)
      pry (>= 0.10.4)
    pry-rescue (1.5.2)
      interception (>= 0.5)
      pry (>= 0.12.0)
    psych (5.1.0)
      stringio
    public_suffix (5.0.1)
    puffing-billy (3.1.0)
      addressable (~> 2.5)
      em-http-request (~> 1.1, >= 1.1.0)
      em-synchrony
      eventmachine (~> 1.2)
      eventmachine_httpserver
      http_parser.rb (~> 0.6.0)
      multi_json
    puma (6.2.2)
      nio4r (~> 2.0)
    puma-plugin-statsd (2.4.0)
      puma (>= 5.0, < 7)
    raabro (1.4.0)
    racc (1.6.2)
    rack (2.2.7)
    rack-accept (0.4.5)
      rack (>= 0.4)
    rack-attack (6.6.1)
      rack (>= 1.0, < 3)
    rack-cors (2.0.1)
      rack (>= 2.0.0)
    rack-mini-profiler (3.1.0)
      rack (>= 1.2.0)
    rack-oauth2 (2.2.0)
      activesupport
      attr_required
      faraday (~> 2.0)
      faraday-follow_redirects
      json-jwt (>= 1.11.0)
      rack (>= 2.1.0)
    rack-protection (3.0.6)
      rack
    rack-test (2.1.0)
      rack (>= 1.3)
    rack-timeout (0.6.3)
    rack_session_access (0.2.0)
      builder (>= 2.0.0)
      rack (>= 1.0.0)
    rails (7.0.4.3)
      actioncable (= 7.0.4.3)
      actionmailbox (= 7.0.4.3)
      actionmailer (= 7.0.4.3)
      actionpack (= 7.0.4.3)
      actiontext (= 7.0.4.3)
      actionview (= 7.0.4.3)
      activejob (= 7.0.4.3)
      activemodel (= 7.0.4.3)
      activerecord (= 7.0.4.3)
      activestorage (= 7.0.4.3)
      activesupport (= 7.0.4.3)
      bundler (>= 1.15.0)
      railties (= 7.0.4.3)
    rails-controller-testing (1.0.5)
      actionpack (>= 5.0.1.rc1)
      actionview (>= 5.0.1.rc1)
      activesupport (>= 5.0.1.rc1)
    rails-dom-testing (2.0.3)
      activesupport (>= 4.2.0)
      nokogiri (>= 1.6)
    rails-html-sanitizer (1.5.0)
      loofah (~> 2.19, >= 2.19.1)
    rails-i18n (7.0.7)
      i18n (>= 0.7, < 2)
      railties (>= 6.0.0, < 8)
    railties (7.0.4.3)
      actionpack (= 7.0.4.3)
      activesupport (= 7.0.4.3)
      method_source
      rake (>= 12.2)
      thor (~> 1.0)
      zeitwerk (~> 2.5)
    rainbow (3.1.1)
    rake (13.0.6)
    rb-fsevent (0.11.2)
    rb-inotify (0.10.1)
      ffi (~> 1.0)
    rbtree3 (0.7.1)
    rdoc (6.5.0)
      psych (>= 4.0.0)
    recaptcha (5.14.0)
    redcarpet (3.6.0)
    regexp_parser (2.8.0)
    reline (0.3.4)
      io-console (~> 0.5)
    representable (3.2.0)
      declarative (< 0.1.0)
      trailblazer-option (>= 0.1.1, < 0.2.0)
      uber (< 0.2.0)
    request_store (1.5.1)
      rack (>= 1.4)
    responders (3.1.0)
      actionpack (>= 5.2)
      railties (>= 5.2)
    rest-client (2.1.0)
      http-accept (>= 1.7.0, < 2.0)
      http-cookie (>= 1.0.2, < 2.0)
      mime-types (>= 1.16, < 4.0)
      netrc (~> 0.8)
    retriable (3.1.2)
    rexml (3.2.5)
    rinku (2.0.6)
    roar (1.2.0)
      representable (~> 3.1)
    rotp (6.2.2)
    rouge (4.1.1)
    rspec (3.12.0)
      rspec-core (~> 3.12.0)
      rspec-expectations (~> 3.12.0)
      rspec-mocks (~> 3.12.0)
    rspec-core (3.12.2)
      rspec-support (~> 3.12.0)
    rspec-expectations (3.12.3)
      diff-lcs (>= 1.2.0, < 2.0)
      rspec-support (~> 3.12.0)
    rspec-mocks (3.12.5)
      diff-lcs (>= 1.2.0, < 2.0)
      rspec-support (~> 3.12.0)
    rspec-rails (6.0.2)
      actionpack (>= 6.1)
      activesupport (>= 6.1)
      railties (>= 6.1)
      rspec-core (~> 3.12)
      rspec-expectations (~> 3.12)
      rspec-mocks (~> 3.12)
      rspec-support (~> 3.12)
    rspec-retry (0.6.2)
      rspec-core (> 3.3)
    rspec-support (3.12.0)
    rubocop (1.51.0)
      json (~> 2.3)
      parallel (~> 1.10)
      parser (>= 3.2.0.0)
      rainbow (>= 2.2.2, < 4.0)
      regexp_parser (>= 1.8, < 3.0)
      rexml (>= 3.2.5, < 4.0)
      rubocop-ast (>= 1.28.0, < 2.0)
      ruby-progressbar (~> 1.7)
      unicode-display_width (>= 2.4.0, < 3.0)
    rubocop-ast (1.28.1)
      parser (>= 3.2.1.0)
    rubocop-capybara (2.18.0)
      rubocop (~> 1.41)
    rubocop-factory_bot (2.23.1)
      rubocop (~> 1.33)
    rubocop-rails (2.19.1)
      activesupport (>= 4.2.0)
      rack (>= 1.1)
      rubocop (>= 1.33.0, < 2.0)
    rubocop-rspec (2.22.0)
      rubocop (~> 1.33)
      rubocop-capybara (~> 2.17)
      rubocop-factory_bot (~> 2.22)
    ruby-duration (3.2.3)
      activesupport (>= 3.0.0)
      i18n
      iso8601
    ruby-ole (1.2.12.2)
    ruby-prof (1.6.3)
    ruby-progressbar (1.13.0)
    ruby-rc4 (0.1.5)
    ruby-saml (1.15.0)
      nokogiri (>= 1.13.10)
      rexml
    ruby2_keywords (0.0.5)
    rubytree (2.0.0)
      json (~> 2.0, > 2.3.1)
    rubyzip (2.3.2)
    sanitize (6.0.1)
      crass (~> 1.0.2)
      nokogiri (>= 1.12.0)
    sassc (2.4.0)
      ffi (~> 1.9)
    sassc-rails (2.1.2)
      railties (>= 4.0.0)
      sassc (>= 2.0)
      sprockets (> 3.0)
      sprockets-rails
      tilt
    secure_headers (6.5.0)
    selenium-webdriver (4.9.1)
      rexml (~> 3.2, >= 3.2.5)
      rubyzip (>= 1.2.2, < 3.0)
      websocket (~> 1.0)
    semantic (1.6.1)
    shoulda-context (2.0.0)
    shoulda-matchers (5.3.0)
      activesupport (>= 5.2.0)
    signet (0.17.0)
      addressable (~> 2.8)
      faraday (>= 0.17.5, < 3.a)
      jwt (>= 1.5, < 3.0)
      multi_json (~> 1.10)
    spreadsheet (1.3.0)
      ruby-ole
    spring (4.1.1)
    spring-commands-rspec (1.0.4)
      spring (>= 0.9.1)
    sprockets (3.7.2)
      concurrent-ruby (~> 1.0)
      rack (> 1, < 3)
    sprockets-rails (3.4.2)
      actionpack (>= 5.2)
      activesupport (>= 5.2)
      sprockets (>= 3.0.0)
    ssrf_filter (1.1.1)
    stackprof (0.2.25)
    stringex (2.8.6)
    stringio (3.0.6)
    structured_warnings (0.4.0)
    svg-graph (2.2.2)
    swd (2.0.2)
      activesupport (>= 3)
      attr_required (>= 0.0.5)
      faraday (~> 2.0)
      faraday-follow_redirects
    sys-filesystem (1.4.3)
      ffi (~> 1.1)
    table_print (1.5.7)
    temple (0.10.1)
    test-prof (1.2.1)
<<<<<<< HEAD
    text-hyphen (1.5.0)
    thor (1.2.1)
=======
    thor (1.2.2)
>>>>>>> 81c46029
    tilt (2.1.0)
    timecop (0.9.6)
    timeout (0.3.2)
    trailblazer-option (0.1.2)
    ttfunk (1.7.0)
    typed_dag (2.0.2)
      rails (>= 5.0.4)
    tzinfo (2.0.6)
      concurrent-ruby (~> 1.0)
    tzinfo-data (1.2023.3)
      tzinfo (>= 1.0.0)
    uber (0.1.0)
    unf (0.1.4)
      unf_ext
    unf_ext (0.0.8.2)
    unicode-display_width (2.4.2)
    uri_template (0.7.0)
    validate_email (0.1.6)
      activemodel (>= 3.0)
      mail (>= 2.2.5)
    validate_url (1.0.15)
      activemodel (>= 3.0.0)
      public_suffix
    view_component (3.0.0)
      activesupport (>= 5.2.0, < 8.0)
      concurrent-ruby (~> 1.0)
      method_source (~> 1.0)
    warden (1.2.9)
      rack (>= 2.0.9)
    warden-basic_auth (0.2.1)
      warden (~> 1.2)
    webdrivers (5.2.0)
      nokogiri (~> 1.6)
      rubyzip (>= 1.3.0)
      selenium-webdriver (~> 4.0)
    webfinger (2.1.2)
      activesupport
      faraday (~> 2.0)
      faraday-follow_redirects
    webmock (3.18.1)
      addressable (>= 2.8.0)
      crack (>= 0.3.2)
      hashdiff (>= 0.4.0, < 2.0.0)
    webrick (1.8.1)
    websocket (1.2.9)
    websocket-driver (0.7.5)
      websocket-extensions (>= 0.1.0)
    websocket-extensions (0.1.5)
    will_paginate (3.3.1)
    with_advisory_lock (4.6.0)
      activerecord (>= 4.2)
    xpath (3.2.0)
      nokogiri (~> 1.8)
    zeitwerk (2.6.8)

PLATFORMS
  ruby

DEPENDENCIES
  actionpack-xml_parser (~> 2.0.0)
  activemodel-serializers-xml (~> 1.0.1)
  activerecord-import (~> 1.4.0)
  activerecord-nulldb-adapter (~> 0.9.0)
  activerecord-session_store (~> 2.0.0)
  acts_as_list (~> 1.1.0)
  acts_as_tree (~> 2.9.0)
  addressable (~> 2.8.0)
  airbrake (~> 13.0.0)
  appsignal (~> 3.0)
  auto_strip_attributes (~> 2.5)
  awesome_nested_set (~> 3.5.0)
  aws-sdk-core (~> 3.107)
  aws-sdk-s3 (~> 1.91)
  bcrypt (~> 3.1.6)
  bootsnap (~> 1.16.0)
  brakeman (~> 5.4.0)
  browser (~> 5.3.0)
  budgets!
  capybara (~> 3.39.0)
  capybara-screenshot (~> 1.0.17)
  carrierwave (~> 1.3.1)
  carrierwave_direct (~> 2.1.0)
  cells-erb (~> 0.1.0)
  cells-rails (~> 0.1.4)
  closure_tree (~> 7.4.0)
  colored2
  commonmarker (~> 0.23.9)
  compare-xml (~> 0.66)
  costs!
  daemons
  dalli (~> 3.2.0)
  dashboards!
  date_validator (~> 0.12.0)
  debug
  deckar01-task_list (~> 2.3.1)
  delayed_cron_job (~> 0.9.0)
  delayed_job_active_record (~> 4.1.5)
  disposable (~> 0.6.2)
  doorkeeper (~> 5.5.0)
  dotenv-rails
  email_validator (~> 2.2.3)
  equivalent-xml (~> 0.6)
  escape_utils (~> 1.3)
  factory_bot (~> 6.2.0)
  factory_bot_rails (~> 6.2.0)
  ffi (~> 1.15)
  flamegraph
  fog-aws
  friendly_id (~> 5.5.0)
  fuubar (~> 2.5.0)
  gon (~> 6.4.0)
  google-apis-gmail_v1
  googleauth
  grape (~> 1.7.0)
  grape_logging (~> 1.8.4)
  grids!
  html-pipeline (~> 2.14.0)
  htmldiff
  i18n-js (~> 3.9.0)
  json_schemer (~> 0.2.18)
  json_spec (~> 1.1.4)
  ladle
  launchy (~> 2.5.0)
  lefthook
  letter_opener
  listen (~> 3.8.0)
  livingstyleguide (~> 2.1.0)
  lograge (~> 0.12.0)
  mail (= 2.8.1)
  matrix (~> 0.4.2)
  md_to_pdf!
  meta-tags (~> 2.18.0)
  mini_magick (~> 4.12.0)
  multi_json (~> 1.15.0)
  my_page!
  net-ldap (~> 0.18.0)
  nokogiri (~> 1.15.1)
  oj (~> 3.14.0)
  okcomputer (~> 1.18.1)
  omniauth!
  omniauth-openid-connect!
  omniauth-openid_connect-providers!
  omniauth-saml (~> 1.10.1)
  openproject-auth_plugins!
  openproject-auth_saml!
  openproject-avatars!
  openproject-backlogs!
  openproject-bim!
  openproject-boards!
  openproject-calendar!
  openproject-documents!
  openproject-github_integration!
  openproject-job_status!
  openproject-ldap_groups!
  openproject-meeting!
  openproject-openid_connect!
  openproject-pdf_export!
  openproject-recaptcha!
  openproject-reporting!
  openproject-storages!
  openproject-team_planner!
  openproject-token (~> 3.0.1)
  openproject-two_factor_authentication!
  openproject-webhooks!
  openproject-xls_export!
  overviews!
  ox
  paper_trail (~> 12.3)
  parallel_tests (~> 4.0)
  pg (~> 1.5.0)
  plaintext (~> 0.3.2)
  posix-spawn (~> 0.3.13)
  prawn (~> 2.2)
  pry-byebug (~> 3.10.0)
  pry-rails (~> 0.3.6)
  pry-rescue (~> 1.5.2)
  puffing-billy (~> 3.1.0)
  puma (~> 6.1)
  puma-plugin-statsd (~> 2.0)
  rack-attack (~> 6.6.0)
  rack-cors (~> 2.0.0)
  rack-mini-profiler
  rack-protection (~> 3.0.0)
  rack-test (~> 2.1.0)
  rack-timeout (~> 0.6.3)
  rack_session_access
  rails (~> 7.0, >= 7.0.3.1)
  rails-controller-testing (~> 1.0.2)
  rails-i18n (~> 7.0.0)
  rdoc (>= 2.4.2)
  request_store (~> 1.5.0)
  responders (~> 3.0)
  rest-client (~> 2.0)
  retriable (~> 3.1.1)
  rinku (~> 2.0.4)
  roar (~> 1.2.0)
  rouge (~> 4.1.0)
  rspec (~> 3.12.0)
  rspec-rails (~> 6.0.0)
  rspec-retry (~> 0.6.1)
  rubocop
  rubocop-rails
  rubocop-rspec
  ruby-duration (~> 3.2.0)
  ruby-prof
  ruby-progressbar (~> 1.13.0)
  rubytree (~> 2.0.0)
  sanitize (~> 6.0.1)
  sassc-rails
  secure_headers (~> 6.5.0)
  selenium-webdriver (~> 4.0)
  semantic (~> 1.6.1)
  shoulda-context (~> 2.0)
  shoulda-matchers (~> 5.0)
  spring
  spring-commands-rspec
  sprockets (~> 3.7.2)
  sprockets-rails (~> 3.4.2)
  stackprof
  stringex (~> 2.8.5)
  structured_warnings (~> 0.4.0)
  svg-graph (~> 2.2.0)
  sys-filesystem (~> 1.4.0)
  table_print (~> 1.5.6)
  test-prof (~> 1.2.0)
  timecop (~> 0.9.0)
  typed_dag (~> 2.0.2)
  tzinfo-data (~> 1.2023.1)
  validate_url
  view_component
  warden (~> 1.2)
  warden-basic_auth (~> 0.2.1)
  webdrivers (~> 5.2.0)
  webmock (~> 3.12)
  will_paginate (~> 3.3.0)
  with_advisory_lock (~> 4.6.0)

RUBY VERSION
   ruby 3.2.1p31

BUNDLED WITH
   2.4.7<|MERGE_RESOLUTION|>--- conflicted
+++ resolved
@@ -919,12 +919,8 @@
     table_print (1.5.7)
     temple (0.10.1)
     test-prof (1.2.1)
-<<<<<<< HEAD
     text-hyphen (1.5.0)
-    thor (1.2.1)
-=======
     thor (1.2.2)
->>>>>>> 81c46029
     tilt (2.1.0)
     timecop (0.9.6)
     timeout (0.3.2)
