--- conflicted
+++ resolved
@@ -1138,13 +1138,8 @@
   pry-byebug (~> 3.10.0)
   pry-rails (~> 0.3.6)
   pry-rescue (~> 1.5.2)
-<<<<<<< HEAD
   puffing-billy (~> 4.0.0)
-  puma (~> 6.3)
-=======
-  puffing-billy (~> 3.1.0)
   puma (~> 6.3, >= 6.3.1)
->>>>>>> db074624
   puma-plugin-statsd (~> 2.0)
   rack-attack (~> 6.7.0)
   rack-cors (~> 2.0.0)
