module CostQuery::QueryUtils
  include Redmine::I18n
  delegate :quoted_false, :quoted_true, :to => "ActiveRecord::Base.connection"

  ##
  # Graceful string quoting.
  #
  # @param [Object] str String to quote
  # @return [Object] Quoted version
  def quote_string(str)
    return str unless str.respond_to? :to_str
    ActiveRecord::Base.connection.quote_string(str)
  end

  ##
  # Graceful, internationalized quoted string.
  #
  # @see quote_string
  # @param [Object] str String to quote/translate
  # @return [Object] Quoted, translated version
  def quoted_label(ident)
    "'#{quote_string l(ident)}'"
  end

  ##
  # Creates a SQL fragment representing a collection/array.
  #
  # @see quote_string
  # @param [#flatten] *values Ruby collection
  # @return [String] SQL collection
  def collection(*values)
    "(#{values.flatten.map { |v| "'#{quote_string(v)}'" }.join ", "})"
  end

  def quoted_date(date)
    ActiveRecord::Base.connection.quoted_date date.to_dateish
  end

  ##
  # SQL date quoting.
  # @param [Date,Time] date Date to quote.
  # @return [String] Quoted date.
  def quote_date(date)
    "'#{quoted_date date}'"
  end

  ##
  # Generate a table name for any object.
  #
  # @example Table names
  #   table_name_for Issue    # => 'issues'
  #   table_name_for :issue   # => 'issues'
  #   table_name_for "issue"  # => 'issues'
  #   table_name_for "issues" # => 'issues
  #
  # @param [#table_name, #to_s] object Object you need the table name for.
  # @return [String] The table name.
  def table_name_for(object)
    return object.table_name if object.respond_to? :table_name
    object.to_s.tableize
  end

  ##
  # Generate a field name
  #
  # @example Field names
  #   field_name_for nil                            # => 'NULL'
  #   field_name_for 'foo'                          # => 'foo'
  #   field_name_for [Issue, 'project_id']          # => 'issues.project_id'
  #   field_name_for [:issue, 'project_id'], :entry # => 'issues.project_id'
  #   field_name_for 'project_id', :entry           # => 'entries.project_id'
  #
  # @param [Array, Object] arg Object to generate field name for.
  # @param [Object, optional] default_table Table name to use if no table name is given.
  # @return [String] Field name.
  def field_name_for(arg, default_table = nil)
    return 'NULL' unless arg
    return arg if arg.is_a? String and arg =~ /\.| |\(.*\)/
    return table_name_for(arg.first || default_table) + '.' << arg.last.to_s if arg.is_a? Array and arg.size == 2
    return arg.to_s unless default_table
    field_name_for [default_table, arg]
  end

  ##
  # Sanitizes sql condition
  #
  # @see ActiveRecord::Base#sanitize_sql_for_conditions
  # @param [Object] statement Not sanitized statement.
  # @return [String] Sanitized statement.
  def sanitize_sql_for_conditions(statement)
    CostQuery.send :sanitize_sql_for_conditions, statement
  end

  ##
  # Generates string representation for a currency.
  #
  # @see CostRate.clean_currency
  # @param [BigDecimal] value
  # @return [String]
  def clean_currency(value)
    CostRate.clean_currency(value).to_f.to_s
  end

  ##
  # Generates a SQL case statement.
  #
  # @example
  #   switch "#{table}.overridden_costs IS NULL" => [model, :costs], :else => [model, :overridden_costs]
  #
  # @param [Hash] options Condition => Result.
  # @return [String] Case statement.
  def switch(options)
    desc = "#{__method__} #{options.inspect[1..-2]}".gsub(/(Cost|Time)Entry\([^\)]*\)/, '\1Entry')
    options = options.with_indifferent_access
    else_part = options.delete :else
    "-- #{desc}\n\t" \
    "CASE #{options.map { |k,v| "\n\t\tWHEN #{field_name_for k}\n\t\t" \
    "THEN #{field_name_for v}" }}\n\t\tELSE #{field_name_for else_part}\n\tEND"
  end

  def typed(type, value, escape = true)
    value = "'#{quote_string value}'" if escape
    return value unless postgresql?
    "#{value}::#{type}"
  end

  def iso_year_week(field, default_table = nil)
    field = field_name_for(field, default_table)
    "-- code specific for #{adapter_name}\n\t" << \
<<<<<<< HEAD
    case adapter_name
    when :mysql
=======
    if mysql?
>>>>>>> d4936329
      "yearweek(#{field}, 1)"
    elsif postgresql?
      "(EXTRACT(isoyear from #{field})*100 + \n\t\t" \
      "EXTRACT(week from #{field} - \n\t\t" \
      "(EXTRACT(dow FROM #{field})::int+6)%7))"
    elsif sqlite?
      # enjoy
      <<-EOS
        case
        when strftime('%W', strftime('%Y-01-04', #{field})) = '00' then
          -- 01/01 is in week 1 of the current year => %W == week - 1
          case
          when strftime('%W', #{field}) = '52' and strftime('%W', (strftime('%Y', #{field}) + 1) || '-01-04') = '00' then
            -- we are at the end of the year, and it's the first week of the next year
            (strftime('%Y', #{field}) + 1) || '01'
          when strftime('%W', #{field}) < '08' then
            -- we are in week 1 to 9
            strftime('%Y0', #{field}) || (strftime('%W', #{field}) + 1)
          else
            -- we are in week 10 or later
            strftime('%Y', #{field}) || (strftime('%W', #{field}) + 1)
          end
        else
            -- 01/01 is in week 53 of the last year
            case
            when strftime('%W', #{field}) = '52' and strftime('%W', (strftime('%Y', #{field}) + 1) || '-01-01') = '00' then
              -- we are at the end of the year, and it's the first week of the next year
              (strftime('%Y', #{field}) + 1) || '01'
            when strftime('%W', #{field}) = '00' then
              -- we are in the week belonging to last year
              (strftime('%Y', #{field}) - 1) || '53'
            else
              -- everything is fine
              strftime('%Y%W', #{field})
            end
        end
      EOS
    else
      fail "#{adapter_name} not supported"
    end
  end

  def adapter_name
    ActiveRecord::Base.connection.adapter_name.downcase.to_sym
  end

  def map_field(key, value)
    case key.to_s
    when "user_id"                          then value ? user_name(value.to_i) : ''
    when "tweek", "tyear", "tmonth", /_id$/ then value.to_i
    when "week"                             then value.to_i.divmod(100)
    when /_(on|at)$/                        then value ? Time.parse(value) : Time.at(0)
    when /^custom_field/                    then value.to_s
    when "singleton_value"                  then value.to_i
    else fail "add mapping for  #{key}"
    end
  end

  def user_name(id)
    # we have no identity map... :(
    cache[:user_name][id] ||= User.find(id).name
  end

  def cache
    CostQuery::QueryUtils.cache
  end

  def mysql?
    [:mysql, :mysql2].include? adapter_name.to_s.downcase.to_sym
  end

  def sqlite?
    adapter_name == :sqlite
  end

  def postgresql?
    adapter_name == :postgresql
  end

  def self.cache
    @cache ||= Hash.new { |h,k| h[k] = {} }
  end

  def self.included(klass)
    super
    klass.extend self
  end
end<|MERGE_RESOLUTION|>--- conflicted
+++ resolved
@@ -127,12 +127,7 @@
   def iso_year_week(field, default_table = nil)
     field = field_name_for(field, default_table)
     "-- code specific for #{adapter_name}\n\t" << \
-<<<<<<< HEAD
-    case adapter_name
-    when :mysql
-=======
     if mysql?
->>>>>>> d4936329
       "yearweek(#{field}, 1)"
     elsif postgresql?
       "(EXTRACT(isoyear from #{field})*100 + \n\t\t" \
