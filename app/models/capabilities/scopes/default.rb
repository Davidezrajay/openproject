#-- copyright
# OpenProject is an open source project management software.
# Copyright (C) 2012-2022 the OpenProject GmbH
#
# This program is free software; you can redistribute it and/or
# modify it under the terms of the GNU General Public License version 3.
#
# OpenProject is a fork of ChiliProject, which is a fork of Redmine. The copyright follows:
# Copyright (C) 2006-2013 Jean-Philippe Lang
# Copyright (C) 2010-2013 the ChiliProject Team
#
# This program is free software; you can redistribute it and/or
# modify it under the terms of the GNU General Public License
# as published by the Free Software Foundation; either version 2
# of the License, or (at your option) any later version.
#
# This program is distributed in the hope that it will be useful,
# but WITHOUT ANY WARRANTY; without even the implied warranty of
# MERCHANTABILITY or FITNESS FOR A PARTICULAR PURPOSE.  See the
# GNU General Public License for more details.
#
# You should have received a copy of the GNU General Public License
# along with this program; if not, write to the Free Software
# Foundation, Inc., 51 Franklin Street, Fifth Floor, Boston, MA  02110-1301, USA.
#
# See COPYRIGHT and LICENSE files for more details.
#++

module Capabilities::Scopes
  module Default
    extend ActiveSupport::Concern

    class_methods do
      # Currently, this does not reflect the behaviour present in the backend that every permission in at least one project
      # leads to having that permission in the global context as well. Hopefully, this is not necessary to be added.
      def default
        capabilities_sql = <<~SQL.squish
          (
            #{default_sql_by_member}
            UNION
            #{default_sql_by_non_member}
            UNION
            #{default_sql_by_non_member_with_anonymous}
            UNION
            #{default_sql_by_admin}
          ) capabilities
        SQL

        # binding.pry
        select('capabilities.*')
          .from(capabilities_sql)
      end

      private

      def default_sql_by_member
        <<~SQL.squish
          SELECT DISTINCT
            actions.id "action",
            users.id principal_id,
            projects.id context_id
          FROM (#{Action.default.to_sql}) actions
          LEFT OUTER JOIN "role_permissions" ON "role_permissions"."permission" = "actions"."permission"
          LEFT OUTER JOIN "roles" ON "roles".id = "role_permissions".role_id
          LEFT OUTER JOIN "member_roles" ON "member_roles".role_id = "roles".id
          LEFT OUTER JOIN "members" ON members.id = member_roles.member_id
          JOIN (#{Principal.visible.not_builtin.not_locked.to_sql}) users
            ON "users".id = members.user_id
          LEFT OUTER JOIN "projects"
            ON "projects".id = members.project_id
          LEFT OUTER JOIN enabled_modules
             ON enabled_modules.project_id = projects.id
             AND actions.module = enabled_modules.name
          WHERE (projects.active AND (enabled_modules.project_id IS NOT NULL OR "actions".module IS NULL))
          OR (projects.id IS NULL AND "actions".global)
        SQL
      end

      def default_sql_by_admin
        <<~SQL.squish
          SELECT DISTINCT
            actions.id "action",
            users.id principal_id,
            projects.id context_id
          FROM (#{Action.default.to_sql}) actions
          JOIN (#{Principal.visible.not_builtin.not_locked.to_sql}) users
            ON "users".admin = true AND actions.grant_to_admin = true
          LEFT OUTER JOIN "projects"
            ON "projects".active = true
            AND NOT "actions".global
          LEFT OUTER JOIN enabled_modules
            ON enabled_modules.project_id = projects.id
            AND actions.module = enabled_modules.name
          WHERE (projects.id IS NOT NULL AND (enabled_modules.project_id IS NOT NULL OR "actions".module IS NULL)) OR "actions".global
        SQL
      end

      def default_sql_by_non_member
        <<~SQL.squish
          SELECT DISTINCT
            actions.id "action",
            users.id principal_id,
            projects.id context_id
          FROM (#{Action.default.to_sql}) actions
          JOIN "role_permissions" ON "role_permissions"."permission" = "actions"."permission"
          JOIN "roles" ON "roles".id = "role_permissions".role_id AND roles.builtin = #{Role::BUILTIN_NON_MEMBER}
          JOIN (#{Principal.visible.not_builtin.not_locked.to_sql}) users
            ON 1 = 1
          JOIN "projects"
            ON "projects".active = true
            AND ("projects".public = true OR EXISTS (SELECT 1
                                                     FROM members
                                                     WHERE members.project_id = projects.id
                                                     AND members.user_id = users.id
                                                     LIMIT 1))
          LEFT OUTER JOIN enabled_modules
            ON enabled_modules.project_id = projects.id
            AND actions.module = enabled_modules.name

          WHERE enabled_modules.project_id IS NOT NULL OR "actions".module IS NULL
        SQL
      end

      def default_sql_by_non_member_with_anonymous
        <<~SQL.squish
          SELECT DISTINCT
            actions.id "action",
            users.id principal_id,
            projects.id context_id
          FROM (#{Action.default.to_sql}) actions
          JOIN "role_permissions" ON "role_permissions"."permission" = "actions"."permission"
          JOIN "roles" ON "roles".id = "role_permissions".role_id AND roles.builtin = #{Role::BUILTIN_ANONYMOUS}
<<<<<<< HEAD
          JOIN users ON users.type = '#{AnonymousUser.name}'
          JOIN "projects"
            ON "projects".active = true
            AND "projects".public = true
=======
          JOIN (#{Principal.visible.not_builtin_without_anonymous.not_locked_without_anonymous.to_sql}) users
            ON 1 = 1
          JOIN "projects"
            ON "projects".active = true
            AND ("projects".public = true OR EXISTS (SELECT 1
                                                    FROM members
                                                    WHERE members.project_id = projects.id
                                                    AND members.user_id = users.id
                                                    LIMIT 1))
>>>>>>> c7d37bd3
          LEFT OUTER JOIN enabled_modules
            ON enabled_modules.project_id = projects.id
            AND actions.module = enabled_modules.name

          WHERE enabled_modules.project_id IS NOT NULL OR "actions".module IS NULL
        SQL
      end
    end
  end
end<|MERGE_RESOLUTION|>--- conflicted
+++ resolved
@@ -130,22 +130,10 @@
           FROM (#{Action.default.to_sql}) actions
           JOIN "role_permissions" ON "role_permissions"."permission" = "actions"."permission"
           JOIN "roles" ON "roles".id = "role_permissions".role_id AND roles.builtin = #{Role::BUILTIN_ANONYMOUS}
-<<<<<<< HEAD
           JOIN users ON users.type = '#{AnonymousUser.name}'
           JOIN "projects"
             ON "projects".active = true
             AND "projects".public = true
-=======
-          JOIN (#{Principal.visible.not_builtin_without_anonymous.not_locked_without_anonymous.to_sql}) users
-            ON 1 = 1
-          JOIN "projects"
-            ON "projects".active = true
-            AND ("projects".public = true OR EXISTS (SELECT 1
-                                                    FROM members
-                                                    WHERE members.project_id = projects.id
-                                                    AND members.user_id = users.id
-                                                    LIMIT 1))
->>>>>>> c7d37bd3
           LEFT OUTER JOIN enabled_modules
             ON enabled_modules.project_id = projects.id
             AND actions.module = enabled_modules.name
