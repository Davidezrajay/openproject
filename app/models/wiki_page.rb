#-- encoding: UTF-8
#-- copyright
# ChiliProject is a project management system.
#
# Copyright (C) 2010-2011 the ChiliProject Team
#
# This program is free software; you can redistribute it and/or
# modify it under the terms of the GNU General Public License
# as published by the Free Software Foundation; either version 2
# of the License, or (at your option) any later version.
#
# See doc/COPYRIGHT.rdoc for more details.
#++

require 'diff'
require 'enumerator'

class WikiPage < ActiveRecord::Base
  belongs_to :wiki
  has_one :content, :class_name => 'WikiContent', :foreign_key => 'page_id', :dependent => :destroy
  acts_as_attachable :delete_permission => :delete_wiki_pages_attachments
  acts_as_tree :dependent => :nullify, :order => 'title'

  acts_as_watchable
  acts_as_event :title => Proc.new {|o| "#{l(:label_wiki)}: #{o.title}"},
                :description => :text,
                :datetime => :created_on,
                :url => Proc.new {|o| {:controller => 'wiki', :action => 'show', :project_id => o.wiki.project, :id => o.title}}

  acts_as_searchable :columns => ["#{WikiPage.table_name}.title", "#{WikiContent.table_name}.text"],
                     :include => [{:wiki => :project}, :content],
                     :project_key => "#{Wiki.table_name}.project_id"

  attr_accessor :redirect_existing_links

  validates_presence_of :title
  validates_format_of :title, :with => /^[^,\.\/\?\;\|\s]*$/
  validates_uniqueness_of :title, :scope => :wiki_id, :case_sensitive => false
  validates_associated :content

  validate :validate_consistency_of_parent_title
  validate :validate_non_circular_dependency
  validate :validate_same_project

  after_initialize :check_and_mark_as_protected
  before_save :update_redirects
  before_destroy :remove_redirects

  # eager load information about last updates, without loading text
  scope :with_updated_on, {
    :select => "#{WikiPage.table_name}.*, #{WikiContent.table_name}.updated_on",
    :joins => "LEFT JOIN #{WikiContent.table_name} ON #{WikiContent.table_name}.page_id = #{WikiPage.table_name}.id"
  }

  # Wiki pages that are protected by default
  DEFAULT_PROTECTED_PAGES = %w(sidebar)

<<<<<<< HEAD
  def check_and_mark_as_protected
=======
  after_destroy :delete_wiki_menu_item

  def after_initialize
>>>>>>> 2c306713
    if new_record? && DEFAULT_PROTECTED_PAGES.include?(title.to_s.downcase)
      self.protected = true
    end
  end

  def delete_wiki_menu_item
    self.menu_item.destroy if self.menu_item
  end

  def visible?(user=User.current)
    !user.nil? && user.allowed_to?(:view_wiki_pages, project)
  end

  def title=(value)
    value = Wiki.titleize(value)
    @previous_title = read_attribute(:title) if @previous_title.blank?
    write_attribute(:title, value)
  end

  def update_redirects
    self.title = Wiki.titleize(title)
    # Manage redirects if the title has changed
    if !@previous_title.blank? && (@previous_title != title) && !new_record?
      # Update redirects that point to the old title
      wiki.redirects.find_all_by_redirects_to(@previous_title).each do |r|
        r.redirects_to = title
        r.title == r.redirects_to ? r.destroy : r.save
      end
      # Remove redirects for the new title
      wiki.redirects.find_all_by_title(title).each(&:destroy)
      # Create a redirect to the new title
      wiki.redirects << WikiRedirect.new(:title => @previous_title, :redirects_to => title) unless redirect_existing_links == "0"

      # Change title of dependent wiki menu item
      dependent_item = WikiMenuItem.find_by_wiki_id_and_title(self.wiki.id, @previous_title)
      if dependent_item
        dependent_item.title = title
        dependent_item.save!
      end

      @previous_title = nil
    end
  end

  # Remove redirects to this page
  def remove_redirects
    wiki.redirects.find_all_by_redirects_to(title).each(&:destroy)
  end

  def pretty_title
    WikiPage.pretty_title(title)
  end

  def content_for_version(version=nil)
    result = content.versions.find_by_version(version.to_i) if version
    result ||= content
    result
  end

  def diff(version_to=nil, version_from=nil)
    version_to = version_to ? version_to.to_i : self.content.version
    version_from = version_from ? version_from.to_i : version_to - 1
    version_to, version_from = version_from, version_to unless version_from < version_to

    content_to = content.versions.find_by_version(version_to)
    content_from = content.versions.find_by_version(version_from)

    (content_to && content_from) ? WikiDiff.new(content_to, content_from) : nil
  end

  def annotate(version=nil)
    version = version ? version.to_i : self.content.version
    c = content.versions.find_by_version(version)
    c ? WikiAnnotate.new(c) : nil
  end

  def self.pretty_title(str)
    (str && str.is_a?(String)) ? str.tr('_', ' ') : str
  end

  def project
    wiki.project
  end

  def text
    content.text if content
  end

  def updated_on
    unless @updated_on
      if time = read_attribute(:updated_on)
        # content updated_on was eager loaded with the page
        unless time.is_a? Time
          time = Time.zone.parse(time) rescue nil
        end
        @updated_on = time
      else
        @updated_on = content && content.updated_on
      end
    end
    @updated_on
  end

  # Returns true if usr is allowed to edit the page, otherwise false
  def editable_by?(usr)
    !protected? || usr.allowed_to?(:protect_wiki_pages, wiki.project)
  end

  def attachments_deletable?(usr=User.current)
    editable_by?(usr) && super(usr)
  end

  def parent_title
    @parent_title || (self.parent && self.parent.pretty_title)
  end

  def parent_title=(t)
    @parent_title = t
    parent_page = t.blank? ? nil : self.wiki.find_page(t)
    self.parent = parent_page
  end

<<<<<<< HEAD
  def to_param
    title
=======
  def menu_item
    WikiMenuItem.find_by_title_and_wiki_id(title, wiki_id)
  end

  def nearest_menu_item
    if self.menu_item
      self.menu_item
    elsif self.parent
      self.parent.nearest_menu_item
    else
      nil
    end
  end

  def breadcrumb_title
    if item = menu_item
      item.name
    else
      pretty_title
    end
>>>>>>> 2c306713
  end

  protected

  def validate_consistency_of_parent_title
    errors.add(:parent_title, :invalid) if @parent_title.present? && parent.nil?
  end

  def validate_non_circular_dependency
    errors.add(:parent_title, :circular_dependency) if parent && (parent == self || parent.ancestors.include?(self))
  end

  def validate_same_project
    errors.add(:parent_title, :not_same_project) if parent && (parent.wiki_id != wiki_id)
  end
end

class WikiDiff < Redmine::Helpers::Diff
  attr_reader :content_to, :content_from

  def initialize(content_to, content_from)
    @content_to = content_to
    @content_from = content_from
    super(content_to.text, content_from.text)
  end
end

class WikiAnnotate
  attr_reader :lines, :content

  def initialize(content)
    @content = content
    current = content
    current_lines = current.text.split(/\r?\n/)
    @lines = current_lines.collect {|t| [nil, nil, t]}
    positions = []
    current_lines.size.times {|i| positions << i}
    while (current.previous)
      d = current.previous.text.split(/\r?\n/).diff(current.text.split(/\r?\n/)).diffs.flatten
      d.each_slice(3) do |s|
        sign, line = s[0], s[1]
        if sign == '+' && positions[line] && positions[line] != -1
          if @lines[positions[line]][0].nil?
            @lines[positions[line]][0] = current.version
            @lines[positions[line]][1] = current.author
          end
        end
      end
      d.each_slice(3) do |s|
        sign, line = s[0], s[1]
        if sign == '-'
          positions.insert(line, -1)
        else
          positions[line] = nil
        end
      end
      positions.compact!
      # Stop if every line is annotated
      break unless @lines.detect { |line| line[0].nil? }
      current = current.previous
    end
    @lines.each { |line| line[0] ||= current.version }
  end
end<|MERGE_RESOLUTION|>--- conflicted
+++ resolved
@@ -55,13 +55,9 @@
   # Wiki pages that are protected by default
   DEFAULT_PROTECTED_PAGES = %w(sidebar)
 
-<<<<<<< HEAD
+  after_destroy :delete_wiki_menu_item
+
   def check_and_mark_as_protected
-=======
-  after_destroy :delete_wiki_menu_item
-
-  def after_initialize
->>>>>>> 2c306713
     if new_record? && DEFAULT_PROTECTED_PAGES.include?(title.to_s.downcase)
       self.protected = true
     end
@@ -184,10 +180,6 @@
     self.parent = parent_page
   end
 
-<<<<<<< HEAD
-  def to_param
-    title
-=======
   def menu_item
     WikiMenuItem.find_by_title_and_wiki_id(title, wiki_id)
   end
@@ -208,7 +200,10 @@
     else
       pretty_title
     end
->>>>>>> 2c306713
+  end
+
+  def to_param
+    title
   end
 
   protected
