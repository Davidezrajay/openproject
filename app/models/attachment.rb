# redMine - project management software
# Copyright (C) 2006-2007  Jean-Philippe Lang
#
# This program is free software; you can redistribute it and/or
# modify it under the terms of the GNU General Public License
# as published by the Free Software Foundation; either version 2
# of the License, or (at your option) any later version.
# 
# This program is distributed in the hope that it will be useful,
# but WITHOUT ANY WARRANTY; without even the implied warranty of
# MERCHANTABILITY or FITNESS FOR A PARTICULAR PURPOSE.  See the
# GNU General Public License for more details.
# 
# You should have received a copy of the GNU General Public License
# along with this program; if not, write to the Free Software
# Foundation, Inc., 51 Franklin Street, Fifth Floor, Boston, MA  02110-1301, USA.

require "digest/md5"

class Attachment < ActiveRecord::Base
  belongs_to :container, :polymorphic => true

  # FIXME: Remove these once the Versions, Documents and Projects themselves can provide file events
  belongs_to :version, :foreign_key => "container_id"
  belongs_to :document, :foreign_key => "container_id"

  belongs_to :author, :class_name => "User", :foreign_key => "author_id"

  validates_presence_of :container, :filename, :author
  validates_length_of :filename, :maximum => 255
  validates_length_of :disk_filename, :maximum => 255

  acts_as_journalized :event_title => :filename,
        :event_url => (Proc.new do |o|
          { :controller => 'attachments', :action => 'download',
            :id => o.journaled_id, :filename => o.filename }
        end),
        :activity_type => 'files',
        :activity_permission => :view_files,
        :activity_find_options => { :include => { :version => :project } }

  acts_as_activity :type => 'documents', :permission => :view_documents,
        :find_options => { :include => { :document => :project } }

  # This method is called on save by the AttachmentJournal in order to
  # decide which kind of activity we are dealing with. When that activity
  # is retrieved later, we don't need to check the container_type in
  # SQL anymore as that will be just the one we have specified here.
  def activity_type
    case container_type
    when "Document"
      "documents"
    when "Version"
      "files"
    else
      super
    end
  end

  cattr_accessor :storage_path
<<<<<<< HEAD
  @@storage_path = Redmine::Configuration['attachments_storage_path'] || "#{RAILS_ROOT}/files"
  
=======
  @@storage_path = "#{RAILS_ROOT}/files"

>>>>>>> 77b0a567
  def validate
    if self.filesize > Setting.attachment_max_size.to_i.kilobytes
      errors.add(:base, :too_long, :count => Setting.attachment_max_size.to_i.kilobytes)
    end
  end

  def file=(incoming_file)
    unless incoming_file.nil?
      @temp_file = incoming_file
      if @temp_file.size > 0
        self.filename = sanitize_filename(@temp_file.original_filename)
        self.disk_filename = Attachment.disk_filename(filename)
        self.content_type = @temp_file.content_type.to_s.chomp
        if content_type.blank?
          self.content_type = Redmine::MimeType.of(filename)
        end
        self.filesize = @temp_file.size
      end
    end
  end
	
  def file
    nil
  end

  # Copies the temporary file to its final location
  # and computes its MD5 hash
  def before_save
    if @temp_file && (@temp_file.size > 0)
      logger.debug("saving '#{self.diskfile}'")
      md5 = Digest::MD5.new
      File.open(diskfile, "wb") do |f| 
        buffer = ""
        while (buffer = @temp_file.read(8192))
          f.write(buffer)
          md5.update(buffer)
        end
      end
      self.digest = md5.hexdigest
    end
    # Don't save the content type if it's longer than the authorized length
    if self.content_type && self.content_type.length > 255
      self.content_type = nil
    end
  end

  # Deletes file on the disk
  def after_destroy
    File.delete(diskfile) if !filename.blank? && File.exist?(diskfile)
  end

  # Returns file's location on disk
  def diskfile
    "#{@@storage_path}/#{self.disk_filename}"
  end
  
  def increment_download
    increment!(:downloads)
  end

  def project
    container.project
  end
  
  def visible?(user=User.current)
    container.attachments_visible?(user)
  end
  
  def deletable?(user=User.current)
    container.attachments_deletable?(user)
  end
  
  def image?
    self.filename =~ /\.(jpe?g|gif|png)$/i
  end
  
  def is_text?
    Redmine::MimeType.is_type?('text', filename)
  end
  
  def is_diff?
    self.filename =~ /\.(patch|diff)$/i
  end
  
  # Returns true if the file is readable
  def readable?
    File.readable?(diskfile)
  end

  # Bulk attaches a set of files to an object
  #
  # Returns a Hash of the results:
  # :files => array of the attached files
  # :unsaved => array of the files that could not be attached
  def self.attach_files(obj, attachments)
    attached = []
    if attachments && attachments.is_a?(Hash)
      attachments.each_value do |attachment|
        file = attachment['file']
        next unless file && file.size > 0
        a = Attachment.create(:container => obj, 
                              :file => file,
                              :description => attachment['description'].to_s.strip,
                              :author => User.current)

        if a.new_record?
          obj.unsaved_attachments ||= []
          obj.unsaved_attachments << a
        else
          attached << a
        end
      end
    end
    {:files => attached, :unsaved => obj.unsaved_attachments}
  end
  
private
  def sanitize_filename(value)
    # get only the filename, not the whole path
    just_filename = value.gsub(/^.*(\\|\/)/, '')
    # NOTE: File.basename doesn't work right with Windows paths on Unix
    # INCORRECT: just_filename = File.basename(value.gsub('\\\\', '/')) 

    # Finally, replace all non alphanumeric, hyphens or periods with underscore
    @filename = just_filename.gsub(/[^\w\.\-]/,'_') 
  end
  
  # Returns an ASCII or hashed filename
  def self.disk_filename(filename)
    timestamp = DateTime.now.strftime("%y%m%d%H%M%S")
    ascii = ''
    if filename =~ %r{^[a-zA-Z0-9_\.\-]*$}
      ascii = filename
    else
      ascii = Digest::MD5.hexdigest(filename)
      # keep the extension if any
      ascii << $1 if filename =~ %r{(\.[a-zA-Z0-9]+)$}
    end
    while File.exist?(File.join(@@storage_path, "#{timestamp}_#{ascii}"))
      timestamp.succ!
    end
    "#{timestamp}_#{ascii}"
  end
end<|MERGE_RESOLUTION|>--- conflicted
+++ resolved
@@ -19,7 +19,7 @@
 
 class Attachment < ActiveRecord::Base
   belongs_to :container, :polymorphic => true
-
+  
   # FIXME: Remove these once the Versions, Documents and Projects themselves can provide file events
   belongs_to :version, :foreign_key => "container_id"
   belongs_to :document, :foreign_key => "container_id"
@@ -58,13 +58,8 @@
   end
 
   cattr_accessor :storage_path
-<<<<<<< HEAD
   @@storage_path = Redmine::Configuration['attachments_storage_path'] || "#{RAILS_ROOT}/files"
   
-=======
-  @@storage_path = "#{RAILS_ROOT}/files"
-
->>>>>>> 77b0a567
   def validate
     if self.filesize > Setting.attachment_max_size.to_i.kilobytes
       errors.add(:base, :too_long, :count => Setting.attachment_max_size.to_i.kilobytes)
