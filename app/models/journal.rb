#-- encoding: UTF-8
#-- copyright
# OpenProject is a project management system.
# Copyright (C) 2012-2015 the OpenProject Foundation (OPF)
#
# This program is free software; you can redistribute it and/or
# modify it under the terms of the GNU General Public License version 3.
#
# OpenProject is a fork of ChiliProject, which is a fork of Redmine. The copyright follows:
# Copyright (C) 2006-2013 Jean-Philippe Lang
# Copyright (C) 2010-2013 the ChiliProject Team
#
# This program is free software; you can redistribute it and/or
# modify it under the terms of the GNU General Public License
# as published by the Free Software Foundation; either version 2
# of the License, or (at your option) any later version.
#
# This program is distributed in the hope that it will be useful,
# but WITHOUT ANY WARRANTY; without even the implied warranty of
# MERCHANTABILITY or FITNESS FOR A PARTICULAR PURPOSE.  See the
# GNU General Public License for more details.
#
# You should have received a copy of the GNU General Public License
# along with this program; if not, write to the Free Software
# Foundation, Inc., 51 Franklin Street, Fifth Floor, Boston, MA  02110-1301, USA.
#
# See doc/COPYRIGHT.rdoc for more details.
#++

class Journal < ActiveRecord::Base
  self.table_name = 'journals'

  include JournalChanges
  include JournalFormatter
  include FormatHooks

  register_journal_formatter :diff, OpenProject::JournalFormatter::Diff
  register_journal_formatter :attachment, OpenProject::JournalFormatter::Attachment
  register_journal_formatter :custom_field, OpenProject::JournalFormatter::CustomField

  attr_accessible :journable_type, :journable_id, :activity_type, :version, :notes, :user_id

  # Make sure each journaled model instance only has unique version ids
  validates_uniqueness_of :version, scope: [:journable_id, :journable_type]

  belongs_to :user
  belongs_to :journable, polymorphic: true

  has_many :attachable_journals, class_name: Journal::AttachableJournal, dependent: :destroy
  has_many :customizable_journals, class_name: Journal::CustomizableJournal, dependent: :destroy

  after_create :save_data, if: :data
  after_save :save_data, :touch_journable

  # Scopes to all journals excluding the initial journal - useful for change
  # logs like the history on issue#show
  scope :changing, -> { where(['version > 1']) }

  def changed_data=(changed_attributes)
    attributes = changed_attributes

    if attributes.is_a? Hash and attributes.values.first.is_a? Array
      attributes.each { |k, v| attributes[k] = v[1] }
    end
    data.update_attributes attributes
  end

  # In conjunction with the included Comparable module, allows comparison of journal records
  # based on their corresponding version numbers, creation timestamps and IDs.
  def <=>(other)
    [version, created_at, id].map(&:to_i) <=> [other.version, other.created_at, other.id].map(&:to_i)
  end

  # Returns whether the version has a version number of 1. Useful when deciding whether to ignore
  # the version during reversion, as initial versions have no serialized changes attached. Helps
  # maintain backwards compatibility.
  def initial?
    version < 2
  end

  # The anchor number for html output
  def anchor
    version - 1
  end

  # Possible shortcut to the associated project
  def project
    if journable.respond_to?(:project)
      journable.project
    elsif journable.is_a? Project
      journable
    end
  end

  def editable_by?(user)
    (journable.journal_editable_by?(user) && self.user == user) || user.admin?
  end

  def details
    get_changes
  end

  # TODO Evaluate whether this can be removed without disturbing any migrations
  alias_method :changed_data, :details

  def new_value_for(prop)
    details[prop].last if details.keys.include? prop
  end

  def old_value_for(prop)
    details[prop].first if details.keys.include? prop
  end

  def data
    @data ||= "Journal::#{journable_type}Journal".constantize.find_by(journal_id: id)
  end

  def data=(data)
    @data = data
  end

  def previous
    predecessor
  end

  private

  def save_data
    data.journal_id = id if data.new_record?
    data.save!
  end

  def touch_journable
    if journable && !journable.changed?
      journable.touch
    end
  end

<<<<<<< HEAD
  def get_changes
    return {} if data.nil?

    if @changes.nil?
      @changes = HashWithIndifferentAccess.new

      if predecessor.nil?
        @changes = data.journaled_attributes.select { |_, v| !v.nil? }
                   .inject({}) { |h, (k, v)| h[k] = [nil, v]; h }
      else
        normalized_data = JournalManager.normalize_newlines(data.journaled_attributes)
        normalized_predecessor_data = JournalManager.normalize_newlines(predecessor.data.journaled_attributes)

        normalized_data.select { |k, v|
          # we dont record changes for changes from nil to empty strings and vice versa
          pred = normalized_predecessor_data[k]
          v != pred && (v.present? || pred.present?)
        }.each do |k, v|
          @changes[k] = [normalized_predecessor_data[k], v]
        end
      end

      @changes.merge!(get_association_changes predecessor, 'attachable', 'attachments', :attachment_id, :filename)
      @changes.merge!(get_association_changes predecessor, 'customizable', 'custom_fields', :custom_field_id, :value)
    end

    @changes
  end

  def get_association_changes(predecessor, journal_association, association, key, value)
    changes = {}
    journal_assoc_name = "#{journal_association}_journals"

    if predecessor.nil?
      send(journal_assoc_name).each_with_object(changes) { |a, h| h["#{association}_#{a.send(key)}"] = [nil, a.send(value)] }
    else
      current = send(journal_assoc_name).map(&:attributes)
      predecessor_attachable_journals = predecessor.send(journal_assoc_name).map(&:attributes)

      merged_journals = JournalManager.merge_reference_journals_by_id current,
                                                                      predecessor_attachable_journals,
                                                                      key.to_s

      changes.merge! JournalManager.added_references(merged_journals, association, value.to_s)
      changes.merge! JournalManager.removed_references(merged_journals, association, value.to_s)
      changes.merge! JournalManager.changed_references(merged_journals, association, value.to_s)
    end

    changes
  end

=======
>>>>>>> dc164ceb
  def predecessor
    @predecessor ||= self.class
                     .where(journable_type: journable_type, journable_id: journable_id)
                     .where("#{self.class.table_name}.version < ?", version)
                     .order("#{self.class.table_name}.version DESC")
                     .first
  end

  def journalized_object_type
    "#{journaled_type.gsub('Journal', '')}".constantize
  end
end<|MERGE_RESOLUTION|>--- conflicted
+++ resolved
@@ -136,60 +136,6 @@
     end
   end
 
-<<<<<<< HEAD
-  def get_changes
-    return {} if data.nil?
-
-    if @changes.nil?
-      @changes = HashWithIndifferentAccess.new
-
-      if predecessor.nil?
-        @changes = data.journaled_attributes.select { |_, v| !v.nil? }
-                   .inject({}) { |h, (k, v)| h[k] = [nil, v]; h }
-      else
-        normalized_data = JournalManager.normalize_newlines(data.journaled_attributes)
-        normalized_predecessor_data = JournalManager.normalize_newlines(predecessor.data.journaled_attributes)
-
-        normalized_data.select { |k, v|
-          # we dont record changes for changes from nil to empty strings and vice versa
-          pred = normalized_predecessor_data[k]
-          v != pred && (v.present? || pred.present?)
-        }.each do |k, v|
-          @changes[k] = [normalized_predecessor_data[k], v]
-        end
-      end
-
-      @changes.merge!(get_association_changes predecessor, 'attachable', 'attachments', :attachment_id, :filename)
-      @changes.merge!(get_association_changes predecessor, 'customizable', 'custom_fields', :custom_field_id, :value)
-    end
-
-    @changes
-  end
-
-  def get_association_changes(predecessor, journal_association, association, key, value)
-    changes = {}
-    journal_assoc_name = "#{journal_association}_journals"
-
-    if predecessor.nil?
-      send(journal_assoc_name).each_with_object(changes) { |a, h| h["#{association}_#{a.send(key)}"] = [nil, a.send(value)] }
-    else
-      current = send(journal_assoc_name).map(&:attributes)
-      predecessor_attachable_journals = predecessor.send(journal_assoc_name).map(&:attributes)
-
-      merged_journals = JournalManager.merge_reference_journals_by_id current,
-                                                                      predecessor_attachable_journals,
-                                                                      key.to_s
-
-      changes.merge! JournalManager.added_references(merged_journals, association, value.to_s)
-      changes.merge! JournalManager.removed_references(merged_journals, association, value.to_s)
-      changes.merge! JournalManager.changed_references(merged_journals, association, value.to_s)
-    end
-
-    changes
-  end
-
-=======
->>>>>>> dc164ceb
   def predecessor
     @predecessor ||= self.class
                      .where(journable_type: journable_type, journable_id: journable_id)
