# redMine - project management software
# Copyright (C) 2006-2007  Jean-Philippe Lang
#
# This program is free software; you can redistribute it and/or
# modify it under the terms of the GNU General Public License
# as published by the Free Software Foundation; either version 2
# of the License, or (at your option) any later version.
# 
# This program is distributed in the hope that it will be useful,
# but WITHOUT ANY WARRANTY; without even the implied warranty of
# MERCHANTABILITY or FITNESS FOR A PARTICULAR PURPOSE.  See the
# GNU General Public License for more details.
# 
# You should have received a copy of the GNU General Public License
# along with this program; if not, write to the Free Software
# Foundation, Inc., 51 Franklin Street, Fifth Floor, Boston, MA  02110-1301, USA.

class MailHandler < ActionMailer::Base
  include ActionView::Helpers::SanitizeHelper
  include Redmine::I18n

  class UnauthorizedAction < StandardError; end
  class MissingInformation < StandardError; end
  
  attr_reader :email, :user

  def self.receive(email, options={})
    @@handler_options = options.dup
    
    @@handler_options[:issue] ||= {}
    
    @@handler_options[:allow_override] = @@handler_options[:allow_override].split(',').collect(&:strip) if @@handler_options[:allow_override].is_a?(String)
    @@handler_options[:allow_override] ||= []
    # Project needs to be overridable if not specified
    @@handler_options[:allow_override] << 'project' unless @@handler_options[:issue].has_key?(:project)
    # Status overridable by default
    @@handler_options[:allow_override] << 'status' unless @@handler_options[:issue].has_key?(:status)    
    
    @@handler_options[:no_permission_check] = (@@handler_options[:no_permission_check].to_s == '1' ? true : false)
    super email
  end
  
  # Processes incoming emails
  # Returns the created object (eg. an issue, a message) or false
  def receive(email)
    @email = email
    sender_email = email.from.to_a.first.to_s.strip
    # Ignore emails received from the application emission address to avoid hell cycles
    if sender_email.downcase == Setting.mail_from.to_s.strip.downcase
      logger.info  "MailHandler: ignoring email from emission address [#{sender_email}]" if logger && logger.info
      return false
    end
    @user = User.find_by_mail(sender_email) if sender_email.present?
    if @user && !@user.active?
      logger.info  "MailHandler: ignoring email from non-active user [#{@user.login}]" if logger && logger.info
      return false
    end
    if @user.nil?
      # Email was submitted by an unknown user
      case @@handler_options[:unknown_user]
      when 'accept'
        @user = User.anonymous
      when 'create'
        @user = MailHandler.create_user_from_email(email)
        if @user
          logger.info "MailHandler: [#{@user.login}] account created" if logger && logger.info
          Mailer.deliver_account_information(@user, @user.password)
        else
          logger.error "MailHandler: could not create account for [#{sender_email}]" if logger && logger.error
          return false
        end
      else
        # Default behaviour, emails from unknown users are ignored
        logger.info  "MailHandler: ignoring email from unknown user [#{sender_email}]" if logger && logger.info
        return false
      end
    end
    User.current = @user
    dispatch
  end
  
  private

  MESSAGE_ID_RE = %r{^<chiliproject\.([a-z0-9_]+)\-(\d+)\.\d+@}
  ISSUE_REPLY_SUBJECT_RE = %r{\[[^\]]*#(\d+)\]}
  MESSAGE_REPLY_SUBJECT_RE = %r{\[[^\]]*msg(\d+)\]}
  
  def dispatch
    headers = [email.in_reply_to, email.references].flatten.compact
    if headers.detect {|h| h.to_s =~ MESSAGE_ID_RE}
      klass, object_id = $1, $2.to_i
      method_name = "receive_#{klass}_reply"
      if self.class.private_instance_methods.collect(&:to_s).include?(method_name)
        send method_name, object_id
      else
        # ignoring it
      end
    elsif m = email.subject.match(ISSUE_REPLY_SUBJECT_RE)
      receive_issue_reply(m[1].to_i)
    elsif m = email.subject.match(MESSAGE_REPLY_SUBJECT_RE)
      receive_message_reply(m[1].to_i)
    else
      dispatch_to_default
    end
  rescue ActiveRecord::RecordInvalid => e
    # TODO: send a email to the user
    logger.error e.message if logger
    false
  rescue MissingInformation => e
    logger.error "MailHandler: missing information from #{user}: #{e.message}" if logger
    false
  rescue UnauthorizedAction => e
    logger.error "MailHandler: unauthorized attempt from #{user}" if logger
    false
  end

  # Dispatch the mail to the default method handler, receive_issue
  #
  # This can be overridden or patched to support handling other incoming
  # email types
  def dispatch_to_default
    receive_issue
  end
  
  # Creates a new issue
  def receive_issue
    project = target_project
    # check permission
    unless @@handler_options[:no_permission_check]
      raise UnauthorizedAction unless user.allowed_to?(:add_issues, project)
    end

    issue = Issue.new(:author => user, :project => project)
    issue.safe_attributes = issue_attributes_from_keywords(issue)
    issue.safe_attributes = {'custom_field_values' => custom_field_values_from_keywords(issue)}
    issue.subject = email.subject.to_s.chomp[0,255]
    if issue.subject.blank?
      issue.subject = '(no subject)'
    end
    issue.description = cleaned_up_text_body
    
    # add To and Cc as watchers before saving so the watchers can reply to Redmine
    add_watchers(issue)
    issue.save!
    add_attachments(issue)
    logger.info "MailHandler: issue ##{issue.id} created by #{user}" if logger && logger.info
    issue
  end
  
  # Adds a note to an existing issue
  def receive_issue_reply(issue_id)
    issue = Issue.find_by_id(issue_id)
    return unless issue
    # check permission
    unless @@handler_options[:no_permission_check]
      raise UnauthorizedAction unless user.allowed_to?(:add_issue_notes, issue.project) || user.allowed_to?(:edit_issues, issue.project)
    end
    
    # ignore CLI-supplied defaults for new issues
    @@handler_options[:issue].clear
    
<<<<<<< HEAD
    journal = issue.init_journal(user)
=======
    issue.init_journal(user, cleaned_up_text_body)
>>>>>>> 61f0e67c
    issue.safe_attributes = issue_attributes_from_keywords(issue)
    issue.safe_attributes = {'custom_field_values' => custom_field_values_from_keywords(issue)}
    journal.notes = cleaned_up_text_body
    add_attachments(issue)
    issue.save!
    logger.info "MailHandler: issue ##{issue.id} updated by #{user}" if logger && logger.info
    issue.last_journal
  end
  
  # Reply will be added to the issue
  def receive_journal_reply(journal_id)
    journal = Journal.find_by_id(journal_id)
    if journal and journal.journaled.is_a? Issue
      receive_issue_reply(journal.journaled_id)
    end
  end
  
  # Receives a reply to a forum message
  def receive_message_reply(message_id)
    message = Message.find_by_id(message_id)
    if message
      message = message.root
      
      unless @@handler_options[:no_permission_check]
        raise UnauthorizedAction unless user.allowed_to?(:add_messages, message.project)
      end
      
      if !message.locked?
        reply = Message.new(:subject => email.subject.gsub(%r{^.*msg\d+\]}, '').strip,
                            :content => cleaned_up_text_body)
        reply.author = user
        reply.board = message.board
        message.children << reply
        add_attachments(reply)
        reply
      else
        logger.info "MailHandler: ignoring reply from [#{sender_email}] to a locked topic" if logger && logger.info
      end
    end
  end
  
  def add_attachments(obj)
    if email.has_attachments?
      email.attachments.each do |attachment|
        Attachment.create(:container => obj,
                          :file => attachment,
                          :author => user,
                          :content_type => attachment.content_type)
      end
    end
  end
  
  # Adds To and Cc as watchers of the given object if the sender has the
  # appropriate permission
  def add_watchers(obj)
    if user.allowed_to?("add_#{obj.class.name.underscore}_watchers".to_sym, obj.project)
      addresses = [email.to, email.cc].flatten.compact.uniq.collect {|a| a.strip.downcase}
      unless addresses.empty?
        watchers = User.active.find(:all, :conditions => ['LOWER(mail) IN (?)', addresses])
        watchers.each {|w| obj.add_watcher(w)}
      end
    end
  end
  
  def get_keyword(attr, options={})
    @keywords ||= {}
    if @keywords.has_key?(attr)
      @keywords[attr]
    else
      @keywords[attr] = begin
        if (options[:override] || @@handler_options[:allow_override].include?(attr.to_s)) && (v = extract_keyword!(plain_text_body, attr, options[:format]))
          v
        elsif !@@handler_options[:issue][attr].blank?
          @@handler_options[:issue][attr]
        end
      end
    end
  end
  
  # Destructively extracts the value for +attr+ in +text+
  # Returns nil if no matching keyword found
  def extract_keyword!(text, attr, format=nil)
    keys = [attr.to_s.humanize]
    if attr.is_a?(Symbol)
      keys << l("field_#{attr}", :default => '', :locale =>  user.language) if user && user.language.present?
      keys << l("field_#{attr}", :default => '', :locale =>  Setting.default_language) if Setting.default_language.present?
    end
    keys.reject! {|k| k.blank?}
    keys.collect! {|k| Regexp.escape(k)}
    format ||= '.+'
    text.gsub!(/^(#{keys.join('|')})[ \t]*:[ \t]*(#{format})\s*$/i, '')
    $2 && $2.strip
  end

  def target_project
    # TODO: other ways to specify project:
    # * parse the email To field
    # * specific project (eg. Setting.mail_handler_target_project)
    target = Project.find_by_identifier(get_keyword(:project))
    raise MissingInformation.new('Unable to determine target project') if target.nil?
    target
  end
  
  # Returns a Hash of issue attributes extracted from keywords in the email body
  def issue_attributes_from_keywords(issue)
    assigned_to = (k = get_keyword(:assigned_to, :override => true)) && find_user_from_keyword(k)
    assigned_to = nil if assigned_to && !issue.assignable_users.include?(assigned_to)
    
    attrs = {
      'tracker_id' => (k = get_keyword(:tracker)) && issue.project.trackers.find_by_name(k).try(:id),
      'status_id' =>  (k = get_keyword(:status)) && IssueStatus.find_by_name(k).try(:id),
      'priority_id' => (k = get_keyword(:priority)) && IssuePriority.find_by_name(k).try(:id),
      'category_id' => (k = get_keyword(:category)) && issue.project.issue_categories.find_by_name(k).try(:id),
      'assigned_to_id' => assigned_to.try(:id),
      'fixed_version_id' => (k = get_keyword(:fixed_version, :override => true)) && issue.project.shared_versions.find_by_name(k).try(:id),
      'start_date' => get_keyword(:start_date, :override => true, :format => '\d{4}-\d{2}-\d{2}'),
      'due_date' => get_keyword(:due_date, :override => true, :format => '\d{4}-\d{2}-\d{2}'),
      'estimated_hours' => get_keyword(:estimated_hours, :override => true),
      'done_ratio' => get_keyword(:done_ratio, :override => true, :format => '(\d|10)?0')
    }.delete_if {|k, v| v.blank? }
    
    if issue.new_record? && attrs['tracker_id'].nil?
      attrs['tracker_id'] = issue.project.trackers.find(:first).try(:id)
    end
    
    attrs
  end
  
  # Returns a Hash of issue custom field values extracted from keywords in the email body
  def custom_field_values_from_keywords(customized)  
    customized.custom_field_values.inject({}) do |h, v|
      if value = get_keyword(v.custom_field.name, :override => true)
        h[v.custom_field.id.to_s] = value
      end
      h
    end
  end
  
  # Returns the text/plain part of the email
  # If not found (eg. HTML-only email), returns the body with tags removed
  def plain_text_body
    return @plain_text_body unless @plain_text_body.nil?
    parts = @email.parts.collect {|c| (c.respond_to?(:parts) && !c.parts.empty?) ? c.parts : c}.flatten
    if parts.empty?
      parts << @email
    end
    plain_text_part = parts.detect {|p| p.content_type == 'text/plain'}
    if plain_text_part.nil?
      # no text/plain part found, assuming html-only email
      # strip html tags and remove doctype directive
      @plain_text_body = strip_tags(@email.body.to_s)
      @plain_text_body.gsub! %r{^<!DOCTYPE .*$}, ''
    else
      @plain_text_body = plain_text_part.body.to_s
    end
    @plain_text_body.strip!
    @plain_text_body
  end
  
  def cleaned_up_text_body
    cleanup_body(plain_text_body)
  end

  def self.full_sanitizer
    @full_sanitizer ||= HTML::FullSanitizer.new
  end
  
  # Creates a user account for the +email+ sender
  def self.create_user_from_email(email)
    addr = email.from_addrs.to_a.first
    if addr && !addr.spec.blank?
      user = User.new
      user.mail = addr.spec
      
      names = addr.name.blank? ? addr.spec.gsub(/@.*$/, '').split('.') : addr.name.split
      user.firstname = names.shift
      user.lastname = names.join(' ')
      user.lastname = '-' if user.lastname.blank?
      
      user.login = user.mail
      user.password = ActiveSupport::SecureRandom.hex(5)
      user.language = Setting.default_language
      user.save ? user : nil
    end
  end

  private
  
  # Removes the email body of text after the truncation configurations.
  def cleanup_body(body)
    delimiters = Setting.mail_handler_body_delimiters.to_s.split(/[\r\n]+/).reject(&:blank?).map {|s| Regexp.escape(s)}
    unless delimiters.empty?
      regex = Regexp.new("^[> ]*(#{ delimiters.join('|') })\s*[\r\n].*", Regexp::MULTILINE)
      body = body.gsub(regex, '')
    end
    body.strip
  end

  def find_user_from_keyword(keyword)
    user ||= User.find_by_mail(keyword)
    user ||= User.find_by_login(keyword)
    if user.nil? && keyword.match(/ /)
      firstname, lastname = *(keyword.split) # "First Last Throwaway"
      user ||= User.find_by_firstname_and_lastname(firstname, lastname)
    end
    user
  end
end<|MERGE_RESOLUTION|>--- conflicted
+++ resolved
@@ -159,14 +159,9 @@
     # ignore CLI-supplied defaults for new issues
     @@handler_options[:issue].clear
     
-<<<<<<< HEAD
-    journal = issue.init_journal(user)
-=======
-    issue.init_journal(user, cleaned_up_text_body)
->>>>>>> 61f0e67c
     issue.safe_attributes = issue_attributes_from_keywords(issue)
     issue.safe_attributes = {'custom_field_values' => custom_field_values_from_keywords(issue)}
-    journal.notes = cleaned_up_text_body
+    issue.init_journal(user, cleaned_up_text_body)
     add_attachments(issue)
     issue.save!
     logger.info "MailHandler: issue ##{issue.id} updated by #{user}" if logger && logger.info
