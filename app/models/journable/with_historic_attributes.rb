--- conflicted
+++ resolved
@@ -111,7 +111,6 @@
       end
     end
 
-<<<<<<< HEAD
     private
 
     def wrap_each_journable(journables, timestamps:, query:, include_only_changed_attributes:)
@@ -131,70 +130,24 @@
                    end
 
       h[t] = attributes ? Hashie::Mash.new(attributes) : nil
-=======
-  def self.wrap_one(journable, timestamps: nil, query: nil, include_only_changed_attributes: false)
-    timestamps ||= query.try(:timestamps) || []
-    journable = journable.at_timestamp(timestamps.last) if timestamps.last.try(:historic?)
-    journable = new(journable, timestamps:, query:, include_only_changed_attributes:)
-    timestamps.each do |timestamp|
-      journable.assign_historic_attributes(
-        timestamp:,
-        historic_journable: journable.try(:at_timestamp, timestamp),
-        matching_journable: (query_work_packages(query:, timestamp:).find_by(id: journable.id) if query)
-      )
-    end
-    journable
-  end
-
-  # rubocop:disable Metrics/AbcSize
-  # rubocop:disable Metrics/PerceivedComplexity
-  def self.wrap_multiple(journables, timestamps: nil, query: nil, include_only_changed_attributes: false)
-    timestamps ||= query.try(:timestamps) || []
-    journables = journables.map { |j| j.at_timestamp(timestamps.last) } if timestamps.last.try(:historic?)
-    journables = journables.map { |j| new(j, timestamps:, query:, include_only_changed_attributes:) }
-    timestamps.each do |timestamp|
-      assign_historic_attributes_to(
-        journables,
-        timestamp:,
-        historic_journables: WorkPackage.at_timestamp(timestamp).where(id: journables.map(&:id)),
-        matching_journables: (query_work_packages(query:, timestamp:) if query),
-        query:
-      )
->>>>>>> 4ea8fe4d
-    end
-  end
-<<<<<<< HEAD
-=======
-  # rubocop:enable Metrics/AbcSize
-  # rubocop:enable Metrics/PerceivedComplexity
->>>>>>> 4ea8fe4d
+    end
+  end
 
   def changed_at_timestamp(timestamp)
     changes_at_timestamp(timestamp)&.keys || []
   end
 
-<<<<<<< HEAD
   def matches_query_filters_at_timestamps
     if query.present?
       timestamps.select { |timestamp| loader.work_package_ids_of_query_at_timestamp(query:, timestamp:).include?(__getobj__.id) }
     else
       []
-=======
-  def self.assign_historic_attributes_to(journables, timestamp:, historic_journables:, matching_journables:, query:)
-    journables.each do |journable|
-      if journable
-        historic_journable = historic_journables.find_by(id: journable.id)
-        matching_journable = matching_journables.find_by(id: journable.id) if query
-        journable.assign_historic_attributes(timestamp:, historic_journable:, matching_journable:)
-      end
->>>>>>> 4ea8fe4d
     end
   end
 
   def exists_at_timestamps
     timestamps.select { |t| at_timestamp(t).present? }
   end
-
   def baseline_timestamp
     timestamps.first
   end
