#-- copyright
# OpenProject is an open source project management software.
# Copyright (C) 2012-2022 the OpenProject GmbH
#
# This program is free software; you can redistribute it and/or
# modify it under the terms of the GNU General Public License version 3.
#
# OpenProject is a fork of ChiliProject, which is a fork of Redmine. The copyright follows:
# Copyright (C) 2006-2013 Jean-Philippe Lang
# Copyright (C) 2010-2013 the ChiliProject Team
#
# This program is free software; you can redistribute it and/or
# modify it under the terms of the GNU General Public License
# as published by the Free Software Foundation; either version 2
# of the License, or (at your option) any later version.
#
# This program is distributed in the hope that it will be useful,
# but WITHOUT ANY WARRANTY; without even the implied warranty of
# MERCHANTABILITY or FITNESS FOR A PARTICULAR PURPOSE.  See the
# GNU General Public License for more details.
#
# You should have received a copy of the GNU General Public License
# along with this program; if not, write to the Free Software
# Foundation, Inc., 51 Franklin Street, Fifth Floor, Boston, MA  02110-1301, USA.
#
# See COPYRIGHT and LICENSE files for more details.
#++

# rubocop:disable Style/ClassCheck
#   Prefer `kind_of?` over `is_a?` because it reads well before vowel and consonant sounds.
#   E.g.: `relation.kind_of? ActiveRecord::Relation`

# rubocop:disable Metrics/AbcSize
# rubocop:disable Metrics/PerceivedComplexity

# In the context of the baseline-comparison feature, this class represents an active-record relation
# that queries historic data, i.e. performs its query e.g. on the `work_package_journals` table
# rather than the `work_packages` table.
#
# Usage:
#
#     timestamp = 1.year.ago
#     active_record_relation = WorkPackage.where(subject: "Foo")
#     historic_relation = Journable::HistoricActiveRecordRelation.new(active_record_relation, timestamp:)
#
# See also:
#
# - https://github.com/opf/openproject/pull/11243
# - https://community.openproject.org/projects/openproject/work_packages/26448
#
class Journable::HistoricActiveRecordRelation < ActiveRecord::Relation
  attr_accessor :timestamp

  include ActiveRecord::Delegation::ClassSpecificRelation

  def initialize(relation, timestamp:)
    raise ArgumentError, "Expected ActiveRecord::Relation" unless relation.kind_of? ActiveRecord::Relation

    super(relation.klass)
    relation.instance_variables.each do |key|
      instance_variable_set key, relation.instance_variable_get(key)
    end

    self.timestamp = Array(timestamp)
    readonly!
    instance_variable_set :@table, model.journal_class.arel_table
  end

  # We need to patch the `pluck` method of an active-record relation that
  # queries historic data (i.e. journal data). Otherwise, `pluck(:id)`
  # would return the `id` of the journal table rather than the `id` of the
  # journable table, which would be expected from the syntax:
  #
  #     WorkPackage.where(assigned_to_id: 123).at_timestamp(1.year.ago).pluck(:id)
  #
  def pluck(*column_names)
    column_names.map! do |column_name|
      case column_name
      when :id, 'id'
        'journals.journable_id'
      when :created_at, 'created_at'
        'journables.created_at'
      when :updated_at, 'updated_at'
        'journals.updated_at'
      else
        if model.column_names_missing_in_journal.include?(column_name.to_s)
          Rails.logger.warn "Cannot pluck column `#{column_name}` because this attribute is not journalized," \
                            "i.e. it is missing in the #{journal_class.table_name} table."
          "null as #{column_name}"
        else
          column_name
        end
      end
    end
    arel
    super
  end

  alias_method :original_build_arel, :build_arel

  # Patch the arel object, which is used to construct the sql query, in order
  # to modify the query to search for historic data.
  #
  def build_arel(aliases = nil)
    relation = self

    relation = switch_to_journals_database_table(relation)
    relation = substitute_join_tables_in_where_clause(relation)
    relation = substitute_database_table_in_where_clause(relation)
    relation = add_timestamp_condition(relation)
    relation = add_join_on_journables_table_with_created_at_column(relation)
    relation = add_join_projects_on_work_package_journals(relation)
    relation = select_columns_from_the_appropriate_tables(relation)

    # Based on the previous modifications, build the algebra object.
    arel = relation.call_original_build_arel(aliases)
    arel = modify_order_clauses(arel)
    modify_joins(arel)
  end

  def call_original_build_arel(aliases = nil)
    original_build_arel(aliases)
  end

  def eager_loading?
    false
  end

  private

  # Switch the database table, e.g. from `work_packages` to `work_package_journals`.
  #
  def switch_to_journals_database_table(relation)
    relation.instance_variable_set :@table, model.journal_class.arel_table
    relation
  end

  # Modify the where clauses such that e.g. the work-packages table is substituted
  # with the work-package-journals table.
  #
  # When the where clause contains the `id` column, use `journals.journable_id` instead.
  #
  def substitute_database_table_in_where_clause(relation)
    relation.where_clause.instance_variable_get(:@predicates).each do |predicate|
      substitute_database_table_in_predicate(predicate)
    end
    relation
  end

  # In sql, a *predicate* is an expression that evaluates to `true`, `false` or "unknown". [1]
  # In active-record relations, predicates are components of where clauses.
  #
  # We need to substitute the table name ("work_packages") with the journalized table name
  # ("work_package_journals") in order to retrieve historic data from the journalized table.
  #
  # However, there are columns where we need to retrieve the data from another table,
  # in particular:
  #
  # - `id`
  # - `created_at`
  # - `updated_at`
  #
  # When asking for `WorkPackage.at_timestamp(...).where(id: 123)`, we are expecting `id` to refer
  # to the id of the work package, not of the journalized table entry.
  #
  # Also, the `created_at` and `updated_at` columns are not included in the journalized table.
  # We gather the `updated_at` from the `journals` mapping table, and the `created_at` from the
  # model's table (`work_packages`) itself.
  #
  # [1] https://learn.microsoft.com/en-us/sql/t-sql/queries/predicates
  #
  def substitute_database_table_in_predicate(predicate)
    case predicate
    when String
      gsub_table_names_in_sql_string!(predicate)
    when Arel::Nodes::HomogeneousIn,
         Arel::Nodes::In,
         Arel::Nodes::NotIn,
         Arel::Nodes::Equality,
         Arel::Nodes::NotEqual,
         Arel::Nodes::LessThan,
         Arel::Nodes::LessThanOrEqual,
         Arel::Nodes::GreaterThan,
         Arel::Nodes::GreaterThanOrEqual
      if predicate.left.relation == arel_table or predicate.left.relation == journal_class.arel_table
        case predicate.left.name
        when "id"
          predicate.left.name = "journable_id"
          predicate.left.relation = Journal.arel_table
        when "updated_at"
          predicate.left.relation = Journal.arel_table
        when "created_at"
          predicate.left = Arel::Nodes::SqlLiteral.new("\"journables\".\"created_at\"")
        else
          predicate.left.relation = journal_class.arel_table
        end
      end
    when Arel::Nodes::Grouping
      substitute_database_table_in_predicate(predicate.expr.left)
      substitute_database_table_in_predicate(predicate.expr.right)
    else
      raise NotImplementedError, "FIXME A predicate of type #{predicate.class.name} is not handled, yet."
    end
  end

  # Additional table joins can appear in the where clause, such as the custom_values table join.
  # We need to substitute the table name ("custom_values") with the journalized table name
  # ("customized_journals") in order to retrieve historic data from the journalized table.

  def substitute_join_tables_in_where_clause(relation)
    relation.where_clause.instance_variable_get(:@predicates).each do |predicate|
      substitute_custom_values_join_in_predicate(predicate)
    end
    relation
  end

  # For simplicity's sake we replace the "custom_values" join only when the predicate is a String.
  # This is the way we are receiving the predicate from the `Queries::WorkPackages::Filter::CustomFieldFilter`
  # The joins are defined in the `Queries::WorkPackages::Filter::CustomFieldContext#where_subselect_joins`
  # method. If we ever change that method to use Arel, we will need to implement the substitution
  # for Arel objects as well.
  def substitute_custom_values_join_in_predicate(predicate)
    if predicate.is_a? String
      predicate.gsub! /JOIN (?<!_)#{CustomValue.table_name}/, "JOIN #{Journal::CustomizableJournal.table_name}"
      predicate.gsub! "JOIN \"#{CustomValue.table_name}\"", "JOIN \"#{Journal::CustomizableJournal.table_name}\""

      customized_type = /custom_values.customized_type = 'WorkPackage'/
      customized_id   = /custom_values.customized_id = work_packages.id/

      # The customizable_journals table has no direct relation to the work_packages table,
      # but it has to the journals table. We join it to the journals table instead.
      journal_id = "customizable_journals.journal_id = journals.id"

      predicate.gsub! /#{customized_type}.*AND #{customized_id}/m, journal_id
    end
  end

  # Add a timestamp condition: Select the work package journals that are the
  # current ones at the given timestamp.
  #
  def add_timestamp_condition(relation)
    relation.joins_values = [journals_join_statement] + relation.joins_values

    timestamp_condition = Array(timestamp).map do |t|
      Journal.where(journable_type: model.name).at_timestamp(t)
    end.reduce(&:or)

    relation.merge(timestamp_condition)
  end

  def journals_join_statement
    "INNER JOIN \"journals\" ON \"journals\".\"data_type\" = '#{model.journal_class.name}' " \
      "AND \"journals\".\"data_id\" = \"#{model.journal_class.table_name}\".\"id\""
  end

  # Join the journables table itself because we need to take the `created_at` attribute from that.
  # The `created_at` column is not present in the `work_package_journals` table.
  #
  def add_join_on_journables_table_with_created_at_column(relation)
    relation \
        .joins("INNER JOIN (SELECT id, created_at " \
               "FROM \"#{model.table_name}\") AS journables " \
               "ON \"journables\".\"id\" = \"journals\".\"journable_id\"")
  end

  # Join the projects table on work_package_journals if :project is in the includes.
  # It is needed when projects are filtered by id, and has to be done manually
  # as eager_loading is disabled.
  # It needs to be `work_package_journals` and not `journables` (the subselect of the work_packages table)
  # because the journables table will contain the current project and not the project the work package was
  # in at the time of the journal.
  # Does not work yet for other includes.
  #
  def add_join_projects_on_work_package_journals(relation)
    if include_projects?
      relation
        .except(:includes, :eager_load, :preload)
        .joins('LEFT OUTER JOIN "projects" ' \
               'ON "projects"."id" = "work_package_journals"."project_id"')
    else
      relation
    end
  end

  def include_projects?
    include_values = values.fetch(:includes, [])
    include_values.include?(:project)
  end

  # Gather the columns we need in our model from the different tables in the sql query:
  #
  # - the `work_packages` table (journables)
  # - the `work_package_journals` table (data)
  # - the `journals` table
  #
  # Also, add the `timestamp` and `journal_id` as column so that we have it as attribute in our model.
  #
  def select_columns_from_the_appropriate_tables(relation)
    if relation.select_values.count == 0
      relation = relation.select(column_select_definitions.join(", "))
    elsif relation.select_values.count == 1 and
        relation.select_values.first.respond_to? :relation and
        relation.select_values.first.relation.name == model.journal_class.table_name and
        relation.select_values.first.name == "id"
      # For sub queries, we need to use the journals.journable_id as well.
      # See https://github.com/fiedl/openproject/issues/3.
      relation.instance_variable_get(:@values)[:select] = []
      relation = relation.select("journals.journable_id as id")
    end
    relation
  end

  def column_select_definitions
    [
      "#{model.journal_class.table_name}.*",
      "journals.journable_id as id",
      "journables.created_at as created_at",
      "journals.updated_at as updated_at",
<<<<<<< HEAD
      "CASE #{timestamp_case_when_statements} END as timestamp"
=======
      "'#{timestamp}' as timestamp",
      "journals.id as journal_id"
>>>>>>> eafe4067
    ] + \
    model.column_names_missing_in_journal.collect do |missing_column_name|
      "null as #{missing_column_name}"
    end
  end

  # Modify order clauses to use the work-pacakge-journals table.
  #
  def modify_order_clauses(arel)
    arel.instance_variable_get(:@ast).instance_variable_get(:@orders).each do |order_clause|
      if order_clause.kind_of? Arel::Nodes::SqlLiteral
        gsub_table_names_in_sql_string!(order_clause)
      elsif order_clause.expr.relation == model.arel_table
        if order_clause.expr.name == "id"
          order_clause.expr.name = "journable_id"
          order_clause.expr.relation = Journal.arel_table
        else
          order_clause.expr.relation = model.journal_class.arel_table
        end
      end
    end
    arel
  end

  # Modify the joins to point to the journable_id.
  #
  def modify_joins(arel)
    arel.instance_variable_get(:@ast).instance_variable_get(:@cores).each do |core|
      core.instance_variable_get(:@source).right.each do |node|
        if node.kind_of? Arel::Nodes::StringJoin
          gsub_table_names_in_sql_string!(node.left)
        elsif node.kind_of?(Arel::Nodes::Join) and node.right.kind_of?(Arel::Nodes::On)
          [node.right.expr.left, node.right.expr.right].each do |attribute|
            if attribute.respond_to? :relation and
                (attribute.relation == journal_class.arel_table) and
                (attribute.name == "id")
              attribute.relation = Journal.arel_table
              attribute.name = "journable_id"
            end
          end
        end
      end
    end
    arel
  end

  # Replace table names in sql strings, e.g.
  #
  #     "work_package.id"      => "journals.journable_id"
  #     "work_package.subject" => "work_package_journals.subject"
  #     "custom_values.*"      => "customizable_journals.*"
  #
  def gsub_table_names_in_sql_string!(sql_string)
    sql_string.gsub! /(?<!_)#{model.table_name}\.updated_at/, "journals.updated_at"
    sql_string.gsub! "\"#{model.table_name}\".\"updated_at\"", "\"journals\".\"updated_at\""
    sql_string.gsub! /(?<!_)#{model.table_name}\.created_at/, "journables.created_at"
    sql_string.gsub! "\"#{model.table_name}\".\"created_at\"", "\"journables\".\"created_at\""
    sql_string.gsub! /(?<!_)#{model.table_name}\.id/, "journals.journable_id"
    sql_string.gsub! "\"#{model.table_name}\".\"id\"", "\"journals\".\"journable_id\""
    sql_string.gsub! /(?<!_)#{model.table_name}\./, "#{model.journal_class.table_name}."
    sql_string.gsub! "\"#{model.table_name}\".", "\"#{model.journal_class.table_name}\"."
    sql_string.gsub! /(?<!_)#{CustomValue.table_name}\./, "#{Journal::CustomizableJournal.table_name}."
    sql_string.gsub! "\"#{CustomValue.table_name}\".", "\"#{Journal::CustomizableJournal.table_name}\"."
  end

  def timestamp_case_when_statements
    timestamp
      .map do |timestamp|
      comparison_time = case timestamp
                        when Timestamp
                          timestamp.to_time
                        when DateTime
                          timestamp.in_time_zone
                        else
                          raise NotImplementedError, "Unknown timestamp type: #{timestamp.class}"
                        end

      "WHEN \"journals\".\"validity_period\" @> timestamp with time zone '#{comparison_time}' THEN '#{timestamp}'"
    end
      .join(" ")
  end

  class NotImplementedError < StandardError; end
end

# rubocop:enable Style/ClassCheck
# rubocop:enable Metrics/AbcSize
# rubocop:enable Metrics/PerceivedComplexity<|MERGE_RESOLUTION|>--- conflicted
+++ resolved
@@ -316,12 +316,8 @@
       "journals.journable_id as id",
       "journables.created_at as created_at",
       "journals.updated_at as updated_at",
-<<<<<<< HEAD
-      "CASE #{timestamp_case_when_statements} END as timestamp"
-=======
-      "'#{timestamp}' as timestamp",
+      "CASE #{timestamp_case_when_statements} END as timestamp",
       "journals.id as journal_id"
->>>>>>> eafe4067
     ] + \
     model.column_names_missing_in_journal.collect do |missing_column_name|
       "null as #{missing_column_name}"
