#-- copyright
# OpenProject is an open source project management software.
# Copyright (C) 2012-2022 the OpenProject GmbH
#
# This program is free software; you can redistribute it and/or
# modify it under the terms of the GNU General Public License version 3.
#
# OpenProject is a fork of ChiliProject, which is a fork of Redmine. The copyright follows:
# Copyright (C) 2006-2013 Jean-Philippe Lang
# Copyright (C) 2010-2013 the ChiliProject Team
#
# This program is free software; you can redistribute it and/or
# modify it under the terms of the GNU General Public License
# as published by the Free Software Foundation; either version 2
# of the License, or (at your option) any later version.
#
# This program is distributed in the hope that it will be useful,
# but WITHOUT ANY WARRANTY; without even the implied warranty of
# MERCHANTABILITY or FITNESS FOR A PARTICULAR PURPOSE.  See the
# GNU General Public License for more details.
#
# You should have received a copy of the GNU General Public License
# along with this program; if not, write to the Free Software
# Foundation, Inc., 51 Franklin Street, Fifth Floor, Boston, MA  02110-1301, USA.
#
# See COPYRIGHT and LICENSE files for more details.
#++

# In the context of the baseline-comparison feature, this module adds convenience methods
# to the `Journable` class in order to easy access to historic queries.
#
# Usage:
#
#     # Retrieve historic state of single work package
#     work_package = WorkPackage.find(1)
#     historic_work_package = work_package.at_timestamp(1.year.ago)
#     historic_work_package.id         # => 1  (same as work_package.id)
#     historic_work_package.historic?  # => true
#     historic_work_package.save       # raises `ActiveRecord::ReadOnlyRecord`#
#
#     # Filter on historic data
#     WorkPackage.at_timestamp(1.year.ago).where(assigned_to_id: 1)
#
# See also:
#
# - https://github.com/opf/openproject/pull/11243
# - https://community.openproject.org/projects/openproject/work_packages/26448
#
module Journable::Timestamps
  extend ActiveSupport::Concern

  class_methods do
    # Allows to query historic data of journables.
    #
    # For example, to check which work packages were assigned to a
    # specific user one year ago, run:
    #
    #     WorkPackage.where(assigned_to_id: 123).at_timestamp(1.year.ago)
    #
    def at_timestamp(timestamp)
      Journable::HistoricActiveRecordRelation.new(all, timestamp:)
    end

    # There may be database column for the journable class that are not
    # present in the journal-data table, e.g. the 'lock_version' column
    # of the work_packages table.
    #
    def column_names_missing_in_journal
      column_names - journal_class.column_names - ["created_at", "updated_at"]
    end
  end

  prepended do
    if ActiveRecord::Base.connected? and not ActiveRecord::Base.connection.migration_context.needs_migration?
      column_names_missing_in_journal.each do |missing_column_name|
        define_method missing_column_name do
          if historic?
            Rails.logger.warn "Accessing missing column '#{missing_column_name}' on historic data. " \
                              "The column is not present in the '#{self.class.journal_class.table_name}' table."
          end
          super()
        end
      end
    end
  end

  # Instantiates a journable with historic data from the given timestamp.
  #
  #     WorkPackage.find(1).at_timestamp(1.year.ago)
  #
  def at_timestamp(timestamp)
    return unless journal = journals.at_timestamp(timestamp).first

    attributes = journal.data.attributes.merge(
      {
        "id" => id,
        "created_at" => created_at,
        "updated_at" => journal.updated_at,
        "timestamp" => timestamp,
        "journal_id" => journal.id
      }
    )
    self.class.column_names_missing_in_journal.each do |missing_column_name|
      attributes[missing_column_name] = nil
    end
    journable = self.class.instantiate(attributes)
    ::Journable::WithHistoricAttributes.load_custom_values(journable)
    journable.readonly!
    journable
  end

  def historic?
    attributes["timestamp"].present?
  end

  def historical?
    historic?
  end

  # Rollback a journable record to a historic state of that record.
  #
  #     WorkPackage.find(2).at_timestamp(1.year.ago).rollback!
  #
  def rollback!
    raise ActiveRecord::RecordNotSaved, "This is no historic data. You can only revert to historic data." unless historic?

<<<<<<< HEAD
    self.class.find(id).update! attributes.except("id", "timestamp", "created_at", "updated_at")
=======
    self.class.find(id).update! attributes.except("id", "timestamp", "journal_id")
>>>>>>> eafe4067
  end
end<|MERGE_RESOLUTION|>--- conflicted
+++ resolved
@@ -124,10 +124,6 @@
   def rollback!
     raise ActiveRecord::RecordNotSaved, "This is no historic data. You can only revert to historic data." unless historic?
 
-<<<<<<< HEAD
-    self.class.find(id).update! attributes.except("id", "timestamp", "created_at", "updated_at")
-=======
-    self.class.find(id).update! attributes.except("id", "timestamp", "journal_id")
->>>>>>> eafe4067
+    self.class.find(id).update! attributes.except("id", "timestamp", "journal_id", "created_at", "updated_at")
   end
 end