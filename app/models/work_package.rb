--- conflicted
+++ resolved
@@ -711,33 +711,6 @@
     allowed
   end
 
-<<<<<<< HEAD
-  def get_cast_custom_value_with_meta(custom_value, custom_field = nil)
-    return unless custom_value
-
-    custom_field ||= custom_value.custom_field
-    {
-      custom_field_id: custom_field.id,
-      field_format: custom_field.field_format, # TODO just return the cast value
-      value: custom_field.field_format == 'user' ? custom_field.cast_value(custom_value.value).as_json(methods: :name) : custom_field.cast_value(custom_value.value)
-    }
-  end
-
-  # Begin Custom Value Display Helper Methods
-  # TODO RS: This probably isn't the right place for display helpers. It's convenient though to have
-  #          the method on the model so that it can be used in the rabl template.
-  def get_custom_value_display_data(custom_field)
-    custom_value_display(custom_values.find_by_custom_field_id(custom_field.id))
-  end
-
-  def custom_values_display_data(field_names)
-    field_names.map do |field_name|
-      get_cast_custom_value_with_meta(custom_values.find_by_custom_field_id(field_name.to_s.gsub('cf_', '')))
-    end
-  end
-
-=======
->>>>>>> 9a04380e
   protected
 
   def recalculate_attributes_for(work_package_id)
