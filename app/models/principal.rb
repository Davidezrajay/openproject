#-- encoding: UTF-8

#-- copyright
# OpenProject is an open source project management software.
# Copyright (C) 2012-2021 the OpenProject GmbH
#
# This program is free software; you can redistribute it and/or
# modify it under the terms of the GNU General Public License version 3.
#
# OpenProject is a fork of ChiliProject, which is a fork of Redmine. The copyright follows:
# Copyright (C) 2006-2013 Jean-Philippe Lang
# Copyright (C) 2010-2013 the ChiliProject Team
#
# This program is free software; you can redistribute it and/or
# modify it under the terms of the GNU General Public License
# as published by the Free Software Foundation; either version 2
# of the License, or (at your option) any later version.
#
# This program is distributed in the hope that it will be useful,
# but WITHOUT ANY WARRANTY; without even the implied warranty of
# MERCHANTABILITY or FITNESS FOR A PARTICULAR PURPOSE.  See the
# GNU General Public License for more details.
#
# You should have received a copy of the GNU General Public License
# along with this program; if not, write to the Free Software
# Foundation, Inc., 51 Franklin Street, Fifth Floor, Boston, MA  02110-1301, USA.
#
# See docs/COPYRIGHT.rdoc for more details.
#++

class Principal < ApplicationRecord
  include ::Scopes::Scoped

  # Account statuses
  # Disables enum scopes to include not_builtin (cf. Principals::Scopes::Status)
  enum status: {
    active: 1,
    registered: 2,
    locked: 3,
    invited: 4
  }.freeze, _scopes: false

  self.table_name = "#{table_name_prefix}users#{table_name_suffix}"

  has_one :preference,
          dependent: :destroy,
          class_name: 'UserPreference',
          foreign_key: 'user_id'
  has_many :members, foreign_key: 'user_id', dependent: :destroy
  has_many :memberships, -> {
    includes(:project, :roles)
      .where(["projects.active = ? OR project_id IS NULL", true])
      .order(Arel.sql('projects.name ASC'))
    # haven't been able to produce the order using hashes
  },
           class_name: 'Member',
           foreign_key: 'user_id'
  has_many :projects, through: :memberships
  has_many :categories, foreign_key: 'assigned_to_id', dependent: :nullify

  scopes :like,
         :human,
         :not_builtin,
         :possible_assignee,
         :possible_member,
         :user,
         :ordered_by_name,
<<<<<<< HEAD
         :visible

  scope :not_locked, -> {
    not_builtin.where.not(status: statuses[:locked])
  }
=======
         :status
>>>>>>> 174427fc

  scope :in_project, ->(project) {
    where(id: Member.of(project).select(:user_id))
  }

  scope :not_in_project, ->(project) {
    where.not(id: Member.of(project).select(:user_id))
  }

  scope :in_group, ->(group) {
    within_group(group)
  }

  scope :not_in_group, ->(group) {
    within_group(group, false)
  }

  scope :within_group, ->(group, positive = true) {
    group_id = group.is_a?(Group) ? [group.id] : Array(group).map(&:to_i)

    sql_condition = group_id.any? ? 'WHERE gu.group_id IN (?)' : ''
    sql_not = positive ? '' : 'NOT'

    sql_query = [
      "#{User.table_name}.id #{sql_not} IN " \
      "(SELECT gu.user_id FROM #{table_name_prefix}group_users#{table_name_suffix} gu #{sql_condition})"
    ]
    if group_id.any?
      sql_query.push group_id
    end

    where(sql_query)
  }

  before_create :set_default_empty_values

  def name(_formatter = nil)
    to_s
  end

  def self.search_scope_without_project(project, query)
    not_locked.like(query).not_in_project(project)
  end


  def self.me
    where(id: User.current.id)
  end

  def self.in_visible_project(user = User.current)
    in_project(Project.visible(user))
  end

  def self.in_visible_project_or_me(user = User.current)
    in_visible_project(user)
      .or(me)
  end

  # Helper method to identify internal users
  def builtin?
    false
  end

  ##
  # Allows the API and other sources to determine locking actions
  # on represented collections of children of Principals.
  # Must be overridden by User
  def lockable?
    false
  end

  ##
  # Allows the API and other sources to determine unlocking actions
  # on represented collections of children of Principals.
  # Must be overridden by User
  def activatable?
    false
  end

  def <=>(other)
    if instance_of?(other.class)
      to_s.downcase <=> other.to_s.downcase
    else
      # groups after users
      other.class.name <=> self.class.name
    end
  end

  class << self
    # Hack to exclude the Users::InexistentUser
    # from showing up on filters for type.
    # The method is copied over from rails changed only
    # by the #compact call.
    def type_condition(table = arel_table)
      sti_column = table[inheritance_column]
      sti_names  = ([self] + descendants).map(&:sti_name).compact

      predicate_builder.build(sti_column, sti_names)
    end
  end

  protected

  # Make sure we don't try to insert NULL values (see #4632)
  def set_default_empty_values
    self.login ||= ''
    self.firstname ||= ''
    self.lastname ||= ''
    self.mail ||= ''
    true
  end

  extend Pagination::Model
end<|MERGE_RESOLUTION|>--- conflicted
+++ resolved
@@ -65,15 +65,8 @@
          :possible_member,
          :user,
          :ordered_by_name,
-<<<<<<< HEAD
-         :visible
-
-  scope :not_locked, -> {
-    not_builtin.where.not(status: statuses[:locked])
-  }
-=======
+         :visible,
          :status
->>>>>>> 174427fc
 
   scope :in_project, ->(project) {
     where(id: Member.of(project).select(:user_id))
