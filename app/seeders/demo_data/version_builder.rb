#-- copyright
# OpenProject is an open source project management software.
# Copyright (C) 2012-2023 the OpenProject GmbH
#
# This program is free software; you can redistribute it and/or
# modify it under the terms of the GNU General Public License version 3.
#
# OpenProject is a fork of ChiliProject, which is a fork of Redmine. The copyright follows:
# Copyright (C) 2006-2013 Jean-Philippe Lang
# Copyright (C) 2010-2013 the ChiliProject Team
#
# This program is free software; you can redistribute it and/or
# modify it under the terms of the GNU General Public License
# as published by the Free Software Foundation; either version 2
# of the License, or (at your option) any later version.
#
# This program is distributed in the hope that it will be useful,
# but WITHOUT ANY WARRANTY; without even the implied warranty of
# MERCHANTABILITY or FITNESS FOR A PARTICULAR PURPOSE.  See the
# GNU General Public License for more details.
#
# You should have received a copy of the GNU General Public License
# along with this program; if not, write to the Free Software
# Foundation, Inc., 51 Franklin Street, Fifth Floor, Boston, MA  02110-1301, USA.
#
# See COPYRIGHT and LICENSE files for more details.
module DemoData
  class VersionBuilder
    include ::DemoData::References

    attr_reader :config, :project, :user

    def initialize(config, project:, user:)
      @config = config
      @project = project
      @user = user
    end

    def create!
      create_version if valid?
    end

    private

    def valid?
      true
    end

    def create_version
      version.tap do |version|
        project.versions << version
      end
    end

    def version
      version = Version.create!(
        name: config['name'],
        status: config['status'],
        sharing: config['sharing'],
        project:
      )

      set_wiki! version, config['wiki'] if config['wiki']

      version
    end

    def set_wiki!(version, config)
<<<<<<< HEAD
      version.wiki_page_title = config[:title]

      Journal::NotificationConfiguration.with false do
        WikiPage.create! wiki: version.project.wiki,
                         title: version.wiki_page_title,
                         author: User.admin.first,
                         text: with_references(config[:content], project)
=======
      version.wiki_page_title = config['title']
      page = WikiPage.create! wiki: version.project.wiki, title: version.wiki_page_title

      content = with_references config['content'], project
      Journal::NotificationConfiguration.with false do
        WikiContent.create! page:, author: user, text: content
>>>>>>> 555bcd10
      end

      version.save!
    end
  end
end<|MERGE_RESOLUTION|>--- conflicted
+++ resolved
@@ -66,7 +66,6 @@
     end
 
     def set_wiki!(version, config)
-<<<<<<< HEAD
       version.wiki_page_title = config[:title]
 
       Journal::NotificationConfiguration.with false do
@@ -74,14 +73,6 @@
                          title: version.wiki_page_title,
                          author: User.admin.first,
                          text: with_references(config[:content], project)
-=======
-      version.wiki_page_title = config['title']
-      page = WikiPage.create! wiki: version.project.wiki, title: version.wiki_page_title
-
-      content = with_references config['content'], project
-      Journal::NotificationConfiguration.with false do
-        WikiContent.create! page:, author: user, text: content
->>>>>>> 555bcd10
       end
 
       version.save!
