--- conflicted
+++ resolved
@@ -46,12 +46,8 @@
     placeholder_users
     readonly_work_packages
     team_planner_view
-<<<<<<< HEAD
-    date_alerts
-=======
     two_factor_authentication
     work_package_query_relation_columns
->>>>>>> dac9d091
   ).freeze
 
   def initialize(token)
