<%#-- copyright
OpenProject is a project management system.
Copyright (C) 2012-2013 the OpenProject Foundation (OPF)

This program is free software; you can redistribute it and/or
modify it under the terms of the GNU General Public License version 3.

OpenProject is a fork of ChiliProject, which is a fork of Redmine. The copyright follows:
Copyright (C) 2006-2013 Jean-Philippe Lang
Copyright (C) 2010-2013 the ChiliProject Team

This program is free software; you can redistribute it and/or
modify it under the terms of the GNU General Public License
as published by the Free Software Foundation; either version 2
of the License, or (at your option) any later version.

This program is distributed in the hope that it will be useful,
but WITHOUT ANY WARRANTY; without even the implied warranty of
MERCHANTABILITY or FITNESS FOR A PARTICULAR PURPOSE.  See the
GNU General Public License for more details.

You should have received a copy of the GNU General Public License
along with this program; if not, write to the Free Software
Foundation, Inc., 51 Franklin Street, Fifth Floor, Boston, MA  02110-1301, USA.

See doc/COPYRIGHT.rdoc for more details.

++#%>
<%= include_gon %>

<%= form_tag({}) do -%>
  <%= hidden_field_tag 'back_url', url_for(params) %>
  <div class="autoscroll">
<<<<<<< HEAD
=======
  <table class="list issues">

    <thead>
      <tr>
        <th class="checkbox hide-when-print"><%= link_to icon_wrapper('icon-context icon-yes', l(:button_check_all)), {},
                                                         :onclick => 'toggleSelection(this); return false;',
                                                         :class => 'no-decoration-on-hover',
                                                         :title   => l(:button_check_all),
                                                         :alt     => l(:button_check_all),
                                                         :id => 'button_check_all' %>
        </th>
        <%= sort_header_tag('id', :caption => '#', :default_order => 'desc') %>

        <% query.columns.each do |column| %>
          <%= column_header(column) %>
        <% end %>

      </tr>
    </thead>

  <% previous_group = false %>

  <tbody>

  <% issue_list(work_packages) do |work_package, level| -%>

    <% if query.grouped? && (group = query.group_by_column.value(work_package)) != previous_group %>
      <% reset_cycle %>
      <tr class="group open">
        <td colspan="<%= query.columns.size + 2 %>">
          <span class="expander icon-context icon-minus" onclick="toggleRowGroup(this); return false;">
            <span class="hidden-for-sighted expand"><%= I18n.t('label_expand') %></span>
            <span class="hidden-for-sighted collapse"><%= I18n.t('label_collapse') %></span>
          </span>

          <span>
          <%= group.blank? ?
                '-' :
                column_content(query.group_by_column, work_package) %>

            <span class="count">
              (<%= results.work_package_count_for(group) %>)

              <span aria-hidden="true" role="presentation" tabindex="-1">
                <%= link_to_function("#{l(:button_collapse_all)}",
                                     "toggleAllRowGroups(this)",
                                     :class => 'toggle-all') %>
              </span>
            </span>
          </span>
        </td>
      </tr>
      <% previous_group = group %>
    <% end %>

    <tr id="work_package-<%= work_package.id %>" class="hascontextmenu <%= cycle('odd', 'even') %> <%= work_package_css_classes(work_package) %> <%= level > 0 ? "idnt idnt-#{level}" : nil %>">

      <td class="checkbox hide-when-print">
        <label for="work_package<%= work_package.id %>" class="hidden-for-sighted">
          <%= l(:description_select_work_package) + '#' + work_package.id.to_s %>
        </label>

        <%= check_box_tag("ids[]",
                          work_package.id,
                          false,
                          id: "work_package#{work_package.id}",
                          onclick: 'setAllSelectLinkState(jQuery("a#button_check_all"));' ) %>
      </td>

      <td class="id">
        <% if parent_work_package = work_package.parent_id %>
          <span class='hidden-for-sighted'>
            <%=l(:description_subwork_package) + ' ' + l(:label_work_package) + ' #' + parent_work_package.to_s %>
          </span>
        <% end -%>
>>>>>>> 5349dcf0

    <work-packages-table project-identifier="projectIdentifier"
                         columns="columns"
                         rows="rows"
                         current-sortation="currentSortation"
                         group-by="groupBy"
                         group-by-column="groupByColumn"
                         count-by-group="workPackageCountByGroup"
                         display-sums="query.display_sums"
                         total-sums="totalSums"
                         group-sums="groupSums"
                         class="list issues">
    </work-packages-table>


    <table class="list issues">
      <thead>
        <tr>
          <th class="checkbox hide-when-print"><%= link_to icon_wrapper('icon-context icon-yes', "#{l(:button_check_all)}/#{l(:button_uncheck_all)}"), {},
                                                           :onclick => 'toggleIssuesSelection(Element.up(this, "form")); return false;',
                                                           :class => 'no-decoration-on-hover',
                                                           :title   => "#{l(:button_check_all)}/#{l(:button_uncheck_all)}",
                                                           :alt     => "#{l(:button_check_all)}/#{l(:button_uncheck_all)}" %>
          </th>
          <%= sort_header_tag('id', :caption => '#', :default_order => 'desc') %>

          <% query.columns.each do |column| %>
            <%= column_header(column) %>
          <% end %>

        </tr>
      </thead>

      <% previous_group = false %>

      <tbody>
        <% issue_list(work_packages) do |work_package, level| -%>
          <% if query.grouped? && (group = query.group_by_column.value(work_package)) != previous_group %>
            <% reset_cycle %>
            <tr class="group open">
              <td colspan="<%= query.columns.size + 2 %>">
                <span class="expander icon-context icon-minus" onclick="toggleRowGroup(this); return false;">
                  <span class="hidden-for-sighted expand"><%= I18n.t('label_expand') %></span>
                  <span class="hidden-for-sighted collapse"><%= I18n.t('label_collapse') %></span>
                </span>

                <span>
                <%= group.blank? ?
                      '-' :
                      column_content(query.group_by_column, work_package) %>

                  <span class="count">
                    (<%= results.work_package_count_for(group) %>)

                    <span aria-hidden="true" role="presentation" tabindex="-1">
                      <%= link_to_function("#{l(:button_collapse_all)}",
                                           "toggleAllRowGroups(this)",
                                           :class => 'toggle-all') %>
                    </span>
                  </span>
                </span>
              </td>
            </tr>
            <% previous_group = group %>
          <% end %>

          <tr id="work_package-<%= work_package.id %>" class="hascontextmenu <%= cycle('odd', 'even') %> <%= work_package_css_classes(work_package) %> <%= level > 0 ? "idnt idnt-#{level}" : nil %>">

            <td class="checkbox hide-when-print">
              <label for="work_package<%= work_package.id %>" class="hidden-for-sighted">
                <%= l(:description_select_work_package) + '#' + work_package.id.to_s %>
              </label>

              <%= check_box_tag("ids[]", work_package.id, false, :id => "work_package#{work_package.id}") %>
            </td>

            <td class="id">
              <% if parent_work_package = work_package.parent_id %>
                <span class='hidden-for-sighted'>
                  <%=l(:description_subwork_package) + ' ' + l(:label_work_package) + ' #' + parent_work_package.to_s %>
                </span>
              <% end -%>

              <%= link_to work_package.id, work_package_path(work_package) %>
            </td>

            <% query.columns.each do |column| %>
              <%= content_tag 'td', column_content(column, work_package), :class => column.name, :lang => column_locale(column) %>
            <% end %>
          </tr>

          <% if query.display_sums? %>
            <% results.caching_issue(work_package) %>
            <%# Check if we are at the end of a group or the end of a page %>

            <% if query.grouped? %>
              <% if !results.next_in_same_group? or work_package == work_packages.last %>

                <tr class="<%= cycle('odd', 'even') + " sum grouped " + work_package_css_classes(work_package) %>">

                  <td colspan="2">
                    <% column_content = column_content(query.group_by_column, work_package).to_s %>
                    <%=raw t(:label_sum_for, :value => (column_content.empty? ? 'None' : column_content)) %>
                  </td>

                  <% query.columns.each do |column| %>
                    <td>
                      <%= results.mapping_for(column).call(results.grouped_sum_of_issue(column)) %>
                    </td>
                  <% end %>
                </tr>
              <% end %>
            <% end %>

            <%# Check if we are at the end of a page %>
            <% if work_package == work_packages.last %>
              <tr class="<%= "#{cycle('odd', 'even')} sum group all #{work_package_css_classes(work_package)}" %>">
                <td colspan="2">
                  <%= t(:label_sum_for, :value => l(:label_all_work_packages)) %>
                </td>

                <% query.columns.each do |column| %>
                  <td>
                    <%= results.mapping_for(column).call(results.total_sum_of(column)) %>
                  </td>
                <% end %>
              </tr>
            <% end %>

          <% end %>

          <%= call_hook(:issue_list_group_bottom, :current_issue => work_package,
                                              :issues => work_packages,
                                              :query => query,
                                              :group => group) %>

        <% end -%>
      </tbody>
    </table>
  </div>
<% end -%><|MERGE_RESOLUTION|>--- conflicted
+++ resolved
@@ -31,84 +31,6 @@
 <%= form_tag({}) do -%>
   <%= hidden_field_tag 'back_url', url_for(params) %>
   <div class="autoscroll">
-<<<<<<< HEAD
-=======
-  <table class="list issues">
-
-    <thead>
-      <tr>
-        <th class="checkbox hide-when-print"><%= link_to icon_wrapper('icon-context icon-yes', l(:button_check_all)), {},
-                                                         :onclick => 'toggleSelection(this); return false;',
-                                                         :class => 'no-decoration-on-hover',
-                                                         :title   => l(:button_check_all),
-                                                         :alt     => l(:button_check_all),
-                                                         :id => 'button_check_all' %>
-        </th>
-        <%= sort_header_tag('id', :caption => '#', :default_order => 'desc') %>
-
-        <% query.columns.each do |column| %>
-          <%= column_header(column) %>
-        <% end %>
-
-      </tr>
-    </thead>
-
-  <% previous_group = false %>
-
-  <tbody>
-
-  <% issue_list(work_packages) do |work_package, level| -%>
-
-    <% if query.grouped? && (group = query.group_by_column.value(work_package)) != previous_group %>
-      <% reset_cycle %>
-      <tr class="group open">
-        <td colspan="<%= query.columns.size + 2 %>">
-          <span class="expander icon-context icon-minus" onclick="toggleRowGroup(this); return false;">
-            <span class="hidden-for-sighted expand"><%= I18n.t('label_expand') %></span>
-            <span class="hidden-for-sighted collapse"><%= I18n.t('label_collapse') %></span>
-          </span>
-
-          <span>
-          <%= group.blank? ?
-                '-' :
-                column_content(query.group_by_column, work_package) %>
-
-            <span class="count">
-              (<%= results.work_package_count_for(group) %>)
-
-              <span aria-hidden="true" role="presentation" tabindex="-1">
-                <%= link_to_function("#{l(:button_collapse_all)}",
-                                     "toggleAllRowGroups(this)",
-                                     :class => 'toggle-all') %>
-              </span>
-            </span>
-          </span>
-        </td>
-      </tr>
-      <% previous_group = group %>
-    <% end %>
-
-    <tr id="work_package-<%= work_package.id %>" class="hascontextmenu <%= cycle('odd', 'even') %> <%= work_package_css_classes(work_package) %> <%= level > 0 ? "idnt idnt-#{level}" : nil %>">
-
-      <td class="checkbox hide-when-print">
-        <label for="work_package<%= work_package.id %>" class="hidden-for-sighted">
-          <%= l(:description_select_work_package) + '#' + work_package.id.to_s %>
-        </label>
-
-        <%= check_box_tag("ids[]",
-                          work_package.id,
-                          false,
-                          id: "work_package#{work_package.id}",
-                          onclick: 'setAllSelectLinkState(jQuery("a#button_check_all"));' ) %>
-      </td>
-
-      <td class="id">
-        <% if parent_work_package = work_package.parent_id %>
-          <span class='hidden-for-sighted'>
-            <%=l(:description_subwork_package) + ' ' + l(:label_work_package) + ' #' + parent_work_package.to_s %>
-          </span>
-        <% end -%>
->>>>>>> 5349dcf0
 
     <work-packages-table project-identifier="projectIdentifier"
                          columns="columns"
@@ -123,130 +45,5 @@
                          class="list issues">
     </work-packages-table>
 
-
-    <table class="list issues">
-      <thead>
-        <tr>
-          <th class="checkbox hide-when-print"><%= link_to icon_wrapper('icon-context icon-yes', "#{l(:button_check_all)}/#{l(:button_uncheck_all)}"), {},
-                                                           :onclick => 'toggleIssuesSelection(Element.up(this, "form")); return false;',
-                                                           :class => 'no-decoration-on-hover',
-                                                           :title   => "#{l(:button_check_all)}/#{l(:button_uncheck_all)}",
-                                                           :alt     => "#{l(:button_check_all)}/#{l(:button_uncheck_all)}" %>
-          </th>
-          <%= sort_header_tag('id', :caption => '#', :default_order => 'desc') %>
-
-          <% query.columns.each do |column| %>
-            <%= column_header(column) %>
-          <% end %>
-
-        </tr>
-      </thead>
-
-      <% previous_group = false %>
-
-      <tbody>
-        <% issue_list(work_packages) do |work_package, level| -%>
-          <% if query.grouped? && (group = query.group_by_column.value(work_package)) != previous_group %>
-            <% reset_cycle %>
-            <tr class="group open">
-              <td colspan="<%= query.columns.size + 2 %>">
-                <span class="expander icon-context icon-minus" onclick="toggleRowGroup(this); return false;">
-                  <span class="hidden-for-sighted expand"><%= I18n.t('label_expand') %></span>
-                  <span class="hidden-for-sighted collapse"><%= I18n.t('label_collapse') %></span>
-                </span>
-
-                <span>
-                <%= group.blank? ?
-                      '-' :
-                      column_content(query.group_by_column, work_package) %>
-
-                  <span class="count">
-                    (<%= results.work_package_count_for(group) %>)
-
-                    <span aria-hidden="true" role="presentation" tabindex="-1">
-                      <%= link_to_function("#{l(:button_collapse_all)}",
-                                           "toggleAllRowGroups(this)",
-                                           :class => 'toggle-all') %>
-                    </span>
-                  </span>
-                </span>
-              </td>
-            </tr>
-            <% previous_group = group %>
-          <% end %>
-
-          <tr id="work_package-<%= work_package.id %>" class="hascontextmenu <%= cycle('odd', 'even') %> <%= work_package_css_classes(work_package) %> <%= level > 0 ? "idnt idnt-#{level}" : nil %>">
-
-            <td class="checkbox hide-when-print">
-              <label for="work_package<%= work_package.id %>" class="hidden-for-sighted">
-                <%= l(:description_select_work_package) + '#' + work_package.id.to_s %>
-              </label>
-
-              <%= check_box_tag("ids[]", work_package.id, false, :id => "work_package#{work_package.id}") %>
-            </td>
-
-            <td class="id">
-              <% if parent_work_package = work_package.parent_id %>
-                <span class='hidden-for-sighted'>
-                  <%=l(:description_subwork_package) + ' ' + l(:label_work_package) + ' #' + parent_work_package.to_s %>
-                </span>
-              <% end -%>
-
-              <%= link_to work_package.id, work_package_path(work_package) %>
-            </td>
-
-            <% query.columns.each do |column| %>
-              <%= content_tag 'td', column_content(column, work_package), :class => column.name, :lang => column_locale(column) %>
-            <% end %>
-          </tr>
-
-          <% if query.display_sums? %>
-            <% results.caching_issue(work_package) %>
-            <%# Check if we are at the end of a group or the end of a page %>
-
-            <% if query.grouped? %>
-              <% if !results.next_in_same_group? or work_package == work_packages.last %>
-
-                <tr class="<%= cycle('odd', 'even') + " sum grouped " + work_package_css_classes(work_package) %>">
-
-                  <td colspan="2">
-                    <% column_content = column_content(query.group_by_column, work_package).to_s %>
-                    <%=raw t(:label_sum_for, :value => (column_content.empty? ? 'None' : column_content)) %>
-                  </td>
-
-                  <% query.columns.each do |column| %>
-                    <td>
-                      <%= results.mapping_for(column).call(results.grouped_sum_of_issue(column)) %>
-                    </td>
-                  <% end %>
-                </tr>
-              <% end %>
-            <% end %>
-
-            <%# Check if we are at the end of a page %>
-            <% if work_package == work_packages.last %>
-              <tr class="<%= "#{cycle('odd', 'even')} sum group all #{work_package_css_classes(work_package)}" %>">
-                <td colspan="2">
-                  <%= t(:label_sum_for, :value => l(:label_all_work_packages)) %>
-                </td>
-
-                <% query.columns.each do |column| %>
-                  <td>
-                    <%= results.mapping_for(column).call(results.total_sum_of(column)) %>
-                  </td>
-                <% end %>
-              </tr>
-            <% end %>
-
-          <% end %>
-
-          <%= call_hook(:issue_list_group_bottom, :current_issue => work_package,
-                                              :issues => work_packages,
-                                              :query => query,
-                                              :group => group) %>
-
-        <% end -%>
-      </tbody>
-    </table>
   </div>
 <% end -%>