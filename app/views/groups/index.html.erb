--- conflicted
+++ resolved
@@ -37,7 +37,6 @@
   </li>
 <% end %>
 <% if @groups.any? %>
-<<<<<<< HEAD
   <div class="generic-table--container">
     <div class="generic-table--results-container">
       <table interactive-table role="grid" class="generic-table">
@@ -74,7 +73,7 @@
             <tr>
               <td><%= link_to h(group), :action => 'edit', :id => group %></td>
               <td><%= group.users.size %></td>
-              <td class="buttons"><%= link_to l(:button_delete), group, :confirm => l(:text_are_you_sure), :method => :delete, :class => 'icon icon-delete' %></td>
+              <td class="buttons"><%= link_to l(:button_delete), group, data: { confirm: l(:text_are_you_sure) }, :method => :delete, :class => 'icon icon-delete' %></td>
             </tr>
           <% end %>
         </tbody>
@@ -94,26 +93,4 @@
       </div>
     </div>
   </div>
-<% end %>
-=======
-  <table class="list groups">
-    <thead>
-      <tr>
-        <th><%= Group.model_name.human %></th>
-        <th><%=l(:label_user_plural)%></th>
-        <th></th>
-      </tr>
-    </thead>
-    <tbody>
-      <% @groups.each do |group| %>
-        <tr class="<%= cycle 'odd', 'even' %>">
-          <td><%= link_to h(group), :action => 'edit', :id => group %></td>
-          <td align="center"><%= group.users.size %></td>
-          <td class="buttons"><%= link_to l(:button_delete), group, data: { confirm: l(:text_are_you_sure) }, :method => :delete, :class => 'icon icon-delete' %></td>
-        </tr>
-      <% end %>
-    </table>
-  <% else %>
-    <p class="nodata"><%= l(:label_no_data) %></p>
-  <% end %>
->>>>>>> a5e625cb
+<% end %>