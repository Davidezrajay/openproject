<%#-- copyright
OpenProject is a project management system.
Copyright (C) 2012-2015 the OpenProject Foundation (OPF)

This program is free software; you can redistribute it and/or
modify it under the terms of the GNU General Public License version 3.

OpenProject is a fork of ChiliProject, which is a fork of Redmine. The copyright follows:
Copyright (C) 2006-2013 Jean-Philippe Lang
Copyright (C) 2010-2013 the ChiliProject Team

This program is free software; you can redistribute it and/or
modify it under the terms of the GNU General Public License
as published by the Free Software Foundation; either version 2
of the License, or (at your option) any later version.

This program is distributed in the hope that it will be useful,
but WITHOUT ANY WARRANTY; without even the implied warranty of
MERCHANTABILITY or FITNESS FOR A PARTICULAR PURPOSE.  See the
GNU General Public License for more details.

You should have received a copy of the GNU General Public License
along with this program; if not, write to the Free Software
Foundation, Inc., 51 Franklin Street, Fifth Floor, Boston, MA  02110-1301, USA.

See doc/COPYRIGHT.rdoc for more details.

++#%>
<%= javascript_include_tag "members_form.js" %>

<%= error_messages_for 'member' %>
<% roles = Role.find_all_givable
   # Check if there is at least one principal that can be added to the project
   principals_available = @project.possible_members("", 1)
   member_per_page = 20

   @members = @project.member_principals.includes(:roles, :principal, :member_roles)
                                        .order(User::USER_FORMATS_STRUCTURE[Setting.user_format].map{|attr| attr.to_s}.join(", "))
                                        .page(params[:page])
                                        .references(:users)
                                        .per_page(per_page_param)
%>
<div>
  <% if roles.any? && principals_available.any? %>
    <%= render :partial => "members/member_form",
              :locals => { :project => @project,
                           :members => @members,
                           :roles => roles } %>

  <% end %>
</div>
<div>
  <% if @members.any? %>
    <% authorized = authorize_for('members', 'update') %>
<<<<<<< HEAD
      <div class="generic-table--container">
        <div class="generic-table--results-container">
          <table interactive-table role="grid" class="generic-table">
            <colgroup>
              <col highlight-col>
              <col highlight-col>
              <col>
              <col highlight-col>
              <col highlight-col>
            </colgroup>
            <thead>
              <tr>
                <th>
                  <div class="generic-table--sort-header-outer">
                    <div class="generic-table--sort-header">
                      <span>
                        <%= User.model_name.human %> / <%= Group.model_name.human %>
                      </span>
                    </div>
                  </div>
                </th>
                <th>
                  <div class="generic-table--sort-header-outer">
                    <div class="generic-table--sort-header">
                      <span>
                        <%= l(:label_role_plural) %>
                      </span>
                    </div>
                  </div>
                </th>
                <th></th>
                <%= call_hook(:view_projects_settings_members_table_header, :project => @project) %>
              </tr>
            </thead>
            <tbody>
              <% @members.each do |member| %>
                <% next if member.new_record? %>
                  <tr id="member-<%= member.id %>" class=" member">
                    <td class="<%= member.principal.class.name.downcase %> <%= 'icon-context icon-group' if member.principal.class.name.downcase == 'group' %> <%= user_status_class member.principal%>" title="<%= user_status_i18n member.principal%>"><%= link_to_user member.principal %></td>
                    <td class="roles">
                      <span id="member-<%= member.id %>-roles"><%=h member.roles.sort.collect(&:to_s).join(', ') %></span>
                      <% if authorized %>
                        <%= form_for(member, :url => {:controller => '/members',
                                                :action => 'update',
                                                :id => member,
                                                :page => params[:page]},
                                       :method => :put,
                                       :remote => true,
                                       :html => { :id => "member-#{member.id}-roles-form",
                                                  :class => 'hol',
                                                  :style => 'display:none' }) do |f| %>
                          <p><% roles.each do |role| %>
                              <label><%= check_box_tag 'member[role_ids][]', role.id, member.roles.include?(role),
                                                                   :disabled => member.member_roles.detect {|mr| mr.role_id == role.id && !mr.inherited_from.nil?} %> <%=h role %></label>
                            <% end %></p>
                          <%= hidden_field_tag 'member[role_ids][]', '' %>
                          <p><%= submit_tag l(:button_change), :class => 'button -highlight -small' %>
                            <%= link_to_function l(:button_cancel),
                          "$('member-#{member.id}-roles').show(); $('member-#{member.id}-roles-form').hide(); return false;",
                          class: 'button -small' %></p>
                        <% end %>
                        <td class="buttons">
                          <%= link_to_function l(:button_edit), "$('member-#{member.id}-roles').hide(); $('member-#{member.id}-roles-form').show(); return false;", :class => 'icon icon-edit' %>
                          <%= link_to(l(:button_delete), {:controller => '/members', :action => 'destroy', :id => member, :page => params[:page]},
                            :method => :delete,
                            :remote => true,
                            :confirm => ((!User.current.admin? && member.include?(User.current)) ? l(:text_own_membership_delete_confirmation) : nil),
                            :title => l(:button_delete), :class => 'icon icon-delete') if member.deletable? %>
                        </td>
                      <% end %>
                    </td>
                    <%= call_hook(:view_projects_settings_members_table_row, { :project => @project, :member => member}) %>
                  </tr>
                <% end; reset_cycle %>
              </tbody>
            </table>
            <div class="generic-table--header-background"></div>
          </div>
        </div>
        <%= pagination_links_full @members, params: { tab: 'members' }.merge(@pagination_url_options || {}) %>
  <% else %>
   <div class="generic-table--container">
      <div class="generic-table--no-results-container">
        <h2 class="generic-table--no-results-title">
          <i class="icon-info"></i>
          Nothing to display
        </h2>
        <div class="generic-table--no-results-description">
          <p class="nodata"><%= l(:label_no_data) %></p>
        </div>
      </div>
    </div>
  <% end %>
=======
    <table class="list members">
      <thead>
        <tr>
          <th><%= User.model_name.human %> / <%= Group.model_name.human %></th>
          <th><%= l(:label_role_plural) %></th>
          <th style="width:15%"></th>
          <%= call_hook(:view_projects_settings_members_table_header, :project => @project) %>
        </tr>
      </thead>
      <tbody>
        <% @members.each do |member| %>
          <% next if member.new_record? %>
            <tr id="member-<%= member.id %>" class="<%= cycle 'odd', 'even' %> member">
              <td class="<%= member.principal.class.name.downcase %> <%= 'icon-context icon-group' if member.principal.class.name.downcase == 'group' %> <%= user_status_class member.principal%>" title="<%= user_status_i18n member.principal%>"><%= link_to_user member.principal %></td>
              <td class="roles">
                <span id="member-<%= member.id %>-roles"><%=h member.roles.sort.collect(&:to_s).join(', ') %></span>
                <% if authorized %>
                  <%= form_for(member, :url => {:controller => '/members',
                                          :action => 'update',
                                          :id => member,
                                          :page => params[:page]},
                                 :method => :put,
                                 :remote => true,
                                 :html => { :id => "member-#{member.id}-roles-form",
                                            :class => 'hol',
                                            :style => 'display:none' }) do |f| %>
                    <p><% roles.each do |role| %>
                        <label><%= check_box_tag 'member[role_ids][]', role.id, member.roles.include?(role),
                                                             :disabled => member.member_roles.detect {|mr| mr.role_id == role.id && !mr.inherited_from.nil?} %> <%=h role %></label>
                      <% end %></p>
                    <%= hidden_field_tag 'member[role_ids][]', '' %>
                    <p><%= submit_tag l(:button_change), :class => 'button -highlight -small' %>
                      <%= link_to_function l(:button_cancel),
                    "$('member-#{member.id}-roles').show(); $('member-#{member.id}-roles-form').hide(); return false;",
                    class: 'button -small' %></p>
                  <% end %>
                  <td class="buttons">
                    <%= link_to_function l(:button_edit), "$('member-#{member.id}-roles').hide(); $('member-#{member.id}-roles-form').show(); return false;", :class => 'icon icon-edit' %>
                    <%= link_to(l(:button_delete), {:controller => '/members', :action => 'destroy', :id => member, :page => params[:page]},
                      :method => :delete,
                      :remote => true,
                      data: { confirm: ((!User.current.admin? && member.include?(User.current)) ? l(:text_own_membership_delete_confirmation) : nil) },
                      :title => l(:button_delete), :class => 'icon icon-delete') if member.deletable? %>
                  </td>
                <% end %>
              </td>
              <%= call_hook(:view_projects_settings_members_table_row, { :project => @project, :member => member}) %>
            </tr>
          <% end; reset_cycle %>
        </tbody>
      </table>
      <%= pagination_links_full @members, params: { tab: 'members' }.merge(@pagination_url_options || {}) %>
    <% else %>
      <p class="nodata members"><%= l(:label_no_data) %></p>
    <% end %>
>>>>>>> a5e625cb
  </div><|MERGE_RESOLUTION|>--- conflicted
+++ resolved
@@ -52,7 +52,6 @@
 <div>
   <% if @members.any? %>
     <% authorized = authorize_for('members', 'update') %>
-<<<<<<< HEAD
       <div class="generic-table--container">
         <div class="generic-table--results-container">
           <table interactive-table role="grid" class="generic-table">
@@ -119,20 +118,20 @@
                           <%= link_to(l(:button_delete), {:controller => '/members', :action => 'destroy', :id => member, :page => params[:page]},
                             :method => :delete,
                             :remote => true,
-                            :confirm => ((!User.current.admin? && member.include?(User.current)) ? l(:text_own_membership_delete_confirmation) : nil),
+                            data: { confirm: ((!User.current.admin? && member.include?(User.current)) ? l(:text_own_membership_delete_confirmation) : nil) },
                             :title => l(:button_delete), :class => 'icon icon-delete') if member.deletable? %>
                         </td>
                       <% end %>
                     </td>
                     <%= call_hook(:view_projects_settings_members_table_row, { :project => @project, :member => member}) %>
                   </tr>
-                <% end; reset_cycle %>
-              </tbody>
-            </table>
-            <div class="generic-table--header-background"></div>
-          </div>
-        </div>
-        <%= pagination_links_full @members, params: { tab: 'members' }.merge(@pagination_url_options || {}) %>
+              <% end %>
+            </tbody>
+          </table>
+        <div class="generic-table--header-background"></div>
+      </div>
+    </div>
+    <%= pagination_links_full @members, params: { tab: 'members' }.merge(@pagination_url_options || {}) %>
   <% else %>
    <div class="generic-table--container">
       <div class="generic-table--no-results-container">
@@ -146,61 +145,4 @@
       </div>
     </div>
   <% end %>
-=======
-    <table class="list members">
-      <thead>
-        <tr>
-          <th><%= User.model_name.human %> / <%= Group.model_name.human %></th>
-          <th><%= l(:label_role_plural) %></th>
-          <th style="width:15%"></th>
-          <%= call_hook(:view_projects_settings_members_table_header, :project => @project) %>
-        </tr>
-      </thead>
-      <tbody>
-        <% @members.each do |member| %>
-          <% next if member.new_record? %>
-            <tr id="member-<%= member.id %>" class="<%= cycle 'odd', 'even' %> member">
-              <td class="<%= member.principal.class.name.downcase %> <%= 'icon-context icon-group' if member.principal.class.name.downcase == 'group' %> <%= user_status_class member.principal%>" title="<%= user_status_i18n member.principal%>"><%= link_to_user member.principal %></td>
-              <td class="roles">
-                <span id="member-<%= member.id %>-roles"><%=h member.roles.sort.collect(&:to_s).join(', ') %></span>
-                <% if authorized %>
-                  <%= form_for(member, :url => {:controller => '/members',
-                                          :action => 'update',
-                                          :id => member,
-                                          :page => params[:page]},
-                                 :method => :put,
-                                 :remote => true,
-                                 :html => { :id => "member-#{member.id}-roles-form",
-                                            :class => 'hol',
-                                            :style => 'display:none' }) do |f| %>
-                    <p><% roles.each do |role| %>
-                        <label><%= check_box_tag 'member[role_ids][]', role.id, member.roles.include?(role),
-                                                             :disabled => member.member_roles.detect {|mr| mr.role_id == role.id && !mr.inherited_from.nil?} %> <%=h role %></label>
-                      <% end %></p>
-                    <%= hidden_field_tag 'member[role_ids][]', '' %>
-                    <p><%= submit_tag l(:button_change), :class => 'button -highlight -small' %>
-                      <%= link_to_function l(:button_cancel),
-                    "$('member-#{member.id}-roles').show(); $('member-#{member.id}-roles-form').hide(); return false;",
-                    class: 'button -small' %></p>
-                  <% end %>
-                  <td class="buttons">
-                    <%= link_to_function l(:button_edit), "$('member-#{member.id}-roles').hide(); $('member-#{member.id}-roles-form').show(); return false;", :class => 'icon icon-edit' %>
-                    <%= link_to(l(:button_delete), {:controller => '/members', :action => 'destroy', :id => member, :page => params[:page]},
-                      :method => :delete,
-                      :remote => true,
-                      data: { confirm: ((!User.current.admin? && member.include?(User.current)) ? l(:text_own_membership_delete_confirmation) : nil) },
-                      :title => l(:button_delete), :class => 'icon icon-delete') if member.deletable? %>
-                  </td>
-                <% end %>
-              </td>
-              <%= call_hook(:view_projects_settings_members_table_row, { :project => @project, :member => member}) %>
-            </tr>
-          <% end; reset_cycle %>
-        </tbody>
-      </table>
-      <%= pagination_links_full @members, params: { tab: 'members' }.merge(@pagination_url_options || {}) %>
-    <% else %>
-      <p class="nodata members"><%= l(:label_no_data) %></p>
-    <% end %>
->>>>>>> a5e625cb
-  </div>+</div>