<%#-- copyright
OpenProject is a project management system.
Copyright (C) 2012-2015 the OpenProject Foundation (OPF)

This program is free software; you can redistribute it and/or
modify it under the terms of the GNU General Public License version 3.

OpenProject is a fork of ChiliProject, which is a fork of Redmine. The copyright follows:
Copyright (C) 2006-2013 Jean-Philippe Lang
Copyright (C) 2010-2013 the ChiliProject Team

This program is free software; you can redistribute it and/or
modify it under the terms of the GNU General Public License
as published by the Free Software Foundation; either version 2
of the License, or (at your option) any later version.

This program is distributed in the hope that it will be useful,
but WITHOUT ANY WARRANTY; without even the implied warranty of
MERCHANTABILITY or FITNESS FOR A PARTICULAR PURPOSE.  See the
GNU General Public License for more details.

You should have received a copy of the GNU General Public License
along with this program; if not, write to the Free Software
Foundation, Inc., 51 Franklin Street, Fifth Floor, Boston, MA  02110-1301, USA.

See doc/COPYRIGHT.rdoc for more details.

++#%>

<% html_title l(:label_administration), l(:label_auth_source_plural) %>
<%= toolbar title: l(:label_auth_source_plural) do %>
  <li class="toolbar-item">
    <%= link_to({ action: 'new' }, class: 'button -alt-highlight') do %>
      <i class="button--icon icon-add"></i>
      <span class="button--text"><%= l(:label_auth_source_new) %></span>
    <% end %>
  </li>
<% end %>
<<<<<<< HEAD
<div class="generic-table--container">
  <div class="generic-table--results-container">
    <table interactive-table role="grid" class="generic-table">
      <colgroup>
        <col highlight-col>
        <col highlight-col>
        <col highlight-col>
        <col highlight-col>
        <col>
      </colgroup>
      <thead>
        <tr>
          <th>
            <div class="generic-table--sort-header-outer">
              <div class="generic-table--sort-header">
                <span>
                  <%= AuthSource.human_attribute_name(:name) %>
                </span>
              </div>
            </div>
          </th>
          <th>
            <div class="generic-table--sort-header-outer">
              <div class="generic-table--sort-header">
                <span>
                  <%= AuthSource.human_attribute_name(:type) %>
                </span>
              </div>
            </div>
          </th>
          <th>
            <div class="generic-table--sort-header-outer">
              <div class="generic-table--sort-header">
                <span>
                  <%= AuthSource.human_attribute_name(:host) %>
                </span>
              </div>
            </div>
          </th>
          <th>
            <div class="generic-table--sort-header-outer">
              <div class="generic-table--sort-header">
                <span>
                  <%= l(:label_user_plural)%>
                </span>
              </div>
            </div>
          </th>
          <th></th>
        </tr>
      </thead>
      <tbody>
        <% for source in @auth_sources %>
          <tr>
            <td><%= link_to source.name, :action => 'edit', :id => source %></td>
            <td><%= source.auth_method_name %></td>
            <td><%= source.host %></td>
            <td><%= source.users.count %></td>
            <td class="buttons">
              <%= link_to l(:button_test), { :action => 'test_connection', :id => source } %>
              <%= link_to l(:button_delete), { :action => 'destroy', :id => source },
                                         :method => :delete,
                                         :confirm => l(:text_are_you_sure),
                                         :class => 'icon icon-delete',
                                         :disabled => source.users.any? %>
            </td>
          </tr>
        <% end %>
      </tbody>
    </table>
    <div class="generic-table--header-background"></div>
  </div>
</div>
=======
<table class="list">
  <thead>
    <tr>
      <th><%= AuthSource.human_attribute_name(:name) %></th>
      <th><%= AuthSource.human_attribute_name(:type) %></th>
      <th><%= AuthSource.human_attribute_name(:host) %></th>
      <th><%= l(:label_user_plural)%></th>
      <th></th>
    </tr>
  </thead>
  <tbody>
    <% for source in @auth_sources %>
      <tr class="<%= cycle("odd", "even") %>">
        <td><%= link_to source.name, :action => 'edit', :id => source %></td>
        <td align="center"><%= source.auth_method_name %></td>
        <td align="center"><%= source.host %></td>
        <td align="center"><%= source.users.count %></td>
        <td class="buttons">
          <%= link_to l(:button_test), { :action => 'test_connection', :id => source } %>
          <%= link_to l(:button_delete), { :action => 'destroy', :id => source },
                                     :method => :delete,
                                     data: { confirm: l(:text_are_you_sure) },
                                     :class => 'icon icon-delete',
                                     :disabled => source.users.any? %>
        </td>
      </tr>
    <% end %>
  </tbody>
</table>
>>>>>>> a5e625cb
<%= pagination_links_full @auth_sources %><|MERGE_RESOLUTION|>--- conflicted
+++ resolved
@@ -36,7 +36,6 @@
     <% end %>
   </li>
 <% end %>
-<<<<<<< HEAD
 <div class="generic-table--container">
   <div class="generic-table--results-container">
     <table interactive-table role="grid" class="generic-table">
@@ -99,7 +98,7 @@
               <%= link_to l(:button_test), { :action => 'test_connection', :id => source } %>
               <%= link_to l(:button_delete), { :action => 'destroy', :id => source },
                                          :method => :delete,
-                                         :confirm => l(:text_are_you_sure),
+                                         data: { confirm: l(:text_are_you_sure) },
                                          :class => 'icon icon-delete',
                                          :disabled => source.users.any? %>
             </td>
@@ -110,35 +109,4 @@
     <div class="generic-table--header-background"></div>
   </div>
 </div>
-=======
-<table class="list">
-  <thead>
-    <tr>
-      <th><%= AuthSource.human_attribute_name(:name) %></th>
-      <th><%= AuthSource.human_attribute_name(:type) %></th>
-      <th><%= AuthSource.human_attribute_name(:host) %></th>
-      <th><%= l(:label_user_plural)%></th>
-      <th></th>
-    </tr>
-  </thead>
-  <tbody>
-    <% for source in @auth_sources %>
-      <tr class="<%= cycle("odd", "even") %>">
-        <td><%= link_to source.name, :action => 'edit', :id => source %></td>
-        <td align="center"><%= source.auth_method_name %></td>
-        <td align="center"><%= source.host %></td>
-        <td align="center"><%= source.users.count %></td>
-        <td class="buttons">
-          <%= link_to l(:button_test), { :action => 'test_connection', :id => source } %>
-          <%= link_to l(:button_delete), { :action => 'destroy', :id => source },
-                                     :method => :delete,
-                                     data: { confirm: l(:text_are_you_sure) },
-                                     :class => 'icon icon-delete',
-                                     :disabled => source.users.any? %>
-        </td>
-      </tr>
-    <% end %>
-  </tbody>
-</table>
->>>>>>> a5e625cb
 <%= pagination_links_full @auth_sources %>