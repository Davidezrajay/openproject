<% write_augur_to_gon %>

<% if !EnterpriseToken.current.present? %>
  <% write_trial_key_to_gon %>
<% end %>

<div class="upsale-notification">
    <h2><%= feature_title %></h2>
    <% if feature_description.empty? %>
      <p class="upsale--feature-reference">
        <%= t('js.admin.enterprise.upsale.benefits.description') %>
        </br>
        <%= t('js.admin.enterprise.upsale.benefits.premium_features_text') %>
        </br>
        <%= t('js.admin.enterprise.upsale.benefits.professional_support_text') %>
      </p> 
    <% else %>
      <p class="upsale--feature-reference">
        <%= feature_description %>
      </p>
    <% end %>
  
    <p class="upsale--feature-reference">
    <%= feature_more_info %>
    </p>
  
    <% if feature_video.empty? %>
      <% if feature_image.empty? %>
        <%= image_tag "enterprise_edition.png", class: "widget-box--teaser-image_default" %>
      <% else %>
        <%= image_tag feature_image, class: "widget-box--teaser-image" %>
      <% end %>
    <% else %>
      <%= video_tag feature_video, :controls => false, class: "widget-box--teaser-video", autoplay: true, loop: true, muted: true %>
    <% end %>

    <p> <%= feature_title %> <%= t('admin.enterprise.enterprise_info_html') %> 
    </br>
    <%= t('admin.enterprise.upgrade_info') %>
    </p>
<<<<<<< HEAD
    <%= link_to( "https://www.openproject.org/contact-us/",
                 { class: 'button',
=======
    <%= link_to( "https://www.openproject.org/contact/",
                 { class: 'button -highlight-inverted -round',
>>>>>>> 61411810
                   aria: {label: t('admin.enterprise.buttons.contact')},
                   target: '_blank',
                   title: t('admin.enterprise.buttons.contact')}) do %>
      <span class="button--text"><%= t('admin.enterprise.buttons.contact') %></span>
    <% end %>

    <%= link_to( "https://www.openproject.org/pricing/",
                 { class: 'button -highlight',
                   aria: {label: t('admin.enterprise.buttons.upgrade')},
                   target: '_blank',
                   title: t('admin.enterprise.buttons.upgrade')}) do %>
      <%= op_icon('button--icon icon-medal') %>
      <span class="button--text"><%= t('admin.enterprise.buttons.upgrade') %></span>
    <% end %>
    <free-trial-button></free-trial-button>
</div><|MERGE_RESOLUTION|>--- conflicted
+++ resolved
@@ -38,13 +38,8 @@
     </br>
     <%= t('admin.enterprise.upgrade_info') %>
     </p>
-<<<<<<< HEAD
-    <%= link_to( "https://www.openproject.org/contact-us/",
-                 { class: 'button',
-=======
     <%= link_to( "https://www.openproject.org/contact/",
                  { class: 'button -highlight-inverted -round',
->>>>>>> 61411810
                    aria: {label: t('admin.enterprise.buttons.contact')},
                    target: '_blank',
                    title: t('admin.enterprise.buttons.contact')}) do %>
