--- conflicted
+++ resolved
@@ -101,11 +101,7 @@
         </div>
       </div>
       <div class="wp-inline-create-button">
-<<<<<<< HEAD
-        <a href="#" class="budget-add-row wp-inline-create--add-link" role="link" title="<%= t(:button_add_budget_item) %>">
-=======
         <a class="budget-add-row wp-inline-create--add-link" role="button" title="<%= t(:button_add_budget_item) %>">
->>>>>>> ed8687b8
           <%= op_icon('icon icon-add') %>
         </a>
       </div>
