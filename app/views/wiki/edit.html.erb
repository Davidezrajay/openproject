--- conflicted
+++ resolved
@@ -14,13 +14,8 @@
                        { :url => { :controller => 'wiki', :action => 'preview', :project_id => @project, :id => @page.title },
                          :method => :post,
                          :update => 'preview',
-<<<<<<< HEAD
-                         :before => 'if (tinyMCE) { tinyMCE.get("content_text").save(); }',
-                         :with => "Form.serialize('wiki_form')",
-=======
-                         :before => 'var form_data = Form.serialize("wiki_form", true); form_data._method="post"',
+                         :before => 'var form_data = Form.serialize("wiki_form", true); form_data._method="post";if (tinyMCE) { tinyMCE.get("content_text").save(); }',
                          :with => "$H(form_data).toQueryString()",
->>>>>>> 5689934b
                          :complete => "Element.scrollTo('preview')"
                        }, :accesskey => accesskey(:preview) %></p>
 <%= wikitoolbar_for 'content_text' %>
