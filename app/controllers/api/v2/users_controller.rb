#-- encoding: UTF-8
#-- copyright
# OpenProject is a project management system.
# Copyright (C) 2012-2014 the OpenProject Foundation (OPF)
#
# This program is free software; you can redistribute it and/or
# modify it under the terms of the GNU General Public License version 3.
#
# OpenProject is a fork of ChiliProject, which is a fork of Redmine. The copyright follows:
# Copyright (C) 2006-2013 Jean-Philippe Lang
# Copyright (C) 2010-2013 the ChiliProject Team
#
# This program is free software; you can redistribute it and/or
# modify it under the terms of the GNU General Public License
# as published by the Free Software Foundation; either version 2
# of the License, or (at your option) any later version.
#
# This program is distributed in the hope that it will be useful,
# but WITHOUT ANY WARRANTY; without even the implied warranty of
# MERCHANTABILITY or FITNESS FOR A PARTICULAR PURPOSE.  See the
# GNU General Public License for more details.
#
# You should have received a copy of the GNU General Public License
# along with this program; if not, write to the Free Software
# Foundation, Inc., 51 Franklin Street, Fifth Floor, Boston, MA  02110-1301, USA.
#
# See doc/COPYRIGHT.rdoc for more details.
#++

module Api
  module V2
<<<<<<< HEAD

    class UsersController < ::UsersController
=======
    class UsersController < UsersController
>>>>>>> 43d388f0
      include ::Api::V2::ApiController

      skip_filter :require_admin, only: :index

      before_filter :check_scope_supplied

      def index
        @users = UserSearchService.new(params).search

        respond_to do |format|
          format.api
        end
      end

      private

      def check_scope_supplied
        render_400 if params.select { |k, _v| UserSearchService::SEARCH_SCOPES.include? k }
                      .select { |_k, v| not v.blank? }
                      .empty?
      end
    end
  end
end<|MERGE_RESOLUTION|>--- conflicted
+++ resolved
@@ -29,12 +29,7 @@
 
 module Api
   module V2
-<<<<<<< HEAD
-
     class UsersController < ::UsersController
-=======
-    class UsersController < UsersController
->>>>>>> 43d388f0
       include ::Api::V2::ApiController
 
       skip_filter :require_admin, only: :index
