#-- copyright
# OpenProject is a project management system.
# Copyright (C) 2012-2014 the OpenProject Foundation (OPF)
#
# This program is free software; you can redistribute it and/or
# modify it under the terms of the GNU General Public License version 3.
#
# OpenProject is a fork of ChiliProject, which is a fork of Redmine. The copyright follows:
# Copyright (C) 2006-2013 Jean-Philippe Lang
# Copyright (C) 2010-2013 the ChiliProject Team
#
# This program is free software; you can redistribute it and/or
# modify it under the terms of the GNU General Public License
# as published by the Free Software Foundation; either version 2
# of the License, or (at your option) any later version.
#
# This program is distributed in the hope that it will be useful,
# but WITHOUT ANY WARRANTY; without even the implied warranty of
# MERCHANTABILITY or FITNESS FOR A PARTICULAR PURPOSE.  See the
# GNU General Public License for more details.
#
# You should have received a copy of the GNU General Public License
# along with this program; if not, write to the Free Software
# Foundation, Inc., 51 Franklin Street, Fifth Floor, Boston, MA  02110-1301, USA.
#
# See doc/COPYRIGHT.rdoc for more details.
#++

module Api::Experimental::Concerns::ColumnData
  def get_columns_for_json(columns)
    columns.map do |column|
      { name: column.name,
        title: column.caption,
        sortable: column.sortable?,
        groupable: column.groupable?,
        custom_field: column.is_a?(QueryCustomFieldColumn) &&
          column.custom_field.as_json(only: [:id, :field_format]),
        meta_data: get_column_meta(column)
      }
    end
  end

  private

  def get_column_meta(column)
    # This is where we want to add column specific behaviour to instruct the
    # front end how to deal with it. Needs to be things like user link, project
    # link, datetime
    {
      data_type: column_data_type(column),
<<<<<<< HEAD
      link: !!(link_meta[column.name]) ? link_meta[column.name] : { display: false }
=======
      link: link_meta[column.name] || { display: false }
>>>>>>> 9a04380e
    }
  end

  def link_meta
    {
      subject: { display: true, model_type: 'work_package' },
      type: { display: false },
      status: { display: false },
      priority: { display: false },
      parent: { display: true, model_type: 'work_package' },
      assigned_to: { display: true, model_type: 'user' },
      responsible: { display: true, model_type: 'user' },
      author: { display: true, model_type: 'user' },
      project: { display: true, model_type: 'project' }
    }
  end

  def column_data_type(column)
    if column.is_a?(QueryCustomFieldColumn)
      column.custom_field.field_format
    elsif column.class.to_s =~ /CurrencyQueryColumn/
<<<<<<< HEAD
      return 'currency'
    elsif c = WorkPackage.columns_hash[column.name.to_s] and !c.nil?
      return c.type.to_s
    elsif c = WorkPackage.columns_hash[column.name.to_s + '_id'] and !c.nil?
      return 'object'
    else
      return 'default'
=======
      'currency'
    elsif c = WorkPackage.columns_hash[column.name.to_s]
      c.type.to_s
    elsif WorkPackage.columns_hash[column.name.to_s + '_id']
      'object'
    else
      'default'
    end
  end

  def valid_columns(columns)
    column_names, custom_field_column_ids = separate_columns_by_custom_fields(columns)

    # This here should be restricted more to only allow AR methods on Work
    # Package and associated objects.
    valid_column_names = Query.available_columns.map { |c| c.name.to_s } & column_names

    # keep order of provided columns
    columns & (valid_column_names + custom_field_column_ids)
  end

  def separate_columns_by_custom_fields(columns)
    cf_columns, non_cf_columns = columns.partition { |name| custom_field_id_in(name) }

    cf_columns_id = cf_columns.map { |name| custom_field_id_in(name) }

    [non_cf_columns, cf_columns_id]
  end

  def columns_total_sums(column_names, work_packages)
    column_names.map do |column_name|
      column_sum(column_name, work_packages)
    end
  end

  def column_sum(column_name, work_packages)
    if column_should_be_summed_up?(column_name)
      column_data = fetch_column_data(column_name, work_packages, false)

      column_data.map { |c| c.nil? ? 0 : c }
        .compact
        .sum
    end
  end

  def columns_group_sums(column_names, work_packages, group_by)
    # NOTE RS: This is basically the grouped_sums method from sums.rb but we
    # have no query to play with here
    return unless group_by
    column_names.map do |column_name|
      work_packages.map { |wp| wp.send(group_by) }
        .uniq
        .inject({}) do |group_sums, current_group|
          work_packages_in_current_group = work_packages.select do |wp|
            wp.send(group_by) == current_group
          end

          group_sums.merge current_group => column_sum(column_name, work_packages_in_current_group)
        end
    end
  end

  def includes_for_columns(column_names)
    column_names = Array(column_names)
    includes = (WorkPackage.reflections.keys & column_names)

    if column_names.any? { |c| custom_field_id_in(c) }
      includes << { custom_values: :custom_field }
    end

    includes
  end

  def fetch_columns_data(column_names, work_packages)
    column_names, custom_field_column_ids = separate_columns_by_custom_fields(column_names)

    columns = column_names.map do |column_name|
      fetch_non_custom_field_column_data(column_name, work_packages)
    end

    columns += custom_field_column_ids.map do |cf_id|
      fetch_custom_field_column_data(cf_id, work_packages)
    end

    columns
  end

  def fetch_column_data(column_name, work_packages, display = true)
    if custom_field_id = custom_field_id_in(column_name)
      fetch_custom_field_column_data(custom_field_id, work_packages, display)
    else
      fetch_non_custom_field_column_data(column_name, work_packages)
    end
  end

  def fetch_custom_field_column_data(custom_field_id, work_packages, display = true)
    custom_field_data = work_packages.map do |wp|
      wp.custom_values_display_data(custom_field_id)
    end

    if display
      custom_field_data.flatten
    else
      custom_field_data.flatten.map { |d| d.nil? ? nil : d[:value] }
    end
  end

  def fetch_non_custom_field_column_data(column_name, work_packages)
    work_packages.map do |work_package|
      # Note: Doing as_json here because if we just take the
      # value.attributes then we can't get any methods later.  Name and
      # subject are the default properties that the front end currently
      # looks for to summarize an object.
      value = work_package.send(column_name)

      if value.is_a?(ActiveRecord::Base)
        value.as_json(only: 'id', methods: [:name, :subject])
      else
        value
      end
    end
  end

  def column_should_be_summed_up?(column_name)
    # see ::Query::Sums mix in
    column_is_numeric?(column_name) &&
      Setting.work_package_list_summable_columns.include?(column_name.to_s)
  end

  def column_is_numeric?(column_name)
    # TODO RS: We want to leave out ids even though they are numeric
    [:int, :integer, :float].include? column_type(column_name)
  end

  def custom_field_id_in(name)
    groups = name.to_s.scan(/cf_(\d+)/).flatten

    if groups
      groups[0]
    else
      nil
    end
  end

  def column_type(column_name)
    if id = custom_field_id_in(column_name)
      CustomField.find(id).field_format.to_sym
    else
      column = WorkPackage.columns_hash[column_name]
      column.nil? ? :none : column.type
>>>>>>> 9a04380e
    end
  end
end<|MERGE_RESOLUTION|>--- conflicted
+++ resolved
@@ -48,11 +48,7 @@
     # link, datetime
     {
       data_type: column_data_type(column),
-<<<<<<< HEAD
-      link: !!(link_meta[column.name]) ? link_meta[column.name] : { display: false }
-=======
       link: link_meta[column.name] || { display: false }
->>>>>>> 9a04380e
     }
   end
 
@@ -74,15 +70,6 @@
     if column.is_a?(QueryCustomFieldColumn)
       column.custom_field.field_format
     elsif column.class.to_s =~ /CurrencyQueryColumn/
-<<<<<<< HEAD
-      return 'currency'
-    elsif c = WorkPackage.columns_hash[column.name.to_s] and !c.nil?
-      return c.type.to_s
-    elsif c = WorkPackage.columns_hash[column.name.to_s + '_id'] and !c.nil?
-      return 'object'
-    else
-      return 'default'
-=======
       'currency'
     elsif c = WorkPackage.columns_hash[column.name.to_s]
       c.type.to_s
@@ -94,14 +81,19 @@
   end
 
   def valid_columns(columns)
-    column_names, custom_field_column_ids = separate_columns_by_custom_fields(columns)
-
-    # This here should be restricted more to only allow AR methods on Work
-    # Package and associated objects.
+    column_names, custom_field_ids = separate_columns_by_custom_fields(columns)
+
     valid_column_names = Query.available_columns.map { |c| c.name.to_s } & column_names
 
+    existing_cf_ids = existing_custom_field_ids(custom_field_ids)
+
+    valid_cf_column_names = columns.select do |name|
+      id = custom_field_id_in(name)
+      existing_cf_ids.include?(id)
+    end
+
     # keep order of provided columns
-    columns & (valid_column_names + custom_field_column_ids)
+    columns & (valid_column_names + valid_cf_column_names)
   end
 
   def separate_columns_by_custom_fields(columns)
@@ -110,6 +102,14 @@
     cf_columns_id = cf_columns.map { |name| custom_field_id_in(name) }
 
     [non_cf_columns, cf_columns_id]
+  end
+
+  def existing_custom_field_ids(ids)
+    if ids.empty?
+      []
+    else
+      WorkPackageCustomField.where(id: ids).pluck(:id).map(&:to_s)
+    end
   end
 
   def columns_total_sums(column_names, work_packages)
@@ -233,7 +233,6 @@
     else
       column = WorkPackage.columns_hash[column_name]
       column.nil? ? :none : column.type
->>>>>>> 9a04380e
     end
   end
 end