--- conflicted
+++ resolved
@@ -296,20 +296,19 @@
     redirect_to :action => 'show', :id => @page.title, :project_id => @project
   end
 
-<<<<<<< HEAD
   def list_attachments
     respond_to do |format|
       format.json { render 'common/list_attachments', :locals => {:attachments => @page.attachments} }
       format.html {}
     end
-=======
+  end
+
   def current_menu_item_sym page, symbol_postfix = ""
     menu_item = self.send(page).try(:nearest_menu_item)
 
     menu_item.present? ?
       :"#{menu_item.item_class}#{symbol_postfix}" :
       nil
->>>>>>> 6446d056
   end
 
 private
