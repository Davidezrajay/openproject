# Redmine - project management software
# Copyright (C) 2006-2008  Jean-Philippe Lang
#
# This program is free software; you can redistribute it and/or
# modify it under the terms of the GNU General Public License
# as published by the Free Software Foundation; either version 2
# of the License, or (at your option) any later version.
# 
# This program is distributed in the hope that it will be useful,
# but WITHOUT ANY WARRANTY; without even the implied warranty of
# MERCHANTABILITY or FITNESS FOR A PARTICULAR PURPOSE.  See the
# GNU General Public License for more details.
# 
# You should have received a copy of the GNU General Public License
# along with this program; if not, write to the Free Software
# Foundation, Inc., 51 Franklin Street, Fifth Floor, Boston, MA  02110-1301, USA.

class IssuesController < ApplicationController
  menu_item :new_issue, :only => [:new, :create]
  default_search_scope :issues
<<<<<<< HEAD
  
  before_filter :find_issue, :only => [:show, :edit, :update]
  before_filter :find_issues, :only => [:bulk_edit, :move, :perform_move, :destroy]
  before_filter :find_project, :only => [:new, :create]
  before_filter :authorize, :except => [:index, :changes]
=======

  before_filter :find_issue, :only => [:show, :edit, :update]
  before_filter :find_issues, :only => [:bulk_edit, :move, :destroy]
  before_filter :find_project, :only => [:new, :create, :update_form, :preview, :auto_complete]
  before_filter :authorize, :except => [:index, :changes, :preview, :context_menu]
>>>>>>> 4804d22f
  before_filter :find_optional_project, :only => [:index, :changes]
  before_filter :check_for_default_issue_status, :only => [:new, :create]
  before_filter :build_new_issue_from_params, :only => [:new, :create]
  accept_key_auth :index, :show, :changes

  rescue_from Query::StatementInvalid, :with => :query_statement_invalid

  helper :journals
  include JournalsHelper
  helper :projects
  include ProjectsHelper
  helper :custom_fields
  include CustomFieldsHelper
  helper :issue_relations
  include IssueRelationsHelper
  helper :watchers
  include WatchersHelper
  helper :attachments
  include AttachmentsHelper
  helper :queries
  include QueriesHelper
  helper :sort
  include SortHelper
  include IssuesHelper
  helper :timelog
  include Redmine::Export::PDF

  verify :method => [:post, :delete],
         :only => :destroy,
         :render => { :nothing => true, :status => :method_not_allowed }

  verify :method => :post, :only => :create, :render => {:nothing => true, :status => :method_not_allowed }
  verify :method => :put, :only => :update, :render => {:nothing => true, :status => :method_not_allowed }
  
  def index
    retrieve_query
    sort_init(@query.sort_criteria.empty? ? [['id', 'desc']] : @query.sort_criteria)
    sort_update(@query.sortable_columns)
    
    if @query.valid?
      limit = case params[:format]
      when 'csv', 'pdf'
        Setting.issues_export_limit.to_i
      when 'atom'
        Setting.feeds_limit.to_i
      else
        per_page_option
      end
      
      @issue_count = @query.issue_count
      @issue_pages = Paginator.new self, @issue_count, limit, params['page']
      @issues = @query.issues(:include => [:assigned_to, :tracker, :priority, :category, :fixed_version],
                              :order => sort_clause, 
                              :offset => @issue_pages.current.offset, 
                              :limit => limit)
      @issue_count_by_group = @query.issue_count_by_group
      
      respond_to do |format|
        format.html { render :template => 'issues/index.rhtml', :layout => !request.xhr? }
        format.xml  { render :layout => false }
        format.json { render :text => @issues.to_json, :layout => false }
        format.atom { render_feed(@issues, :title => "#{@project || Setting.app_title}: #{l(:label_issue_plural)}") }
        format.csv  { send_data(issues_to_csv(@issues, @project), :type => 'text/csv; header=present', :filename => 'export.csv') }
        format.pdf  { send_data(issues_to_pdf(@issues, @project, @query), :type => 'application/pdf', :filename => 'export.pdf') }
      end
    else
      # Send html if the query is not valid
      render(:template => 'issues/index.rhtml', :layout => !request.xhr?)
    end
  rescue ActiveRecord::RecordNotFound
    render_404
  end
  
  def changes
    retrieve_query
    sort_init 'id', 'desc'
    sort_update(@query.sortable_columns)
    
    if @query.valid?
      @journals = @query.journals(:order => "#{Journal.table_name}.created_on DESC", 
                                  :limit => 25)
    end
    @title = (@project ? @project.name : Setting.app_title) + ": " + (@query.new_record? ? l(:label_changes_details) : @query.name)
    render :layout => false, :content_type => 'application/atom+xml'
  rescue ActiveRecord::RecordNotFound
    render_404
  end

  def show
    @journals = @issue.journals.find(:all, :include => [:user], :order => "#{Journal.table_name}.created_at ASC")
    @journals.reverse! if User.current.wants_comments_in_reverse_order?
    @changesets = @issue.changesets.visible.all
    @changesets.reverse! if User.current.wants_comments_in_reverse_order?
    @allowed_statuses = @issue.new_statuses_allowed_to(User.current)
    @edit_allowed = User.current.allowed_to?(:edit_issues, @project)
    @priorities = IssuePriority.all
    @time_entry = TimeEntry.new
    respond_to do |format|
      format.html { render :template => 'issues/show.rhtml' }
      format.xml  { render :layout => false }
      format.json { render :text => @issue.to_json, :layout => false }
      format.atom { render :action => 'changes', :layout => false, :content_type => 'application/atom+xml' }
      format.pdf  { send_data(issue_to_pdf(@issue), :type => 'application/pdf', :filename => "#{@project.identifier}-#{@issue.id}.pdf") }
    end
  end

  # Add a new issue
  # The new issue will be created from an existing one if copy_from parameter is given
  def new
    respond_to do |format|
      format.html { render :action => 'new', :layout => !request.xhr? }
      format.js { render :partial => 'attributes' }
    end
  end

  def create
    call_hook(:controller_issues_new_before_save, { :params => params, :issue => @issue })
    if @issue.save
      attachments = Attachment.attach_files(@issue, params[:attachments])
      render_attachment_warning_if_needed(@issue)
      flash[:notice] = l(:notice_successful_create)
      call_hook(:controller_issues_new_after_save, { :params => params, :issue => @issue})
      respond_to do |format|
        format.html {
          redirect_to(params[:continue] ? { :action => 'new', :issue => {:tracker_id => @issue.tracker, :parent_issue_id => @issue.parent_issue_id}.reject {|k,v| v.nil?} } :
                      { :action => 'show', :id => @issue })
        }
        format.xml  { render :action => 'show', :status => :created, :location => url_for(:controller => 'issues', :action => 'show', :id => @issue) }
        format.json { render :text => @issue.to_json, :status => :created, :location => url_for(:controller => 'issues', :action => 'show'), :layout => false }
      end
      return
    else
      respond_to do |format|
        format.html { render :action => 'new' }
        format.xml  { render(:xml => @issue.errors, :status => :unprocessable_entity); return }
        format.json { render :text => object_errors_to_json(@issue), :status => :unprocessable_entity, :layout => false }
      end
    end
  end
  
  # Attributes that can be updated on workflow transition (without :edit permission)
  # TODO: make it configurable (at least per role)
  UPDATABLE_ATTRS_ON_TRANSITION = %w(status_id assigned_to_id fixed_version_id done_ratio) unless const_defined?(:UPDATABLE_ATTRS_ON_TRANSITION)

  def edit
    return render_reply(@journal) if @journal
    update_issue_from_params

    @journal = @issue.current_journal

    respond_to do |format|
      format.html { }
      format.xml  { }
    end
  end

  def update
    update_issue_from_params

    if @issue.save_issue_with_child_records(params, @time_entry)
      render_attachment_warning_if_needed(@issue)
      flash[:notice] = l(:notice_successful_update) unless @issue.current_journal == @journal

      respond_to do |format|
        format.html { redirect_back_or_default({:action => 'show', :id => @issue}) }
        format.xml  { head :ok }
        format.json  { head :ok }
      end
    else
      render_attachment_warning_if_needed(@issue)
      flash[:notice] = l(:notice_successful_update) unless @issue.current_journal == @journal
      @journal = @issue.current_journal

      respond_to do |format|
        format.html { render :action => 'edit' }
        format.xml  { render :xml => @issue.errors, :status => :unprocessable_entity }
        format.json { render :text => object_errors_to_json(@issue), :status => :unprocessable_entity, :layout => false }
      end
    end
  end

  # Bulk edit a set of issues
  def bulk_edit
    @issues.sort!
    if request.post?
      attributes = (params[:issue] || {}).reject {|k,v| v.blank?}
      attributes.keys.each {|k| attributes[k] = '' if attributes[k] == 'none'}
      attributes[:custom_field_values].reject! {|k,v| v.blank?} if attributes[:custom_field_values]
      
      unsaved_issue_ids = []
      @issues.each do |issue|
        issue.reload
        journal = issue.init_journal(User.current, params[:notes])
        issue.safe_attributes = attributes
        call_hook(:controller_issues_bulk_edit_before_save, { :params => params, :issue => issue })
        unless issue.save
          # Keep unsaved issue ids to display them in flash error
          unsaved_issue_ids << issue.id
        end
      end
      set_flash_from_bulk_issue_save(@issues, unsaved_issue_ids)
      redirect_back_or_default({:controller => 'issues', :action => 'index', :project_id => @project})
      return
    end
    @available_statuses = Workflow.available_statuses(@project)
    @custom_fields = @project.all_issue_custom_fields
  end
<<<<<<< HEAD
=======

  def move
    @issues.sort!
    @copy = params[:copy_options] && params[:copy_options][:copy]
    @allowed_projects = Issue.allowed_target_projects_on_move
    @target_project = @allowed_projects.detect {|p| p.id.to_s == params[:new_project_id]} if params[:new_project_id]
    @target_project ||= @project    
    @trackers = @target_project.trackers
    @available_statuses = Workflow.available_statuses(@project)
    if request.post?
      new_tracker = params[:new_tracker_id].blank? ? nil : @target_project.trackers.find_by_id(params[:new_tracker_id])
      unsaved_issue_ids = []
      moved_issues = []
      @issues.each do |issue|
        issue.reload
        changed_attributes = {}
        [:assigned_to_id, :status_id, :start_date, :due_date].each do |valid_attribute|
          unless params[valid_attribute].blank?
            changed_attributes[valid_attribute] = (params[valid_attribute] == 'none' ? nil : params[valid_attribute])
          end
        end
        issue.init_journal(User.current)
        call_hook(:controller_issues_move_before_save, { :params => params, :issue => issue, :target_project => @target_project, :copy => !!@copy })
        if r = issue.move_to_project(@target_project, new_tracker, {:copy => @copy, :attributes => changed_attributes})
          moved_issues << r
        else
          unsaved_issue_ids << issue.id
        end
      end
      set_flash_from_bulk_issue_save(@issues, unsaved_issue_ids)

      if params[:follow]
        if @issues.size == 1 && moved_issues.size == 1
          redirect_to :controller => 'issues', :action => 'show', :id => moved_issues.first
        else
          redirect_to :controller => 'issues', :action => 'index', :project_id => (@target_project || @project)
        end
      else
        redirect_to :controller => 'issues', :action => 'index', :project_id => @project
      end
      return
    end
    render :layout => false if request.xhr?
  end
>>>>>>> 4804d22f
  
  def destroy
    @hours = TimeEntry.sum(:hours, :conditions => ['issue_id IN (?)', @issues]).to_f
    if @hours > 0
      case params[:todo]
      when 'destroy'
        # nothing to do
      when 'nullify'
        TimeEntry.update_all('issue_id = NULL', ['issue_id IN (?)', @issues])
      when 'reassign'
        reassign_to = @project.issues.find_by_id(params[:reassign_to_id])
        if reassign_to.nil?
          flash.now[:error] = l(:error_issue_not_found_in_project)
          return
        else
          TimeEntry.update_all("issue_id = #{reassign_to.id}", ['issue_id IN (?)', @issues])
        end
      else
        unless params[:format] == 'xml' || params[:format] == 'json'
          # display the destroy form if it's a user request
          return
        end
      end
    end
    @issues.each(&:destroy)
    respond_to do |format|
      format.html { redirect_to :action => 'index', :project_id => @project }
      format.xml  { head :ok }
      format.json  { head :ok }
    end
  end

private
  def find_issue
    @issue = Issue.find(params[:id], :include => [:project, :tracker, :status, :author, :priority, :category])
    @project = @issue.project
  rescue ActiveRecord::RecordNotFound
    render_404
  end
  
  def find_project
    project_id = (params[:issue] && params[:issue][:project_id]) || params[:project_id]
    @project = Project.find(project_id)
  rescue ActiveRecord::RecordNotFound
    render_404
  end
  
  # Used by #edit and #update to set some common instance variables
  # from the params
  # TODO: Refactor, not everything in here is needed by #edit
  def update_issue_from_params
    @allowed_statuses = @issue.new_statuses_allowed_to(User.current)
    @priorities = IssuePriority.all
    @edit_allowed = User.current.allowed_to?(:edit_issues, @project)
    @time_entry = TimeEntry.new

    @notes = params[:notes]
    @issue.init_journal(User.current, @notes)
    # User can change issue attributes only if he has :edit permission or if a workflow transition is allowed
    if (@edit_allowed || !@allowed_statuses.empty?) && params[:issue]
      attrs = params[:issue].dup
      attrs.delete_if {|k,v| !UPDATABLE_ATTRS_ON_TRANSITION.include?(k) } unless @edit_allowed
      attrs.delete(:status_id) unless @allowed_statuses.detect {|s| s.id.to_s == attrs[:status_id].to_s}
      @issue.safe_attributes = attrs
    end
    @journal = @issue.current_journal
  end

  # TODO: Refactor, lots of extra code in here
  def build_new_issue_from_params
    if params[:id].blank?
      @issue = Issue.new
      @issue.copy_from(params[:copy_from]) if params[:copy_from]
      @issue.project = @project
    else
      @issue = @project.issues.visible.find(params[:id])
    end
    
    @issue.project = @project
    # Tracker must be set before custom field values
    @issue.tracker ||= @project.trackers.find((params[:issue] && params[:issue][:tracker_id]) || params[:tracker_id] || :first)
    if @issue.tracker.nil?
      render_error l(:error_no_tracker_in_project)
      return false
    end
    if params[:issue].is_a?(Hash)
      @issue.safe_attributes = params[:issue]
      @issue.watcher_user_ids = params[:issue]['watcher_user_ids'] if User.current.allowed_to?(:add_issue_watchers, @project)
    end
    @issue.author = User.current
    @issue.start_date ||= Date.today
    @priorities = IssuePriority.all
    @allowed_statuses = @issue.new_statuses_allowed_to(User.current, true)
  end

  def check_for_default_issue_status
    if IssueStatus.default.nil?
      render_error l(:error_no_default_issue_status)
      return false
    end
  end
end<|MERGE_RESOLUTION|>--- conflicted
+++ resolved
@@ -5,12 +5,12 @@
 # modify it under the terms of the GNU General Public License
 # as published by the Free Software Foundation; either version 2
 # of the License, or (at your option) any later version.
-# 
+#
 # This program is distributed in the hope that it will be useful,
 # but WITHOUT ANY WARRANTY; without even the implied warranty of
 # MERCHANTABILITY or FITNESS FOR A PARTICULAR PURPOSE.  See the
 # GNU General Public License for more details.
-# 
+#
 # You should have received a copy of the GNU General Public License
 # along with this program; if not, write to the Free Software
 # Foundation, Inc., 51 Franklin Street, Fifth Floor, Boston, MA  02110-1301, USA.
@@ -18,19 +18,12 @@
 class IssuesController < ApplicationController
   menu_item :new_issue, :only => [:new, :create]
   default_search_scope :issues
-<<<<<<< HEAD
-  
+
   before_filter :find_issue, :only => [:show, :edit, :update]
   before_filter :find_issues, :only => [:bulk_edit, :move, :perform_move, :destroy]
   before_filter :find_project, :only => [:new, :create]
   before_filter :authorize, :except => [:index, :changes]
-=======
-
-  before_filter :find_issue, :only => [:show, :edit, :update]
-  before_filter :find_issues, :only => [:bulk_edit, :move, :destroy]
-  before_filter :find_project, :only => [:new, :create, :update_form, :preview, :auto_complete]
-  before_filter :authorize, :except => [:index, :changes, :preview, :context_menu]
->>>>>>> 4804d22f
+
   before_filter :find_optional_project, :only => [:index, :changes]
   before_filter :check_for_default_issue_status, :only => [:new, :create]
   before_filter :build_new_issue_from_params, :only => [:new, :create]
@@ -64,12 +57,12 @@
 
   verify :method => :post, :only => :create, :render => {:nothing => true, :status => :method_not_allowed }
   verify :method => :put, :only => :update, :render => {:nothing => true, :status => :method_not_allowed }
-  
+
   def index
     retrieve_query
     sort_init(@query.sort_criteria.empty? ? [['id', 'desc']] : @query.sort_criteria)
     sort_update(@query.sortable_columns)
-    
+
     if @query.valid?
       limit = case params[:format]
       when 'csv', 'pdf'
@@ -79,15 +72,15 @@
       else
         per_page_option
       end
-      
+
       @issue_count = @query.issue_count
       @issue_pages = Paginator.new self, @issue_count, limit, params['page']
       @issues = @query.issues(:include => [:assigned_to, :tracker, :priority, :category, :fixed_version],
-                              :order => sort_clause, 
-                              :offset => @issue_pages.current.offset, 
+                              :order => sort_clause,
+                              :offset => @issue_pages.current.offset,
                               :limit => limit)
       @issue_count_by_group = @query.issue_count_by_group
-      
+
       respond_to do |format|
         format.html { render :template => 'issues/index.rhtml', :layout => !request.xhr? }
         format.xml  { render :layout => false }
@@ -103,14 +96,14 @@
   rescue ActiveRecord::RecordNotFound
     render_404
   end
-  
+
   def changes
     retrieve_query
     sort_init 'id', 'desc'
     sort_update(@query.sortable_columns)
-    
+
     if @query.valid?
-      @journals = @query.journals(:order => "#{Journal.table_name}.created_on DESC", 
+      @journals = @query.journals(:order => "#{Journal.table_name}.created_on DESC",
                                   :limit => 25)
     end
     @title = (@project ? @project.name : Setting.app_title) + ": " + (@query.new_record? ? l(:label_changes_details) : @query.name)
@@ -170,7 +163,7 @@
       end
     end
   end
-  
+
   # Attributes that can be updated on workflow transition (without :edit permission)
   # TODO: make it configurable (at least per role)
   UPDATABLE_ATTRS_ON_TRANSITION = %w(status_id assigned_to_id fixed_version_id done_ratio) unless const_defined?(:UPDATABLE_ATTRS_ON_TRANSITION)
@@ -219,7 +212,7 @@
       attributes = (params[:issue] || {}).reject {|k,v| v.blank?}
       attributes.keys.each {|k| attributes[k] = '' if attributes[k] == 'none'}
       attributes[:custom_field_values].reject! {|k,v| v.blank?} if attributes[:custom_field_values]
-      
+
       unsaved_issue_ids = []
       @issues.each do |issue|
         issue.reload
@@ -238,54 +231,7 @@
     @available_statuses = Workflow.available_statuses(@project)
     @custom_fields = @project.all_issue_custom_fields
   end
-<<<<<<< HEAD
-=======
-
-  def move
-    @issues.sort!
-    @copy = params[:copy_options] && params[:copy_options][:copy]
-    @allowed_projects = Issue.allowed_target_projects_on_move
-    @target_project = @allowed_projects.detect {|p| p.id.to_s == params[:new_project_id]} if params[:new_project_id]
-    @target_project ||= @project    
-    @trackers = @target_project.trackers
-    @available_statuses = Workflow.available_statuses(@project)
-    if request.post?
-      new_tracker = params[:new_tracker_id].blank? ? nil : @target_project.trackers.find_by_id(params[:new_tracker_id])
-      unsaved_issue_ids = []
-      moved_issues = []
-      @issues.each do |issue|
-        issue.reload
-        changed_attributes = {}
-        [:assigned_to_id, :status_id, :start_date, :due_date].each do |valid_attribute|
-          unless params[valid_attribute].blank?
-            changed_attributes[valid_attribute] = (params[valid_attribute] == 'none' ? nil : params[valid_attribute])
-          end
-        end
-        issue.init_journal(User.current)
-        call_hook(:controller_issues_move_before_save, { :params => params, :issue => issue, :target_project => @target_project, :copy => !!@copy })
-        if r = issue.move_to_project(@target_project, new_tracker, {:copy => @copy, :attributes => changed_attributes})
-          moved_issues << r
-        else
-          unsaved_issue_ids << issue.id
-        end
-      end
-      set_flash_from_bulk_issue_save(@issues, unsaved_issue_ids)
-
-      if params[:follow]
-        if @issues.size == 1 && moved_issues.size == 1
-          redirect_to :controller => 'issues', :action => 'show', :id => moved_issues.first
-        else
-          redirect_to :controller => 'issues', :action => 'index', :project_id => (@target_project || @project)
-        end
-      else
-        redirect_to :controller => 'issues', :action => 'index', :project_id => @project
-      end
-      return
-    end
-    render :layout => false if request.xhr?
-  end
->>>>>>> 4804d22f
-  
+
   def destroy
     @hours = TimeEntry.sum(:hours, :conditions => ['issue_id IN (?)', @issues]).to_f
     if @hours > 0
@@ -324,14 +270,14 @@
   rescue ActiveRecord::RecordNotFound
     render_404
   end
-  
+
   def find_project
     project_id = (params[:issue] && params[:issue][:project_id]) || params[:project_id]
     @project = Project.find(project_id)
   rescue ActiveRecord::RecordNotFound
     render_404
   end
-  
+
   # Used by #edit and #update to set some common instance variables
   # from the params
   # TODO: Refactor, not everything in here is needed by #edit
@@ -362,7 +308,7 @@
     else
       @issue = @project.issues.visible.find(params[:id])
     end
-    
+
     @issue.project = @project
     # Tracker must be set before custom field values
     @issue.tracker ||= @project.trackers.find((params[:issue] && params[:issue][:tracker_id]) || params[:tracker_id] || :first)
