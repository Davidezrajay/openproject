--- conflicted
+++ resolved
@@ -32,10 +32,7 @@
   include Concerns::PasswordConfirmation
   include Concerns::UserPasswordChange
   include ActionView::Helpers::TagHelper
-<<<<<<< HEAD
-=======
 
->>>>>>> 1c81ff51
   layout 'my'
 
   helper_method :gon
