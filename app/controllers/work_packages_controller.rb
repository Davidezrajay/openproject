--- conflicted
+++ resolved
@@ -48,9 +48,30 @@
 
   def show
     respond_to do |format|
-<<<<<<< HEAD
-      format.html
-      format.js { render :partial => 'show'}
+      format.html do
+        render :show, :locals => { :work_package => work_package,
+                                   :project => project,
+                                   :priorities => priorities,
+                                   :user => current_user,
+                                   :ancestors => ancestors,
+                                   :descendants => descendants,
+                                   :changesets => changesets,
+                                   :relations => relations,
+                                   :journals => journals }
+      end
+
+      format.js do
+        render :show, :partial => 'show', :locals => { :work_package => work_package,
+                                                       :project => project,
+                                                       :priorities => priorities,
+                                                       :user => current_user,
+                                                       :ancestors => ancestors,
+                                                       :descendants => descendants,
+                                                       :changesets => changesets,
+                                                       :relations => relations,
+                                                       :journals => journals }
+      end
+
       format.pdf do
         pdf = issue_to_pdf(work_package)
 
@@ -58,26 +79,6 @@
                   :type => 'application/pdf',
                   :filename => "#{project.identifier}-#{work_package.id}.pdf")
       end
-=======
-      format.html { render :show, :locals => { :work_package => work_package,
-                                               :project => project,
-                                               :priorities => priorities,
-                                               :user => current_user,
-                                               :ancestors => ancestors,
-                                               :descendants => descendants,
-                                               :changesets => changesets,
-                                               :relations => relations,
-                                               :journals => journals } }
-      format.js { render :show, :partial => 'show', :locals => { :work_package => work_package,
-                                                                 :project => project,
-                                                                 :priorities => priorities,
-                                                                 :user => current_user,
-                                                                 :ancestors => ancestors,
-                                                                 :descendants => descendants,
-                                                                 :changesets => changesets,
-                                                                 :relations => relations,
-                                                                 :journals => journals } }
->>>>>>> b2311b6e
     end
   end
 
