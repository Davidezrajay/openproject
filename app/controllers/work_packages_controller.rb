--- conflicted
+++ resolved
@@ -30,22 +30,9 @@
   end
 
   before_filter :disable_api
-<<<<<<< HEAD
-  before_filter :find_model_object_and_project, :only => [:show, :edit, :update]
-  before_filter :find_project_by_project_id, :only => [:new, :create]
-  before_filter :project, :only => [:new_type, :preview]
-  before_filter :authorize,
-                :assign_planning_elements
-  before_filter :apply_at_timestamp, :only => [:show]
-
-
-  helper :timelines
-  helper :timelines_journals
-=======
   before_filter :not_found_unless_work_package,
                 :project,
                 :authorize
->>>>>>> e3fb94df
 
   def show
     respond_to do |format|
