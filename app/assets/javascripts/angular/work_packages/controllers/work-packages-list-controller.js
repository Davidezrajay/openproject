--- conflicted
+++ resolved
@@ -26,29 +26,7 @@
 // See doc/COPYRIGHT.rdoc for more details.
 //++
 
-<<<<<<< HEAD
 module.exports = function($scope, $rootScope, $state, $location, latestTab,
-=======
-angular.module('openproject.workPackages.controllers')
-
-.controller('WorkPackagesListController', [
-    '$scope',
-    '$rootScope',
-    '$state',
-    '$location',
-    'latestTab',
-    'I18n',
-    'WorkPackagesTableService',
-    'WorkPackageService',
-    'ProjectService',
-    'QueryService',
-    'PaginationService',
-    'AuthorisationService',
-    'UrlParamsHelper',
-    'PathHelper',
-    'OPERATORS_AND_LABELS_BY_FILTER_TYPE',
-    function($scope, $rootScope, $state, $location, latestTab,
->>>>>>> 7e12aa8e
       I18n, WorkPackagesTableService,
       WorkPackageService, ProjectService, QueryService, PaginationService,
       AuthorisationService, UrlParamsHelper, PathHelper,
@@ -149,7 +127,7 @@
 
     if (cachedQuery && urlQueryId && cachedQuery.id == urlQueryId) {
       // Augment current unsaved query with url param data
-      var updateData = angular.extend(queryData, { columns: columnData })
+      var updateData = angular.extend(queryData, { columns: columnData });
       $scope.query = QueryService.updateQuery(updateData, afterQuerySetupCallback);
     } else {
       // Set up fresh query from retrieved query meta data
@@ -221,7 +199,7 @@
 
   $scope.maintainBackUrl = function() {
     $scope.backUrl = getCurrentStateUrl();
-  }
+  };
 
   // Updates
 
@@ -246,7 +224,7 @@
       .then(setupWorkPackagesTable);
 
     return $scope.refreshWorkPackages;
-  };
+  }
 
   // More
 
@@ -300,19 +278,15 @@
     var path = $state.href("work-packages.list"),
         query_props = $location.search().query_props;
     $location.url(path).search('query_props', query_props);
-  }
+  };
 
   $scope.showWorkPackageDetails = function(id, force) {
     if (force || $state.current.url != "") {
       $state.go(latestTab.getStateName(), { workPackageId: id, query_props: $location.search().query_props  });
     }
   };
-<<<<<<< HEAD
-}
-=======
 
   $scope.workPackageNewPath = function(typeId) {
-    return PathHelper.staticWorkPackageNewWithParametersPath($scope.projectIdentifier, { type_id: typeId })
-  };
-}]);
->>>>>>> 7e12aa8e
+    return PathHelper.staticWorkPackageNewWithParametersPath($scope.projectIdentifier, { type_id: typeId });
+  };
+};