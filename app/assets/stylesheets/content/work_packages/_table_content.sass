--- conflicted
+++ resolved
@@ -161,13 +161,9 @@
   width: 160px
 
 .wp-table--cell-td img.thumbnail
-<<<<<<< HEAD
   height: 40px
 
 .work-package--limited-results
   td
     height: 40px
     text-align: center !important
-=======
-  height: 40px
->>>>>>> 3716d91c
