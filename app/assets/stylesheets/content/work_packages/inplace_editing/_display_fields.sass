--- conflicted
+++ resolved
@@ -38,7 +38,6 @@
 
   &.split-time-field
     white-space: nowrap
-<<<<<<< HEAD
 
     // Table specific styles
     .wp-table--cell-container &
@@ -49,12 +48,6 @@
 
       .-derived-value:not(.-with-actual-value)
         margin-left: 48%
-=======
-    .-actual-value,
-    .-derived-value
-      display: inline-block
-      width: 48%
->>>>>>> 1f6c747e
 
     .-actual-value
       text-align: right
@@ -65,12 +58,6 @@
       font-style: italic
       font-weight: bold
 
-<<<<<<< HEAD
-=======
-      &:not(.-with-actual-value)
-        margin-left: 48%
->>>>>>> 1f6c747e
-
 .wp-edit-field--text,
 wp-edit-field
   width: 100%