--- conflicted
+++ resolved
@@ -101,10 +101,6 @@
         @include icon-font-common
         @include icon-mixin-arrow-right2
         @extend .icon-context
-<<<<<<< HEAD
-        @include icon-mixin-arrow-right2
-=======
->>>>>>> 8acc4438
         display: inline-block
         font-size: 0.6rem
         color: $content-icon-link-color
@@ -134,12 +130,8 @@
 
       li:before
         @include icon-common
-<<<<<<< HEAD
+        @include icon-mixin-yes
         @extend .icon-yes
-        @include icon-mixin-yes
-=======
-        @include icon-mixin-arrow-right2
->>>>>>> 8acc4438
         display: inline-block
         font-size: 0.6rem
         color: $alternative-color
