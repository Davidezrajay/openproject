--- conflicted
+++ resolved
@@ -26,13 +26,7 @@
 // See doc/COPYRIGHT.rdoc for more details.
 //++
 
-<<<<<<< HEAD
-#errorExplanation, div.flash, .nodata, .warning
-=======
-@import global/all
-
 #errorExplanation, .flash, .nodata, .warning
->>>>>>> cdf33232
   padding: 4px
   margin: 0 0 10px 0
   color: $content-flash-msg-font-color
@@ -40,15 +34,9 @@
   %absolute-layout-mode &
     height: $content-flash-height
 
-<<<<<<< HEAD
-div.flash.error a:link, div.flash.warning a:link, div.flash.notice a:link, #errorExplanation a:link,
-div.flash.error a:hover, div.flash.warning a:hover, div.flash.notice a:hover, #errorExplanation a:hover
-  @include default-font($content-flash-msg-font-color)
-=======
 .flash.error a:link, .flash.warning a:link, .flash.notice a:link, #errorExplanation a:link,
 .flash.error a:hover, .flash.warning a:hover, .flash.notice a:hover, #errorExplanation a:hover
-  @include default-font-normal($content_flash_msg_font_color)
->>>>>>> cdf33232
+  @include default-font($content-flash-msg-font-color)
   text-decoration: none
   cursor: default
 
@@ -71,25 +59,14 @@
   h2, p
     @extend .hidden-for-sighted
 
-<<<<<<< HEAD
-div.flash.error, #errorExplanation
+.flash.error, #errorExplanation
   background-color: $content-flash-error-msg-bg-color
 
-div.flash.notice
+.flash.notice
   background-color: $content-flash-notice-msg-bg-color
 
-div.flash.warning, .nodata, .warning
+.flash.warning, .nodata, .warning
   background-color: $content-flash-warning-msg-bg-color
-=======
-.flash.error, #errorExplanation
-  background-color: $content_flash_error_msg_bg_color
-
-.flash.notice
-  background-color: $content_flash_notice_msg_bg_color
-
-.flash.warning, .nodata, .warning
-  background-color: $content_flash_warning_msg_bg_color
 
 .flash.permanent
-  display: block
->>>>>>> cdf33232
+  display: block