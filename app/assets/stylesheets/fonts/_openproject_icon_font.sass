/*-- copyright
 * OpenProject is a project management system.
 * Copyright (C) 2012-2013 the OpenProject Foundation (OPF)
 *
 * This program is free software; you can redistribute it and/or
 * modify it under the terms of the GNU General Public License version 3.
 *
 * OpenProject is a fork of ChiliProject, which is a fork of Redmine. The copyright follows:
 * Copyright (C) 2006-2013 Jean-Philippe Lang
 * Copyright (C) 2010-2013 the ChiliProject Team
 *
 * This program is free software; you can redistribute it and/or
 * modify it under the terms of the GNU General Public License
 * as published by the Free Software Foundation; either version 2
 * of the License, or (at your option) any later version.
 *
 * This program is distributed in the hope that it will be useful,
 * but WITHOUT ANY WARRANTY; without even the implied warranty of
 * MERCHANTABILITY or FITNESS FOR A PARTICULAR PURPOSE.  See the
 * GNU General Public License for more details.
 *
 * You should have received a copy of the GNU General Public License
 * along with this program; if not, write to the Free Software
 * Foundation, Inc., 51 Franklin Street, Fifth Floor, Boston, MA  02110-1301, USA.
 *
 * See doc/COPYRIGHT.rdoc for more details.  ++*/

@import global/all

@font-face
  font-family: "openproject-icon-font"
  src: font-url('openproject_icon/openproject-icon-font.eot')
  src: font-url('openproject_icon/openproject-icon-font.eot?#iefix') format("embedded-opentype"), font-url('openproject_icon/openproject-icon-font.ttf') format("truetype"), font-url('openproject_icon/openproject-icon-font.svg#untitled-font-1') format("svg"), font-url('openproject_icon/openproject-icon-font.woff') format("woff")
  font-weight: normal
  font-style: normal

@mixin icon-common
  font-family: "openproject-icon-font" !important
  font-style: normal !important
  font-weight: normal !important
  font-variant: normal !important
  text-transform: none !important
  speak: none
  line-height: 1
  -webkit-font-smoothing: antialiased
  -moz-osx-font-smoothing: grayscale

@mixin icon-rules
  padding: 0 5px 0 10px
  color: $content_icon_color

@mixin icon2-rules
  padding: 0 20px 0 7px

@mixin icon3-rules
  padding: 0 8px 0 0

@mixin icon4-rules
  padding: 0 8px 0 3px
  font-size: 11px

@mixin icon5-rules
  padding: 0 7px 0 9px

@mixin icon6-rules
  padding: 0 7px 0 9px
  font-size: 12px

@mixin icon-dropdown-rules
  padding: 0 0 0 3px
  font-size: 13px

@mixin icon-button-rules
  padding: 0 5px 0 0
  font-size: 13px

@mixin icon-dropdown-menu-rules
  padding: 0 8px 0 0
  font-size: 14px

@mixin icon-context-rules
  padding: 0 4px 0 0
  color: $content_icon_color

@mixin icon-table-rules
  padding: 0 0 0 0

@mixin icon-action-menu-rules
  padding: 0 10px 0 0
  font-size: 15px
  line-height: 5px
  vertical-align: -40%

@mixin icon-sub-menu-rules
  padding: 0 0 0 0
  float: right
  font-size: 15px
  line-height: 5px
  vertical-align: -40%

[data-icon]:before
  @include icon-common
  content: attr(data-icon)
  @include icon-rules

[data-icon2]:before
  @include icon-common
  content: attr(data-icon2)
  @include icon2-rules

[data-icon3]:before
  @include icon-common
  content: attr(data-icon3)
  @include icon3-rules

[data-icon4]:before
  @include icon-common
  content: attr(data-icon4)
  @include icon4-rules

[data-icon5]:before
  @include icon-common
  content: attr(data-icon5)
  @include icon5-rules

[data-icon-dropwdown]:before
  @include icon-common
  content: attr(data-icon-dropdown)
  @include icon-dropdown-rules

[data-icon-dropdown-menu]:before
  @include icon-common
  content: attr(data-icon-dropdown-menu)
  @include icon-dropdown-menu-rules

[data-icon-button]:before
  @include icon-common
  content: attr(data-icon-button)
  @include icon-button-rules

[data-icon-table]:before
  @include icon-common
  content: attr(data-icon-table)
  @include icon-table-rules

[data-icon-action-menu]:before
  content: attr(data-icon-action-menu)
  @include icon-action-menu-rules

[data-icon-sub-menu]:before
  content: attr(data-icon-sub-menu)
  @include icon-sub-menu-rules

[class^="icon-"]:before,
[class*=" icon-"]:before
  @include icon-common

// used for icons in the content area
.icon:before
  @include icon-rules

// used for icons in the project menu
.icon2:before
  @include icon2-rules

.icon3:before
  @include icon3-rules

// used for icons in the project drop down
.icon4:before
  @include icon4-rules

// used for icons in the top menu
.icon5:before
  @include icon5-rules

// used for toggler icons in the project menu
.icon6:before
  @include icon6-rules

// used for arrow icons in buttons with dropdown
.icon-dropdown:before
  @include icon-dropdown-rules

// used for icons dropdown-menus
.icon-dropdown-menu:before
  @include icon-dropdown-menu-rules

// used for icons in buttons
.icon-buttons:before
  @include icon-button-rules

// used for icons in workpackage table
.icon-table:before
  @include icon-table-rules

#errorExplanation:before
  @include icon-common
  @include icon-rules
  float: left

// used for icons in the content area, which appear in context (menus)
.action-menu .icon:before,
.icon-context:before
  @include icon-context-rules

.pagination .previous_page:before,
.pagination .next_page:after
  @include icon-common
  @include icon-context-rules
.pagination .next_page:after
  padding: 0 0 0 4px

.icon-add:before
  content: "\e000"

.icon-added:before
  content: "\e001"

.icon-calendar:before
  content: "\e002"

.icon-budget:before
  content: "\e003"

.icon-arrow-left-right:before
  content: "\e004"

.icon-cancel:before
  content: "\e005"

dt > .icon-changeset:before,
.icon-changeset:before
  content: "\e006"

.icon-close:before
  content: "\e007"

.icon-copy:before
  content: "\e008"

.pagination .previous_page:before,
.icon-double-arrow-left:before
  content: "\e009"

.pagination .next_page:after,
.icon-double-arrow-right:before
  content: "\e00a"

.icon-duplicate:before
  content: "\e00b"

#errorExplanation:before,
.icon-error:before
  content: "\e00c"

.icon-outline:before
  content: "\e00d"

.icon-open-folder:before
  content: "\e00e"

.icon-not-watch:before
  content: "\e00f"

dt > .icon-news:before,
.icon-news:before
  content: "\e010"

.icon-new-planning-element:before
  content: "\e011"

.icon-move:before
  content: "\e012"

.icon-link:before
  content: "\e013"

.icon-issue-reportedbyme:before
  content: "\e014"

.icon-issue-assignedtome:before
  content: "\e015"

.icon-issue-watched:before
  content: "\e016"

.icon-help:before
  content: "\e017"

.icon-group:before
  content: "\e018"

.icon-xls:before, .icon-excel:before
  content: "\e019"

.icon-priority:before
  content: "\e01a"

dt > .icon-project:before,
.icon-projects:before
  content: "\e01b"

.icon-publish:before
  content: "\e01c"

dt > .icon-message:before,
.icon-quote:before
  content: "\e01d"

.icon-rename:before
  content: "\e01e"

.icon-stats:before
  content: "\e01f"

.icon-status:before
  content: "\e020"

dt > .icon-work_package:before,
.icon-ticket:before
  content: "\e021"

dt > .icon-work_package-closed:before,
.icon-ticket-checked:before
  content: "\e022"

dt > .icon-work_package-edit:before,
.icon-ticket-edit:before
  content: "\e023"

dt > .icon-work_package-note:before,
.icon-ticket-note:before
  content: "\e024"

dt > .icon-time-entry:before,
.icon-time:before
  content: "\e025"

.icon-tracker:before
  content: "\e026"

.icon-warning:before
  content: "\e028"

.icon-version:before
  content: "\e029"

.icon-unit:before
  content: "\e02a"

.icon-add-folder:before
  content: "\e02b"

.icon-align-center:before
  content: "\e02c"

.icon-align-justify:before
  content: "\e02d"

.icon-align-left:before
  content: "\e02e"

.icon-anchor:before
  content: "\e02f"

.icon-align-right:before
  content: "\e030"

.icon-arrow-circle1:before
  content: "\e031"

.icon-arrow-circle2:before
  content: "\e032"

.icon-arrow-circle3:before
  content: "\e033"

.icon-arrow-right1:before
  content: "\e034"

.icon-battery2:before
  content: "\e035"

.icon-badge:before
  content: "\e036"

.icon-attention2:before
  content: "\e037"

.icon-attention1:before
  content: "\e038"

dt > .icon-attachment:before,
.icon-attachment:before
  content: "\e039"

.icon-arrow-right8:before
  content: "\e03a"

.icon-arrow-right7:before
  content: "\e03b"

.icon-arrow-right6:before
  content: "\e03c"

.icon-arrow-right5:before
  content: "\e03d"

.icon-arrow-right4:before
  content: "\e03e"

.icon-arrow-right3:before
  content: "\e03f"

.icon-arrow-right2:before
  content: "\e040"

.icon-battery3:before
  content: "\e041"

.icon-bold:before
  content: "\e042"

.icon-book1:before
  content: "\e043"

.icon-book2:before
  content: "\e044"

.icon-book3:before
  content: "\e045"

.icon-bubble:before
  content: "\e046"

.icon-bubble2:before
  content: "\e047"

dt > .icon-reply:before,
.icon-bubble3:before
  content: "\e048"

.icon-bulb1:before
  content: "\e049"

.icon-calendar2:before
  content: "\e04a"

.icon-camera:before
  content: "\e04b"

.icon-contacts:before
  content: "\e04c"

.icon-console:before
  content: "\e04d"

.icon-color-underline:before
  content: "\e04e"

.icon-color-text:before
  content: "\e04f"

.icon-code-tag:before
  content: "\e050"

.icon-clock-reminder:before
  content: "\e051"

.icon-changeset3:before
  content: "\e052"

.icon-changeset2:before
  content: "\e053"

.icon-cart:before
  content: "\e054"

.icon-copy2:before
  content: "\e055"

.icon-copy3:before
  content: "\e056"

.icon-cup:before
  content: "\e057"

.icon-cut:before
  content: "\e058"

.icon-delete:before
  content: "\e059"

.icon-delete2:before
  content: "\e05a"

.icon-delete-folder:before
  content: "\e05b"

.icon-dependency:before
  content: "\e05c"

.icon-download1:before
  content: "\e05d"

.icon-edit:before
  content: "\e05e"

.icon-help1:before
  content: "\e05f"

.icon-heart:before
  content: "\e060"

.icon-headphone:before
  content: "\e061"

.icon-grid-view2:before
  content: "\e062"

.icon-grid-view1:before
  content: "\e063"

.icon-fullscreen:before
  content: "\e064"

.icon-folder:before
  content: "\e065"

.icon-flag:before
  content: "\e066"

.icon-fire:before
  content: "\e067"

.icon-battery1:before
  content: "\e068"

.icon-help2:before
  content: "\e069"

.icon-home1:before
  content: "\e06a"

.icon-home2:before
  content: "\e06b"

.icon-image1:before
  content: "\e06c"

.icon-image2:before
  content: "\e06d"

.icon-info:before
  content: "\e06e"

.icon-info2:before
  content: "\e06f"

.icon-italic:before
  content: "\e070"

.icon-key:before
  content: "\e071"

.icon-line-through:before
  content: "\e072"

.icon-mail:before
  content: "\e073"

.icon-logout2:before
  content: "\e074"

.icon-logout:before
  content: "\e075"

.icon-locked-folder:before
  content: "\e076"

.icon-locked:before
  content: "\e077"

.icon-location:before
  content: "\e078"

.icon-loading2:before
  content: "\e079"

.icon-loading:before
  content: "\e07a"

.icon-list-view2:before
  content: "\e07b"

.icon-list-view1:before
  content: "\e07c"

.icon-list-num:before
  content: "\e07d"

.icon-list-bullet1:before
  content: "\e07e"

.icon-mail2:before
  content: "\e07f"

.icon-map:before
  content: "\e080"

.icon-microphone:before
  content: "\e081"

.icon-minus:before
  content: "\e082"

.icon-minus2:before
  content: "\e083"

.icon-mobile1:before
  content: "\e084"

.icon-mobile2:before
  content: "\e085"

.icon-movie1:before
  content: "\e086"

.icon-music:before
  content: "\e087"

.icon-mute1:before
  content: "\e088"

.icon-plus:before
  content: "\e089"

.icon-play:before
  content: "\e08a"

.icon-pin:before
  content: "\e08b"

.icon-phone:before
  content: "\e08c"

.icon-paragraph-right:before
  content: "\e08d"

.icon-paragraph-left:before
  content: "\e08e"

.icon-paragraph:before
  content: "\e08f"

.icon-paint:before
  content: "\e090"

.icon-notes1:before
  content: "\e091"

.icon-not-supported:before
  content: "\e092"

.icon-print:before
  content: "\e093"

.icon-process-arrow1:before
  content: "\e094"

.icon-process-arrow2:before
  content: "\e095"

.icon-process-arrow3:before
  content: "\e096"

.icon-process-arrow4:before
  content: "\e097"

.icon-project-tree:before
  content: "\e098"

.icon-quote2:before
  content: "\e099"

.icon-redo:before
  content: "\e09a"

.icon-reload1:before
  content: "\e09b"

.icon-settings4:before
  content: "\e09c"

.icon-settings3:before
  content: "\e09d"

.icon-settings2:before
  content: "\e09e"

.icon-settings:before
  content: "\e09f"

.icon-search2:before
  content: "\e0a0"

.icon-search:before
  content: "\e0a1"

.icon-screen1:before
  content: "\e0a2"

.icon-save1:before
  content: "\e0a3"

.icon-rubber:before
  content: "\e0a4"

.icon-atom:before, .icon-rss2:before
  content: "\e0a5"

.icon-rss:before
  content: "\e0a6"

.icon-reload2:before
  content: "\e0a7"

.icon-square:before
  content: "\e0a8"

.icon-star1:before
  content: "\e0a9"

.icon-star2:before
  content: "\e0aa"

.icon-stats1:before
  content: "\e0ab"

.icon-stats2:before
  content: "\e0ac"

.icon-stats3:before
  content: "\e0ad"

.icon-stats4:before
  content: "\e0ae"

.icon-text:before
  content: "\e0af"

.icon-thumb-down:before
  content: "\e0b0"

.icon-thumb-up:before
  content: "\e0b1"

.icon-undo:before
  content: "\e0b2"

.icon-underline:before
  content: "\e0b3"

.icon-tone2:before
  content: "\e0b4"

.icon-tone1:before
  content: "\e0b5"

.icon-time-1:before
  content: "\e0b6"

.icon-ticket-minus:before
  content: "\e0b7"

.icon-ticket-down:before
  content: "\e0b8"

.icon-ticket2:before
  content: "\e0b9"

.icon-unit2:before
  content: "\e0ba"

.icon-unlocked:before
  content: "\e0bb"

.icon-user1:before
  content: "\e0bc"

.icon-user-minus:before
  content: "\e0bd"

.icon-user-plus:before
  content: "\e0be"

.icon-view1:before
  content: "\e0bf"

.icon-view2:before
  content: "\e0c0"

.icon-view3:before
  content: "\e0c1"

.icon-watch-1:before
  content: "\e0c2"

.icon-wiki:before
  content: "\e0c3"

.icon-zoom-out:before
  content: "\e0c4"

.icon-zoom-in:before
  content: "\e0c5"

.icon-yes3:before
  content: "\e0c6"

.icon-yes2:before
  content: "\e0c7"

.icon-notice:before,
.icon-yes:before
  content: "\e0c8"

.icon-wiki2:before
  content: "\e027"

dt > .icon-wiki-page:before,
.icon-wiki-edit:before
  content: "\e0c9"

.icon-arrow-right5-1:before
  content: "\e0ca"

.icon-arrow-right5-2:before
  content: "\e0cb"

.icon-arrow-right5-3:before
  content: "\e0cc"

.icon-arrow-right6-1:before
  content: "\e0cd"

.icon-arrow-right6-2:before
  content: "\e0ce"

.icon-arrow-right6-3:before
  content: "\e0cf"

.icon-unit2:before
  content: "\e0ba"

.icon-server-key:before
  content: "\e0d0"

.icon-backlogs-icon:before
  content: "\e0d1"

.icon-pulldown-arrow1:before
  content: "\e0d2"

.icon-pulldown-arrow2:before
  content: "\e0d3"

.icon-pulldown-arrow3:before
  content: "\e0d4"

.icon-pulldown-arrow4:before
  content: "\e0d5"

.icon-headline1:before
  content: "\e0d6"

.icon-headline2:before
  content: "\e0d7"

.icon-headline3:before
  content: "\e0d8"

.icon-pre:before
<<<<<<< HEAD
  content: "\e0d9"

.icon-columns:before 
  content: "\e0da"

.icon-column-left:before 
  content: "\e0db"

.icon-column-right:before
  content: "\e0dc"

.icon-sort-ascending:before 
  content: "\e0dd"

.icon-sort-descending:before
  content: "\e0de"

.icon-filter:before
  content: "\e0df"

.icon-table-view:before
  content: "\e0e0"

.icon-table-detail-view:before
  content: "\e0e1"

.icon-timeline-view:before
  content: "\e0e2"

.icon-toggler:before
  content: "\e0e3"  
=======
  content: "\e0d9"
>>>>>>> 23c05d21
<|MERGE_RESOLUTION|>--- conflicted
+++ resolved
@@ -882,19 +882,18 @@
   content: "\e0d8"
 
 .icon-pre:before
-<<<<<<< HEAD
   content: "\e0d9"
 
-.icon-columns:before 
+.icon-columns:before
   content: "\e0da"
 
-.icon-column-left:before 
+.icon-column-left:before
   content: "\e0db"
 
 .icon-column-right:before
   content: "\e0dc"
 
-.icon-sort-ascending:before 
+.icon-sort-ascending:before
   content: "\e0dd"
 
 .icon-sort-descending:before
@@ -913,7 +912,4 @@
   content: "\e0e2"
 
 .icon-toggler:before
-  content: "\e0e3"  
-=======
-  content: "\e0d9"
->>>>>>> 23c05d21
+  content: "\e0e3"