//-- copyright
// OpenProject is a project management system.
// Copyright (C) 2012-2018 the OpenProject Foundation (OPF)
//
// This program is free software; you can redistribute it and/or
// modify it under the terms of the GNU General Public License version 3.
//
// OpenProject is a fork of ChiliProject, which is a fork of Redmine. The copyright follows:
// Copyright (C) 2006-2017 Jean-Philippe Lang
// Copyright (C) 2010-2013 the ChiliProject Team
//
// This program is free software; you can redistribute it and/or
// modify it under the terms of the GNU General Public License
// as published by the Free Software Foundation; either version 2
// of the License, or (at your option) any later version.
//
// This program is distributed in the hope that it will be useful,
// but WITHOUT ANY WARRANTY; without even the implied warranty of
// MERCHANTABILITY or FITNESS FOR A PARTICULAR PURPOSE.  See the
// GNU General Public License for more details.
//
// You should have received a copy of the GNU General Public License
// along with this program; if not, write to the Free Software
// Foundation, Inc., 51 Franklin Street, Fifth Floor, Boston, MA  02110-1301, USA.
//
// See docs/COPYRIGHT.rdoc for more details.
//++

%breadcrumb--default-font
  @include default-font($breadcrumb-font-color, $breadcrumb-font-size, bold)

#breadcrumb,
.wp-breadcrumb
  display: none
  @include default-transition
  height: $breadcrumb-height
  overflow: hidden
  background: none repeat scroll 0 0
  @include varprop(background-color, body-background)
  border: none
  width: auto
  overflow: hidden
  position: relative
  &.nosidebar
    // 7px of the icon to align breadcrumb with content
    margin-left: -7px
    ul
      margin: 0

  a
    font-size: 12px
    @include varprop(color, content-link-color)
    font-weight: normal

  li
    @extend %breadcrumb--default-font
    color: lighten($breadcrumb-font-color, 20)
    list-style-type: none
    &.cutme
      max-width: $breadcrumb-height

  &.-show
    display: block

#breadcrumb
  li
    white-space: nowrap

ul.breadcrumb
  margin: 0 0 0 0
  padding: 0
  list-style: none
  list-style-position: outside
  // width: 10000px
  height: $breadcrumb-height
  line-height: $breadcrumb-height

#breadcrumb,
.wp-breadcrumb
  ul.breadcrumb li.first-breadcrumb-element
    margin-left: 0
    height: $breadcrumb-height
    line-height: $breadcrumb-height
    a
      text-decoration: none
      display: block
      width: 25px
      font-size: 12px

#breadcrumb,
.wp-breadcrumb
  ul.breadcrumb li
    float: left
    margin: 0 5px 0 0
    padding: 0

.wp-breadcrumb
  margin-top: 10px
  height: initial

  ul.breadcrumb
    height: initial
<<<<<<< HEAD

  li
    line-height: 20px

  .wp-breadcrumb--ellipsed
    max-width: 420px
    @include text-shortener
=======
    li
      line-height: 20px
      max-width: 100%
      @include text-shortener

      &:first-child
        &:before
          display: none
>>>>>>> 7b4e67a1

// Hide projects in normal mode
body:not(.accessibility-mode) .breadcrumb .breadcrumb-project-element
  display: none

@media only screen and (max-width: 679px)
  wp-breadcrumb
    margin-top: 40px
  .wp-breadcrumb
    margin: 10px 0 0 0 !important
    ul.breadcrumb
      line-height: 1.25<|MERGE_RESOLUTION|>--- conflicted
+++ resolved
@@ -100,7 +100,6 @@
 
   ul.breadcrumb
     height: initial
-<<<<<<< HEAD
 
   li
     line-height: 20px
@@ -108,16 +107,6 @@
   .wp-breadcrumb--ellipsed
     max-width: 420px
     @include text-shortener
-=======
-    li
-      line-height: 20px
-      max-width: 100%
-      @include text-shortener
-
-      &:first-child
-        &:before
-          display: none
->>>>>>> 7b4e67a1
 
 // Hide projects in normal mode
 body:not(.accessibility-mode) .breadcrumb .breadcrumb-project-element
