module MeetingContentsHelper
  def can_edit_meeting_content?(content, content_type)
    authorize_for(content_type.pluralize, 'update') && content.editable?
  end
  
  def saved_meeting_content_text_present?(content)
    !content.new_record? && content.text.present? && !content.text.empty?
  end
  
  def show_meeting_content_editor?(content, content_type)
<<<<<<< HEAD
    can_edit_meeting_content?(content, content_type) && (!saved_meeting_content_text_present?(content) || (content.version != MeetingContent.find(content.id).version))
=======
    can_edit_meeting_content?(content, content_type) && (!saved_meeting_content_text_present?(content) || content.changed?)
>>>>>>> c120ce7d
  end
  
  def meeting_content_context_menu(content, content_type)
    menu = []
    menu << meeting_agenda_toggle_status_link(content, content_type)
    menu << meeting_content_edit_link(content_type) if can_edit_meeting_content?(content, content_type)
    menu << meeting_content_history_link(content_type, content.meeting)
    menu << meeting_content_notify_link(content_type, content.meeting) if saved_meeting_content_text_present?(content)
    menu.join(" ")
  end
  
  def meeting_agenda_toggle_status_link(content, content_type)
    content.meeting.agenda.present? && content.meeting.agenda.locked? ? open_meeting_agenda_link(content_type, content.meeting) : close_meeting_agenda_link(content_type, content.meeting)
  end
  
  def close_meeting_agenda_link(content_type, meeting)
    case content_type
    when "meeting_agenda"
      link_to_if_authorized l(:label_meeting_close), {:controller => 'meeting_agendas', :action => 'close', :meeting_id => meeting}, :method => :put, :class => "icon icon-lock show-meeting_agenda"
    when "meeting_minutes"
      link_to_if_authorized l(:label_meeting_agenda_close), {:controller => 'meeting_agendas', :action => 'close', :meeting_id => meeting}, :method => :put, :class => "icon icon-lock show-meeting_minutes"
    end
  end
  
  def open_meeting_agenda_link(content_type, meeting)
    case content_type
    when "meeting_agenda"
      link_to_if_authorized l(:label_meeting_open), {:controller => 'meeting_agendas', :action => 'open', :meeting_id => meeting}, :method => :put, :class => 'icon icon-lock show-meeting_agenda', :confirm => l(:text_meeting_agenda_open_are_you_sure)
    when "meeting_minutes"
    end
  end
  
  def meeting_content_edit_link(content_type)
    link_to l(:button_edit), "#", :class => "icon icon-edit show-#{content_type}", :accesskey => accesskey(:edit), :onclick => "$$('.edit-#{content_type}').invoke('show'); $$('.show-#{content_type}').invoke('hide'); return false;"
  end
  
  def meeting_content_history_link(content_type, meeting)
    link_to_if_authorized l(:label_history), {:controller => content_type.pluralize, :action => 'history', :meeting_id => meeting}, :class => "icon icon-history show-#{content_type}"
  end
  
  def meeting_content_notify_link(content_type, meeting)
    link_to_if_authorized l(:label_notify), {:controller => content_type.pluralize, :action => 'notify', :meeting_id => meeting}, :method => :put, :class => "icon icon-notification show-#{content_type}"
  end
end<|MERGE_RESOLUTION|>--- conflicted
+++ resolved
@@ -8,11 +8,7 @@
   end
   
   def show_meeting_content_editor?(content, content_type)
-<<<<<<< HEAD
-    can_edit_meeting_content?(content, content_type) && (!saved_meeting_content_text_present?(content) || (content.version != MeetingContent.find(content.id).version))
-=======
     can_edit_meeting_content?(content, content_type) && (!saved_meeting_content_text_present?(content) || content.changed?)
->>>>>>> c120ce7d
   end
   
   def meeting_content_context_menu(content, content_type)
