--- conflicted
+++ resolved
@@ -291,14 +291,6 @@
     end
   end
 
-<<<<<<< HEAD
-  def project_tree_options_for_select(projects, options = {})
-    s = ''
-    project_tree(projects) do |project, level|
-      name_prefix = (level > 0 ? ('&nbsp;' * 3 * level + '&#187; ') : '').html_safe
-      tag_options = {:value => project.id, :title => h(project)}
-      if project == options[:selected] || (options[:selected].respond_to?(:include?) && options[:selected].include?(project))
-=======
   def project_tree_options_for_select(projects, options = {}, &block)
     Project.project_level_list(projects).map do |element|
 
@@ -311,24 +303,16 @@
          (options[:selected].respond_to?(:include?) &&
           options[:selected].include?(element[:project]))
 
->>>>>>> 57e7d739
         tag_options[:selected] = 'selected'
       end
-<<<<<<< HEAD
-      tag_options.merge!(yield(project)) if block_given?
-      s << content_tag('option', name_prefix + project.name, tag_options)
-    end
-    s.html_safe
-=======
 
       level_prefix = ''
-      level_prefix = '&nbsp;' * 3 * element[:level] + '&#187; ' if element[:level] > 0
+      level_prefix = ('&nbsp;' * 3 * element[:level] + '&#187; ').html_safe if element[:level] > 0
 
       tag_options.merge!(yield(element[:project])) if block_given?
 
       content_tag('option', level_prefix + h(element[:project].name), tag_options)
-    end.join('')
->>>>>>> 57e7d739
+    end.join('').html_safe
   end
 
   # Yields the given block for each project with its level in the tree
@@ -1095,37 +1079,23 @@
   end
 
   # Returns the javascript tags that are included in the html layout head
-<<<<<<< HEAD
   def user_specific_javascript_includes
     tags = ''
-=======
-  def javascript_heads
-    tags = javascript_include_tag(:defaults)
-    tags << javascript_include_tag("openproject")
-    tags << javascript_tag(%Q{
+    tags += javascript_include_tag("openproject.js")
+    tags += javascript_tag(%Q{
       window.openProject = new OpenProject({
         urlRoot : '#{Redmine::Utils.relative_url_root}'
       });
     })
->>>>>>> 57e7d739
-
     unless User.current.pref.warn_on_leaving_unsaved == '0'
       tags += javascript_tag("Event.observe(window, 'load', function(){ new WarnLeavingUnsaved('#{escape_javascript( l(:text_warn_on_leaving_unsaved) )}'); });")
     end
 
+    tags += i18n_js_tags
+
     if User.current.impaired? and accessibility_js_enabled?
       tags += javascript_include_tag("accessibility.js")
     end
-<<<<<<< HEAD
-=======
-
-    if User.current.impaired? and accessibility_js_enabled?
-      tags << "\n" + javascript_include_tag("accessibility.js")
-    end
-
-    tags
-  end
->>>>>>> 57e7d739
 
     tags.html_safe
   end
