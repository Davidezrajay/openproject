--- conflicted
+++ resolved
@@ -74,6 +74,10 @@
 
     end
 
+    collection do
+      get :level_list
+    end
+
     resource :enumerations, :controller => 'project_enumerations', :only => [:update, :destroy]
 
     resources :documents, :shallow => true
@@ -238,7 +242,6 @@
     end
   end
 
-<<<<<<< HEAD
   # Misc issue routes. TODO: move into resources
   match '/issues/:id/quoted' => 'journals#new', :id => /\d+/, :via => :post, :as => 'quoted_issue'
   match '/issues/:id/destroy' => 'issues#destroy', :via => :post # legacy
@@ -246,53 +249,6 @@
   # Misc journal routes. TODO: move into resources
   match '/journals/:id/diff/:field' => 'journals#diff', :via => :get, :as => 'journal_diff'
 
-=======
-  map.resources :users, :member => {
-    :edit_membership => :post,
-    :destroy_membership => :post,
-    :deletion_info => :get
-  }
-
-  # For nice "roadmap" in the url for the index action
-  map.connect 'projects/:project_id/roadmap', :controller => 'versions', :action => 'index'
-
-  map.all_news 'news', :controller => 'news', :action => 'index'
-  map.formatted_all_news 'news.:format', :controller => 'news', :action => 'index'
-  map.preview_news '/news/preview', :controller => 'previews', :action => 'news'
-  map.connect 'news/:id/comments', :controller => 'comments', :action => 'create', :conditions => {:method => :post}
-  map.connect 'news/:id/comments/:comment_id', :controller => 'comments', :action => 'destroy', :conditions => {:method => :delete}
-
-  map.resources :projects, :member => {
-    :copy => [:get, :post],
-    :settings => :get,
-    :modules => :post,
-    :archive => :post,
-    :unarchive => :post
-  }, :collection => {
-    :level_list => :get
-  } do |project|
-    project.resource :project_enumerations, :as => 'enumerations', :only => [:update, :destroy]
-    project.resources :files, :only => [:index, :new, :create]
-    project.resources :versions, :collection => {:close_completed => :put}, :member => {:status_by => :post}
-    project.resources :news, :shallow => true
-    project.resources :time_entries, :controller => 'timelog', :path_prefix => 'projects/:project_id'
-
-    project.wiki_start_page 'wiki', :controller => 'wiki', :action => 'show', :conditions => {:method => :get}
-    project.wiki_index 'wiki/index', :controller => 'wiki', :action => 'index', :conditions => {:method => :get}
-    project.wiki_diff 'wiki/:id/diff/:version', :controller => 'wiki', :action => 'diff', :version => nil
-    project.wiki_diff 'wiki/:id/diff/:version/vs/:version_from', :controller => 'wiki', :action => 'diff'
-    project.wiki_annotate 'wiki/:id/annotate/:version', :controller => 'wiki', :action => 'annotate'
-    project.resources :wiki, :except => [:new, :create], :member => {
-      :rename => [:get, :post],
-      :history => :get,
-      :preview => :any,
-      :protect => :post,
-      :add_attachment => :post
-    }, :collection => {
-      :export => :get,
-      :date_index => :get
-    }
->>>>>>> 57e7d739
 
   namespace :time_entries do
     resource :report, :controller => 'reports',
