--- conflicted
+++ resolved
@@ -1,25 +1,14 @@
 OpenProject::Application.routes.draw do
+  # Update my avatar
+  scope 'my' do
+    resource :avatar, controller: 'avatars/my_avatar', as: 'edit_my_avatar', only: %i[show update destroy]
+  end
 
-  scope module: 'avatars' do
-    # Update my avatar
-    scope 'my' do
-      resource :avatar, controller: 'my_avatar', as: 'edit_my_avatar', only: %i[show update destroy]
-    end
+  # Get the current avatar
+  get '/users/:id/avatar', controller: 'avatars/avatar', action: :show, as: 'user_avatar'
 
-    # Get the current avatar
-    resources :avatars, controller: 'avatar',  only: %i[show], as: 'user_avatar'
-
-<<<<<<< HEAD
-    # Update another user's avatar
-    resources :users do
-      member do
-        resource :avatar, controller: 'users', as: 'edit_user_avatar', only: %i[show update destroy]
-      end
-    end
-=======
   # Update another user's avatar
   scope 'users/:id' do
     resource :avatar, controller: 'avatars/users', as: 'edit_user_avatar', only: %i[show update destroy]
->>>>>>> 86ec6f7e
   end
 end