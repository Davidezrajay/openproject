#Ernad Husremovic hernad@bring.out.ba

bs:
  direction: ltr
  date:
    formats:
      default: "%d.%m.%Y"
      short: "%e. %b"
      long: "%e. %B %Y"
      only_day: "%e"


    day_names: [Nedjelja, Ponedjeljak, Utorak, Srijeda, Četvrtak, Petak, Subota]
    abbr_day_names: [Ned, Pon, Uto, Sri, Čet, Pet, Sub]

    month_names: [~, Januar, Februar, Mart, April, Maj, Jun, Jul, Avgust, Septembar, Oktobar, Novembar, Decembar]
    abbr_month_names: [~, Jan, Feb, Mar, Apr, Maj, Jun, Jul, Avg, Sep, Okt, Nov, Dec]
    order: [ :day, :month, :year ]
  
  time:
    formats:
      default: "%A, %e. %B %Y, %H:%M"
      short: "%e. %B, %H:%M Uhr"
      long: "%A, %e. %B %Y, %H:%M"
      time: "%H:%M"

    am: "prijepodne"
    pm: "poslijepodne"
      
  datetime:
    distance_in_words:
      half_a_minute: "pola minute"
      less_than_x_seconds:
        one:   "manje od 1 sekunde"
        other: "manje od {{count}} sekudni"
      x_seconds:
        one:   "1 sekunda"
        other: "{{count}} sekundi"
      less_than_x_minutes:
        one:   "manje od 1 minute"
        other: "manje od {{count}} minuta"
      x_minutes:
        one:   "1 minuta"
        other: "{{count}} minuta"
      about_x_hours:
        one:   "oko 1 sahat"
        other: "oko {{count}} sahata"
      x_days:
        one:   "1 dan"
        other: "{{count}} dana"
      about_x_months:
        one:   "oko 1 mjesec"
        other: "oko {{count}} mjeseci"
      x_months:
        one:   "1 mjesec"
        other: "{{count}} mjeseci"
      about_x_years:
        one:   "oko 1 godine"
        other: "oko {{count}} godina"
      over_x_years:
        one:   "preko 1 godine"
        other: "preko {{count}} godina"
      almost_x_years:
        one:   "almost 1 year"
        other: "almost {{count}} years"


  number:
    format:
      precision: 2
      separator: ','
      delimiter: '.'
    currency:
      format:
        unit: 'KM'
        format: '%u %n'
        separator:
        delimiter:
        precision:
    percentage:
      format:
        delimiter: ""
    precision:
      format:
        delimiter: ""
    human:
      format:
        delimiter: ""
        precision: 1
      storage_units:
        format: "%n %u"
        units:
          byte:
            one: "Byte"
            other: "Bytes"
          kb: "KB"
          mb: "MB"
          gb: "GB"
          tb: "TB"
        
# Used in array.to_sentence.
  support:
    array:
      sentence_connector: "i"
      skip_last_comma: false
      
  activerecord:
    errors:
      messages:
        inclusion: "nije uključeno u listu"
        exclusion: "je rezervisano"
        invalid: "nije ispravno"
        confirmation: "ne odgovara potvrdi"
        accepted: "mora se prihvatiti"
        empty: "ne može biti prazno"
        blank: "ne može biti znak razmaka"
        too_long: "je predugačko"
        too_short: "je prekratko"
        wrong_length: "je pogrešne dužine"
        taken: "već je zauzeto"
        not_a_number: "nije broj"
        not_a_date: "nije ispravan datum"
        greater_than: "mora bit veći od {{count}}"
        greater_than_or_equal_to: "mora bit veći ili jednak {{count}}"
        equal_to: "mora biti jednak {{count}}"
        less_than: "mora biti manji od {{count}}"
        less_than_or_equal_to: "mora bit manji ili jednak {{count}}"
        odd: "mora biti neparan"
        even: "mora biti paran"
        greater_than_start_date: "mora biti veći nego početni datum"
        not_same_project: "ne pripada istom projektu"
        circular_dependency: "Ova relacija stvar cirkularnu zavisnost"
        cant_link_an_issue_with_a_descendant: "An issue can not be linked to one of its subtasks"

  actionview_instancetag_blank_option: Molimo odaberite
  
  general_text_No: 'Da'
  general_text_Yes: 'Ne'
  general_text_no: 'ne'
  general_text_yes: 'da'
  general_lang_name: 'Bosanski'
  general_csv_separator: ','
  general_csv_decimal_separator: '.'
  general_csv_encoding: utf8
  general_pdf_encoding: utf8
  general_first_day_of_week: '7'
  
  notice_account_activated: Vaš nalog je aktiviran. Možete se prijaviti.
  notice_account_invalid_creditentials: Pogrešan korisnik ili lozinka
  notice_account_lost_email_sent: Email sa uputstvima o izboru nove šifre je poslat na vašu adresu.
  notice_account_password_updated: Lozinka je uspješno promjenjena.
  notice_account_pending: "Vaš nalog je kreiran i čeka odobrenje administratora."
  notice_account_register_done: Nalog je uspješno kreiran. Da bi ste aktivirali vaš nalog kliknite na link koji vam je poslat.
  notice_account_unknown_email: Nepoznati korisnik.
  notice_account_updated: Nalog je uspješno promjenen.
  notice_account_wrong_password: Pogrešna lozinka
  notice_can_t_change_password: Ovaj nalog koristi eksterni izvor prijavljivanja. Ne mogu da promjenim šifru.
  notice_default_data_loaded: Podrazumjevana konfiguracija uspječno učitana.
  notice_email_error: Došlo je do greške pri slanju emaila ({{value}})
  notice_email_sent: "Email je poslan {{value}}"
  notice_failed_to_save_issues: "Neuspješno snimanje {{count}} aktivnosti na {{total}} izabrano: {{ids}}."
  notice_feeds_access_key_reseted: Vaš RSS pristup je resetovan.
  notice_file_not_found: Stranica kojoj pokušavate da pristupite ne postoji ili je uklonjena.
  notice_locking_conflict: "Konflikt: podaci su izmjenjeni od strane drugog korisnika."
  notice_no_issue_selected: "Nijedna aktivnost nije izabrana! Molim, izaberite aktivnosti koje želite za ispravljate."
  notice_not_authorized: Niste ovlašćeni da pristupite ovoj stranici.
  notice_successful_connection: Uspješna konekcija.
  notice_successful_create: Uspješno kreiranje.
  notice_successful_delete: Brisanje izvršeno.
  notice_successful_update: Promjene uspješno izvršene.

  error_can_t_load_default_data: "Podrazumjevane postavke se ne mogu učitati {{value}}"
  error_scm_command_failed: "Desila se greška pri pristupu repozitoriju: {{value}}"
  error_scm_not_found: "Unos i/ili revizija ne postoji u repozitoriju."

  error_scm_annotate: "Ova stavka ne postoji ili nije označena."
  error_issue_not_found_in_project: 'Aktivnost nije nađena ili ne pripada ovom projektu'
  
  warning_attachments_not_saved: "{{count}} fajl(ovi) ne mogu biti snimljen(i)."
  
  mail_subject_lost_password: "Vaša {{value}} lozinka"
  mail_body_lost_password: 'Za promjenu lozinke, kliknite na sljedeći link:'
  mail_subject_register: "Aktivirajte {{value}} vaš korisnički račun"
  mail_body_register: 'Za aktivaciju vašeg korisničkog računa, kliknite na sljedeći link:'
  mail_body_account_information_external: "Možete koristiti  vaš {{value}} korisnički račun za prijavu na sistem."
  mail_body_account_information: Informacija o vašem korisničkom računu
  mail_subject_account_activation_request: "{{value}} zahtjev za aktivaciju korisničkog računa"
  mail_body_account_activation_request: "Novi korisnik ({{value}}) se registrovao. Korisnički račun čeka vaše odobrenje za aktivaciju:"
  mail_subject_reminder: "{{count}} aktivnost(i) u kašnjenju u narednim {{days}} danima"
  mail_body_reminder: "{{count}} aktivnost(i) koje su dodjeljenje vama u narednim {{days}} danima:"
  
  gui_validation_error: 1 greška
  gui_validation_error_plural: "{{count}} grešaka"
  
  field_name: Ime
  field_description: Opis
  field_summary: Pojašnjenje
  field_is_required: Neophodno popuniti
  field_firstname: Ime
  field_lastname: Prezime
  field_mail: Email
  field_filename: Fajl
  field_filesize: Veličina
  field_downloads: Downloadi
  field_author: Autor
  field_created_on: Kreirano
  field_updated_on: Izmjenjeno
  field_field_format: Format
  field_is_for_all: Za sve projekte
  field_possible_values: Moguće vrijednosti
  field_regexp: '"Regularni izraz"'
  field_min_length: Minimalna veličina
  field_max_length: Maksimalna veličina
  field_value: Vrijednost
  field_category: Kategorija
  field_title: Naslov
  field_project: Projekat
  field_issue: Aktivnost
  field_status: Status
  field_notes: Bilješke
  field_is_closed: Aktivnost zatvorena
  field_is_default: Podrazumjevana vrijednost
  field_tracker: Područje aktivnosti
  field_subject: Subjekat
  field_due_date: Završiti do
  field_assigned_to: Dodijeljeno
  field_priority: Prioritet
  field_fixed_version: Ciljna verzija
  field_user: Korisnik
  field_role: Uloga
  field_homepage: Naslovna strana
  field_is_public: Javni
  field_parent: Podprojekt od
  field_is_in_roadmap: Aktivnosti prikazane u planu realizacije
  field_login: Prijava
  field_mail_notification: Email notifikacije
  field_admin: Administrator
  field_last_login_on: Posljednja konekcija
  field_language: Jezik
  field_effective_date: Datum
  field_password: Lozinka
  field_new_password: Nova lozinka
  field_password_confirmation: Potvrda
  field_version: Verzija
  field_type: Tip
  field_host: Host
  field_port: Port
  field_account: Korisnički račun
  field_base_dn: Base DN
  field_attr_login:  Attribut za prijavu
  field_attr_firstname: Attribut za ime
  field_attr_lastname: Atribut za prezime
  field_attr_mail: Atribut za email
  field_onthefly: 'Kreiranje korisnika "On-the-fly"'
  field_start_date: Početak
  field_done_ratio: % Realizovano
  field_auth_source: Mod za authentifikaciju
  field_hide_mail: Sakrij moju email adresu
  field_comments: Komentar
  field_url: URL
  field_start_page: Početna stranica
  field_subproject: Podprojekat
  field_hours: Sahata
  field_activity: Operacija
  field_spent_on: Datum
  field_identifier: Identifikator
  field_is_filter: Korišteno kao filter
  field_issue_to: Povezana aktivnost
  field_delay: Odgađanje
  field_assignable: Aktivnosti dodijeljene ovoj ulozi
  field_redirect_existing_links: Izvrši redirekciju postojećih linkova
  field_estimated_hours: Procjena vremena
  field_column_names: Kolone
  field_time_zone: Vremenska zona
  field_searchable: Pretraživo
  field_default_value: Podrazumjevana vrijednost
  field_comments_sorting: Prikaži komentare
  field_parent_title: 'Stranica "roditelj"'
  field_editable: Može se mijenjati
  field_watcher: Posmatrač
  field_identity_url: OpenID URL
  field_content: Sadržaj
  
  setting_app_title: Naslov aplikacije
  setting_app_subtitle: Podnaslov aplikacije
  setting_welcome_text: Tekst dobrodošlice
  setting_default_language: Podrazumjevani jezik
  setting_login_required: Authentifikacija neophodna
  setting_self_registration: Samo-registracija
  setting_attachment_max_size: Maksimalna veličina prikačenog fajla
  setting_issues_export_limit: Limit za eksport aktivnosti
  setting_mail_from: Mail adresa - pošaljilac
  setting_bcc_recipients: '"BCC" (blind carbon copy) primaoci '
  setting_plain_text_mail: Email sa običnim tekstom (bez HTML-a)
  setting_host_name: Ime hosta i putanja
  setting_text_formatting: Formatiranje teksta
  setting_wiki_compression: Kompresija Wiki istorije

  setting_feeds_limit: 'Limit za "RSS" feed-ove'
  setting_default_projects_public: Podrazumjeva se da je novi projekat javni
  setting_autofetch_changesets: 'Automatski kupi "commit"-e'
  setting_sys_api_enabled: 'Omogući "WS" za upravljanje repozitorijom'
  setting_commit_ref_keywords: Ključne riječi za reference
  setting_commit_fix_keywords: 'Ključne riječi za status "zatvoreno"'
  setting_autologin: Automatski login
  setting_date_format: Format datuma
  setting_time_format: Format vremena
  setting_cross_project_issue_relations: Omogući relacije između aktivnosti na različitim projektima
  setting_issue_list_default_columns: Podrazumjevane koleone za prikaz na listi aktivnosti
  setting_repositories_encodings: Enkodiranje repozitorija
  setting_commit_logs_encoding: 'Enkodiranje "commit" poruka'
  setting_emails_footer: Potpis na email-ovima
  setting_protocol: Protokol
  setting_per_page_options: Broj objekata po stranici
  setting_user_format: Format korisničkog prikaza
  setting_activity_days_default: Prikaz promjena na projektu - opseg dana
  setting_display_subprojects_issues: Prikaz podprojekata na glavnom projektima (podrazumjeva se)
  setting_enabled_scm: Omogući SCM (source code management)
  setting_mail_handler_api_enabled: Omogući automatsku obradu ulaznih emailova
  setting_mail_handler_api_key: API ključ (obrada ulaznih mailova)
  setting_sequential_project_identifiers: Generiši identifikatore projekta sekvencijalno
  setting_gravatar_enabled: 'Koristi "gravatar" korisničke ikone'
  setting_diff_max_lines_displayed: Maksimalan broj linija za prikaz razlika između dva fajla
  setting_file_max_size_displayed: Maksimalna veličina fajla kod prikaza razlika unutar fajla (inline)
  setting_repository_log_display_limit: Maksimalna veličina revizija prikazanih na log fajlu
  setting_openid: Omogući OpenID prijavu i registraciju
  
  permission_edit_project: Ispravke projekta
  permission_select_project_modules: Odaberi module projekta
  permission_manage_members: Upravljanje članovima
  permission_manage_versions: Upravljanje verzijama
  permission_manage_categories: Upravljanje kategorijama aktivnosti
  permission_add_issues: Dodaj aktivnosti
  permission_edit_issues: Ispravka aktivnosti
  permission_manage_issue_relations: Upravljaj relacijama među aktivnostima
  permission_add_issue_notes: Dodaj bilješke
  permission_edit_issue_notes: Ispravi bilješke
  permission_edit_own_issue_notes: Ispravi sopstvene bilješke
  permission_move_issues: Pomjeri aktivnosti
  permission_delete_issues: Izbriši aktivnosti
  permission_manage_public_queries: Upravljaj javnim upitima
  permission_save_queries: Snimi upite
  permission_view_gantt: Pregled gantograma
  permission_view_calendar: Pregled kalendara
  permission_view_issue_watchers: Pregled liste korisnika koji prate aktivnost
  permission_add_issue_watchers: Dodaj onoga koji prati aktivnost
  permission_log_time: Evidentiraj utrošak vremena
  permission_view_time_entries: Pregled utroška vremena
  permission_edit_time_entries: Ispravka utroška vremena
  permission_edit_own_time_entries: Ispravka svog utroška vremena
  permission_manage_news: Upravljaj novostima
  permission_comment_news: Komentiraj novosti
  permission_manage_documents: Upravljaj dokumentima
  permission_view_documents: Pregled dokumenata
  permission_manage_files: Upravljaj fajlovima
  permission_view_files: Pregled fajlova
  permission_manage_wiki: Upravljaj wiki stranicama
  permission_rename_wiki_pages: Ispravi wiki stranicu
  permission_delete_wiki_pages: Izbriši wiki stranicu
  permission_view_wiki_pages: Pregled wiki sadržaja
  permission_view_wiki_edits: Pregled wiki istorije
  permission_edit_wiki_pages: Ispravka wiki stranica
  permission_delete_wiki_pages_attachments: Brisanje fajlova prikačenih wiki-ju
  permission_protect_wiki_pages: Zaštiti wiki stranicu
  permission_manage_repository: Upravljaj repozitorijem
  permission_browse_repository: Pregled repozitorija
  permission_view_changesets: Pregled setova promjena
  permission_commit_access: 'Pristup "commit"-u'
  permission_manage_boards: Upravljaj forumima
  permission_view_messages: Pregled poruka
  permission_add_messages: Šalji poruke
  permission_edit_messages: Ispravi poruke
  permission_edit_own_messages: Ispravka sopstvenih poruka
  permission_delete_messages: Prisanje poruka
  permission_delete_own_messages: Brisanje sopstvenih poruka
  
  project_module_issue_tracking: Praćenje aktivnosti
  project_module_time_tracking: Praćenje vremena
  project_module_news: Novosti
  project_module_documents: Dokumenti
  project_module_files: Fajlovi
  project_module_wiki: Wiki stranice
  project_module_repository: Repozitorij
  project_module_boards: Forumi
  
  label_user: Korisnik
  label_user_plural: Korisnici
  label_user_new: Novi korisnik
  label_project: Projekat
  label_project_new: Novi projekat
  label_project_plural: Projekti
  label_x_projects:
    zero:  0 projekata
    one:   1 projekat
    other: "{{count}} projekata"
  label_project_all: Svi projekti
  label_project_latest: Posljednji projekti
  label_issue: Aktivnost
  label_issue_new: Nova aktivnost
  label_issue_plural: Aktivnosti
  label_issue_view_all: Vidi sve aktivnosti
  label_issues_by: "Aktivnosti po {{value}}"
  label_issue_added: Aktivnost je dodana
  label_issue_updated: Aktivnost je izmjenjena
  label_document: Dokument
  label_document_new: Novi dokument
  label_document_plural: Dokumenti
  label_document_added: Dokument je dodan
  label_role: Uloga
  label_role_plural: Uloge
  label_role_new: Nove uloge
  label_role_and_permissions: Uloge i dozvole
  label_member: Izvršilac
  label_member_new: Novi izvršilac
  label_member_plural: Izvršioci
  label_tracker: Područje aktivnosti
  label_tracker_plural: Područja aktivnosti
  label_tracker_new: Novo područje aktivnosti
  label_workflow: Tok promjena na aktivnosti
  label_issue_status: Status aktivnosti
  label_issue_status_plural: Statusi aktivnosti
  label_issue_status_new: Novi status
  label_issue_category: Kategorija aktivnosti
  label_issue_category_plural: Kategorije aktivnosti
  label_issue_category_new: Nova kategorija
  label_custom_field: Proizvoljno polje
  label_custom_field_plural: Proizvoljna polja
  label_custom_field_new: Novo proizvoljno polje
  label_enumerations: Enumeracije
  label_enumeration_new: Nova vrijednost
  label_information: Informacija
  label_information_plural: Informacije
  label_please_login: Molimo prijavite se
  label_register: Registracija
  label_login_with_open_id_option: ili prijava sa OpenID-om
  label_password_lost: Izgubljena lozinka
  label_home: Početna stranica
  label_my_page: Moja stranica
  label_my_account: Moj korisnički račun
  label_my_projects: Moji projekti
  label_administration: Administracija
  label_login: Prijavi se
  label_logout: Odjavi se
  label_help: Pomoć
  label_reported_issues: Prijavljene aktivnosti
  label_assigned_to_me_issues: Aktivnosti dodjeljene meni
  label_last_login: Posljednja konekcija
  label_registered_on: Registrovan na
  label_activity_plural: Promjene
  label_activity: Operacija
  label_overall_activity: Pregled svih promjena
  label_user_activity: "Promjene izvršene od: {{value}}"
  label_new: Novi
  label_logged_as: Prijavljen kao
  label_environment: Sistemsko okruženje
  label_authentication: Authentifikacija
  label_auth_source: Mod authentifikacije
  label_auth_source_new: Novi mod authentifikacije
  label_auth_source_plural: Modovi authentifikacije
  label_subproject_plural: Podprojekti
  label_and_its_subprojects: "{{value}} i njegovi podprojekti"
  label_min_max_length: Min - Maks dužina
  label_list: Lista
  label_date: Datum
  label_integer: Cijeli broj
  label_float: Float
  label_boolean: Logička varijabla
  label_string: Tekst
  label_text: Dugi tekst
  label_attribute: Atribut
  label_attribute_plural: Atributi
  label_download: "{{count}} download"
  label_download_plural: "{{count}} download-i"
  label_no_data: Nema podataka za prikaz
  label_change_status: Promjeni status
  label_history: Istorija
  label_attachment: Fajl
  label_attachment_new: Novi fajl
  label_attachment_delete: Izbriši fajl
  label_attachment_plural: Fajlovi
  label_file_added: Fajl je dodan
  label_report: Izvještaj
  label_report_plural: Izvještaji
  label_news: Novosti
  label_news_new: Dodaj novosti
  label_news_plural: Novosti
  label_news_latest: Posljednje novosti
  label_news_view_all: Pogledaj sve novosti
  label_news_added: Novosti su dodane
  label_settings: Postavke
  label_overview: Pregled
  label_version: Verzija
  label_version_new: Nova verzija
  label_version_plural: Verzije
  label_confirmation: Potvrda
  label_export_to: 'Takođe dostupno u:'
  label_read: Čitaj...
  label_public_projects: Javni projekti
  label_open_issues: otvoren
  label_open_issues_plural: otvoreni
  label_closed_issues: zatvoren
  label_closed_issues_plural: zatvoreni
  label_x_open_issues_abbr_on_total:
    zero:  0 otvoreno / {{total}}
    one:   1 otvorena / {{total}}
    other: "{{count}} otvorene / {{total}}"
  label_x_open_issues_abbr:
    zero:  0 otvoreno
    one:   1 otvorena
    other: "{{count}} otvorene"
  label_x_closed_issues_abbr:
    zero:  0 zatvoreno
    one:   1 zatvorena
    other: "{{count}} zatvorene"
  label_total: Ukupno
  label_permissions: Dozvole
  label_current_status: Tekući status
  label_new_statuses_allowed: Novi statusi dozvoljeni
  label_all: sve
  label_none: ništa
  label_nobody: niko
  label_next: Sljedeće
  label_previous: Predhodno
  label_used_by: Korišteno od
  label_details: Detalji
  label_add_note: Dodaj bilješku
  label_per_page: Po stranici
  label_calendar: Kalendar
  label_months_from: mjeseci od
  label_gantt: Gantt
  label_internal: Interno
  label_last_changes: "posljednjih {{count}} promjena"
  label_change_view_all: Vidi sve promjene
  label_personalize_page: Personaliziraj ovu stranicu
  label_comment: Komentar
  label_comment_plural: Komentari
  label_x_comments:
    zero: bez komentara
    one: 1 komentar
    other: "{{count}} komentari"
  label_comment_add: Dodaj komentar
  label_comment_added: Komentar je dodan
  label_comment_delete: Izbriši komentar
  label_query: Proizvoljan upit
  label_query_plural: Proizvoljni upiti
  label_query_new: Novi upit
  label_filter_add: Dodaj filter
  label_filter_plural: Filteri
  label_equals: je
  label_not_equals: nije
  label_in_less_than: je manji nego
  label_in_more_than: je više nego
  label_in: u
  label_today: danas
  label_all_time: sve vrijeme
  label_yesterday: juče
  label_this_week: ova hefta
  label_last_week: zadnja hefta
  label_last_n_days: "posljednjih {{count}} dana"
  label_this_month: ovaj mjesec
  label_last_month: posljednji mjesec
  label_this_year: ova godina
  label_date_range: Datumski opseg
  label_less_than_ago: ranije nego (dana)
  label_more_than_ago: starije nego (dana)
  label_ago: prije (dana)
  label_contains: sadrži
  label_not_contains: ne sadrži
  label_day_plural: dani
  label_repository: Repozitorij
  label_repository_plural: Repozitoriji
  label_browse: Listaj
  label_modification: "{{count}} promjena"
  label_modification_plural: "{{count}} promjene"
  label_revision: Revizija
  label_revision_plural: Revizije
  label_associated_revisions: Doddjeljene revizije
  label_added: dodano
  label_modified: izmjenjeno
  label_copied: kopirano
  label_renamed: preimenovano
  label_deleted: izbrisano
  label_latest_revision: Posljednja revizija
  label_latest_revision_plural: Posljednje revizije
  label_view_revisions: Vidi revizije
  label_max_size: Maksimalna veličina
  label_sort_highest: Pomjeri na vrh
  label_sort_higher: Pomjeri gore
  label_sort_lower: Pomjeri dole
  label_sort_lowest: Pomjeri na dno
  label_roadmap: Plan realizacije
  label_roadmap_due_in: "Obavezan do {{value}}"
  label_roadmap_overdue: "{{value}} kasni"
  label_roadmap_no_issues: Nema aktivnosti za ovu verziju
  label_search: Traži
  label_result_plural: Rezultati
  label_all_words: Sve riječi
  label_wiki: Wiki stranice
  label_wiki_edit: ispravka wiki-ja
  label_wiki_edit_plural: ispravke wiki-ja
  label_wiki_page: Wiki stranica
  label_wiki_page_plural: Wiki stranice
  label_index_by_title: Indeks prema naslovima
  label_index_by_date: Indeks po datumima
  label_current_version: Tekuća verzija
  label_preview: Pregled
  label_feed_plural: Feeds
  label_changes_details: Detalji svih promjena
  label_issue_tracking: Evidencija aktivnosti
  label_spent_time: Utrošak vremena
  label_f_hour: "{{value}} sahat"
  label_f_hour_plural: "{{value}} sahata"
  label_time_tracking: Evidencija vremena
  label_change_plural: Promjene
  label_statistics: Statistika
  label_commits_per_month: '"Commit"-a po mjesecu'
  label_commits_per_author: '"Commit"-a po autoru'
  label_view_diff: Pregled razlika
  label_diff_inline: zajedno
  label_diff_side_by_side: jedna pored druge
  label_options: Opcije
  label_copy_workflow_from: Kopiraj tok promjena statusa iz
  label_permissions_report: Izvještaj
  label_watched_issues: Aktivnosti koje pratim
  label_related_issues: Korelirane aktivnosti
  label_applied_status: Status je primjenjen
  label_loading: Učitavam...
  label_relation_new: Nova relacija
  label_relation_delete: Izbriši relaciju
  label_relates_to: korelira sa
  label_duplicates: duplikat
  label_duplicated_by: duplicirano od
  label_blocks: blokira
  label_blocked_by: blokirano on
  label_precedes: predhodi
  label_follows: slijedi
  label_end_to_start: 'kraj -> početak'
  label_end_to_end: 'kraja -> kraj'
  label_start_to_start: 'početak -> početak'
  label_start_to_end: 'početak -> kraj'
  label_stay_logged_in: Ostani prijavljen
  label_disabled: onemogućen
  label_show_completed_versions: Prikaži završene verzije
  label_me: ja
  label_board: Forum
  label_board_new: Novi forum
  label_board_plural: Forumi
  label_topic_plural: Teme
  label_message_plural: Poruke
  label_message_last: Posljednja poruka
  label_message_new: Nova poruka
  label_message_posted: Poruka je dodana
  label_reply_plural: Odgovori
  label_send_information: Pošalji informaciju o korisničkom računu
  label_year: Godina
  label_month: Mjesec
  label_week: Hefta
  label_date_from: Od
  label_date_to: Do
  label_language_based: Bazirano na korisnikovom jeziku
  label_sort_by: "Sortiraj po {{value}}"
  label_send_test_email: Pošalji testni email
  label_feeds_access_key_created_on: "RSS pristupni ključ kreiran prije {{value}} dana"
  label_module_plural: Moduli
  label_added_time_by: "Dodano od {{author}} prije {{age}}"
  label_updated_time_by: "Izmjenjeno od {{author}} prije {{age}}"
  label_updated_time: "Izmjenjeno prije {{value}}"
  label_jump_to_a_project: Skoči na projekat...
  label_file_plural: Fajlovi
  label_changeset_plural: Setovi promjena
  label_default_columns: Podrazumjevane kolone
  label_no_change_option: (Bez promjene)
  label_bulk_edit_selected_issues: Ispravi odjednom odabrane aktivnosti
  label_theme: Tema
  label_default: Podrazumjevano
  label_search_titles_only: Pretraži samo naslove
  label_user_mail_option_all: "Za bilo koji događaj na svim mojim projektima"
  label_user_mail_option_selected: "Za bilo koji događaj na odabranim projektima..."
  label_user_mail_no_self_notified: "Ne želim notifikaciju za promjene koje sam ja napravio"
  label_registration_activation_by_email: aktivacija korisničkog računa email-om
  label_registration_manual_activation: ručna aktivacija korisničkog računa
  label_registration_automatic_activation: automatska kreacija korisničkog računa
  label_display_per_page: "Po stranici: {{value}}"
  label_age: Starost
  label_change_properties: Promjena osobina
  label_general: Generalno
  label_more: Više
  label_scm: SCM
  label_plugins: Plugin-ovi
  label_ldap_authentication: LDAP authentifikacija
  label_downloads_abbr: D/L
  label_optional_description: Opis (opciono)
  label_add_another_file: Dodaj još jedan fajl
  label_preferences: Postavke
  label_chronological_order: Hronološki poredak
  label_reverse_chronological_order: Reverzni hronološki poredak
  label_planning: Planiranje
  label_incoming_emails: Dolazni email-ovi
  label_generate_key: Generiši ključ
  label_issue_watchers: Praćeno od 
  label_example: Primjer
  label_display: Prikaz

  button_apply: Primjeni
  button_add: Dodaj
  button_archive: Arhiviranje
  button_back: Nazad
  button_cancel: Odustani
  button_change: Izmjeni
  button_change_password: Izmjena lozinke
  button_check_all: Označi sve
  button_clear: Briši
  button_copy: Kopiraj
  button_create: Novi
  button_delete: Briši
  button_download: Download
  button_edit: Ispravka
  button_list: Lista
  button_lock: Zaključaj
  button_log_time: Utrošak vremena
  button_login: Prijava
  button_move: Pomjeri
  button_rename: Promjena imena
  button_reply: Odgovor
  button_reset: Resetuj
  button_rollback: Vrati predhodno stanje
  button_save: Snimi
  button_sort: Sortiranje
  button_submit: Pošalji
  button_test: Testiraj
  button_unarchive: Otpakuj arhivu
  button_uncheck_all: Isključi sve
  button_unlock: Otključaj
  button_unwatch: Prekini notifikaciju
  button_update: Promjena na aktivnosti
  button_view: Pregled
  button_watch: Notifikacija
  button_configure: Konfiguracija
  button_quote: Citat
  
  status_active: aktivan
  status_registered: registrovan
  status_locked: zaključan
  
  text_select_mail_notifications: Odaberi događaje za koje će se slati email notifikacija.
  text_regexp_info: npr. ^[A-Z0-9]+$
  text_min_max_length_info: 0 znači bez restrikcije
  text_project_destroy_confirmation: Sigurno želite izbrisati ovaj projekat i njegove podatke ?
  text_subprojects_destroy_warning: "Podprojekt(i): {{value}} će takođe biti izbrisani."
  text_workflow_edit: Odaberite ulogu i područje aktivnosti za ispravku toka promjena na aktivnosti
  text_are_you_sure: Da li ste sigurni ?
  text_tip_issue_begin_day: zadatak počinje danas
  text_tip_issue_end_day: zadatak završava danas
  text_tip_issue_begin_end_day: zadatak započinje i završava danas
  text_project_identifier_info: 'Samo mala slova (a-z), brojevi i crtice su dozvoljeni.<br />Nakon snimanja, identifikator se ne može mijenjati.'
  text_caracters_maximum: "maksimum {{count}} karaktera."
  text_caracters_minimum: "Dužina mora biti najmanje {{count}} znakova."
  text_length_between: "Broj znakova između {{min}} i {{max}}."
  text_tracker_no_workflow: Tok statusa nije definisan za ovo područje aktivnosti
  text_unallowed_characters: Nedozvoljeni znakovi
  text_comma_separated: Višestruke vrijednosti dozvoljene (odvojiti zarezom).
  text_issues_ref_in_commit_messages: 'Referenciranje i zatvaranje aktivnosti putem "commit" poruka'
  text_issue_added: "Aktivnost {{id}} je prijavljena od {{author}}."
  text_issue_updated: "Aktivnost {{id}} je izmjenjena od {{author}}."
  text_wiki_destroy_confirmation: Sigurno želite izbrisati ovaj wiki i čitav njegov sadržaj ?
  text_issue_category_destroy_question: "Neke aktivnosti ({{count}}) pripadaju ovoj kategoriji. Sigurno to želite uraditi ?"
  text_issue_category_destroy_assignments: Ukloni kategoriju
  text_issue_category_reassign_to: Ponovo dodijeli ovu kategoriju
  text_user_mail_option: "Za projekte koje niste odabrali, primićete samo notifikacije o stavkama koje pratite ili ste u njih uključeni (npr. vi ste autor ili su vama dodjeljenje)."
  text_no_configuration_data: "Uloge, područja aktivnosti, statusi aktivnosti i tok promjena statusa nisu konfigurisane.\nKrajnje je preporučeno da učitate tekuđe postavke. Kasnije ćete ih moći mjenjati po svojim potrebama."
  text_load_default_configuration: Učitaj tekuću konfiguraciju
  text_status_changed_by_changeset: "Primjenjeno u setu promjena {{value}}."
  text_issues_destroy_confirmation: 'Sigurno želite izbrisati odabranu/e aktivnost/i ?'
  text_select_project_modules: 'Odaberi module koje želite u ovom projektu:'
  text_default_administrator_account_changed: Tekući administratorski račun je promjenjen
  text_file_repository_writable: U direktorij sa fajlovima koji su prilozi se može pisati
  text_plugin_assets_writable: U direktorij plugin-ova se može pisati
  text_rmagick_available: RMagick je dostupan (opciono)
  text_destroy_time_entries_question: "{{hours}} sahata je prijavljeno na aktivnostima koje želite brisati. Želite li to učiniti ?"
  text_destroy_time_entries: Izbriši prijavljeno vrijeme
  text_assign_time_entries_to_project: Dodaj prijavljenoo vrijeme projektu
  text_reassign_time_entries: 'Preraspodjeli prijavljeno vrijeme na ovu aktivnost:'
  text_user_wrote: "{{value}} je napisao/la:"
  text_enumeration_destroy_question: "Za {{count}} objekata je dodjeljenja ova vrijednost."
  text_enumeration_category_reassign_to: 'Ponovo im dodjeli ovu vrijednost:'
  text_email_delivery_not_configured: "Email dostava nije konfiguraisana, notifikacija je onemogućena.\nKonfiguriši SMTP server u config/email.yml i restartuj aplikaciju nakon toga."
  text_repository_usernames_mapping: "Odaberi ili ispravi redmine korisnika mapiranog za svako korisničko ima nađeno u logu repozitorija.\nKorisnici sa istim imenom u redmineu i u repozitoruju se automatski mapiraju."
  text_diff_truncated: '... Ovaj prikaz razlike je odsječen pošto premašuje maksimalnu veličinu za prikaz'
  text_custom_field_possible_values_info: 'Jedna linija za svaku vrijednost'
  
  default_role_manager: Menadžer
  default_role_developer: Programer
  default_role_reporter: Reporter
  default_tracker_bug: Greška
  default_tracker_feature: Nova funkcija
  default_tracker_support: Podrška
  default_issue_status_new: Novi
  default_issue_status_in_progress: In Progress
  default_issue_status_resolved: Riješen
  default_issue_status_feedback: Čeka se povratna informacija
  default_issue_status_closed: Zatvoren
  default_issue_status_rejected: Odbijen
  default_doc_category_user: Korisnička dokumentacija
  default_doc_category_tech: Tehnička dokumentacija
  default_priority_low: Nizak
  default_priority_normal: Normalan
  default_priority_high: Visok
  default_priority_urgent: Urgentno
  default_priority_immediate: Odmah
  default_activity_design: Dizajn
  default_activity_development: Programiranje
  
  enumeration_issue_priorities: Prioritet aktivnosti
  enumeration_doc_categories: Kategorije dokumenata
  enumeration_activities: Operacije (utrošak vremena)
  notice_unable_delete_version: Ne mogu izbrisati verziju.
  button_create_and_continue: Kreiraj i nastavi
  button_annotate: Zabilježi
  button_activate: Aktiviraj
  label_sort: Sortiranje
  label_date_from_to: Od {{start}} do {{end}}
  label_ascending: Rastuće
  label_descending: Opadajuće
  label_greater_or_equal: ">="
  label_less_or_equal: <=
  text_wiki_page_destroy_question: This page has {{descendants}} child page(s) and descendant(s). What do you want to do?
  text_wiki_page_reassign_children: Reassign child pages to this parent page
  text_wiki_page_nullify_children: Keep child pages as root pages
  text_wiki_page_destroy_children: Delete child pages and all their descendants
  setting_password_min_length: Minimum password length
  field_group_by: Group results by
  mail_subject_wiki_content_updated: "'{{page}}' wiki page has been updated"
  label_wiki_content_added: Wiki page added
  mail_subject_wiki_content_added: "'{{page}}' wiki page has been added"
  mail_body_wiki_content_added: The '{{page}}' wiki page has been added by {{author}}.
  label_wiki_content_updated: Wiki page updated
  mail_body_wiki_content_updated: The '{{page}}' wiki page has been updated by {{author}}.
  permission_add_project: Create project
  setting_new_project_user_role_id: Role given to a non-admin user who creates a project
  label_view_all_revisions: View all revisions
  label_tag: Tag
  label_branch: Branch
  error_no_tracker_in_project: No tracker is associated to this project. Please check the Project settings.
  error_no_default_issue_status: No default issue status is defined. Please check your configuration (Go to "Administration -> Issue statuses").
  text_journal_changed: "{{label}} changed from {{old}} to {{new}}"
  text_journal_set_to: "{{label}} set to {{value}}"
  text_journal_deleted: "{{label}} deleted ({{old}})"
  label_group_plural: Groups
  label_group: Group
  label_group_new: New group
  label_time_entry_plural: Spent time
  text_journal_added: "{{label}} {{value}} added"
  field_active: Active
  enumeration_system_activity: System Activity
  permission_delete_issue_watchers: Delete watchers
  version_status_closed: closed
  version_status_locked: locked
  version_status_open: open
  error_can_not_reopen_issue_on_closed_version: An issue assigned to a closed version can not be reopened
  label_user_anonymous: Anonymous
  button_move_and_follow: Move and follow
  setting_default_projects_modules: Default enabled modules for new projects
  setting_gravatar_default: Default Gravatar image
  field_sharing: Sharing
  label_version_sharing_hierarchy: With project hierarchy
  label_version_sharing_system: With all projects
  label_version_sharing_descendants: With subprojects
  label_version_sharing_tree: With project tree
  label_version_sharing_none: Not shared
  error_can_not_archive_project: This project can not be archived
  button_duplicate: Duplicate
  button_copy_and_follow: Copy and follow
  label_copy_source: Source
  setting_issue_done_ratio: Calculate the issue done ratio with
  setting_issue_done_ratio_issue_status: Use the issue status
  error_issue_done_ratios_not_updated: Issue done ratios not updated.
  error_workflow_copy_target: Please select target tracker(s) and role(s)
  setting_issue_done_ratio_issue_field: Use the issue field
  label_copy_same_as_target: Same as target
  label_copy_target: Target
  notice_issue_done_ratios_updated: Issue done ratios updated.
  error_workflow_copy_source: Please select a source tracker or role
  label_update_issue_done_ratios: Update issue done ratios
  setting_start_of_week: Start calendars on
  permission_view_issues: View Issues
  label_display_used_statuses_only: Only display statuses that are used by this tracker
  label_revision_id: Revision {{value}}
  label_api_access_key: API access key
  label_api_access_key_created_on: API access key created {{value}} ago
  label_feeds_access_key: RSS access key
  notice_api_access_key_reseted: Your API access key was reset.
  setting_rest_api_enabled: Enable REST web service
  label_missing_api_access_key: Missing an API access key
  label_missing_feeds_access_key: Missing a RSS access key
  button_show: Show
  text_line_separated: Multiple values allowed (one line for each value).
  setting_mail_handler_body_delimiters: Truncate emails after one of these lines
  permission_add_subprojects: Create subprojects
  label_subproject_new: New subproject
  text_own_membership_delete_confirmation: |-
    You are about to remove some or all of your permissions and may no longer be able to edit this project after that.
    Are you sure you want to continue?
  label_close_versions: Close completed versions
  label_board_sticky: Sticky
  label_board_locked: Locked
  permission_export_wiki_pages: Export wiki pages
  setting_cache_formatted_text: Cache formatted text
  permission_manage_project_activities: Manage project activities
  error_unable_delete_issue_status: Unable to delete issue status
  label_profile: Profile
  permission_manage_subtasks: Manage subtasks
  field_parent_issue: Parent task
  label_subtask_plural: Subtasks
  label_project_copy_notifications: Send email notifications during the project copy
  error_can_not_delete_custom_field: Unable to delete custom field
  error_unable_to_connect: Unable to connect ({{value}})
  error_can_not_remove_role: This role is in use and can not be deleted.
  error_can_not_delete_tracker: This tracker contains issues and can't be deleted.
  field_principal: Principal
  label_my_page_block: My page block
  notice_failed_to_save_members: "Failed to save member(s): {{errors}}."
  text_zoom_out: Zoom out
  text_zoom_in: Zoom in
  notice_unable_delete_time_entry: Unable to delete time log entry.
  label_overall_spent_time: Overall spent time
<<<<<<< HEAD
  field_time_entries: Log time
=======
  field_time_entries: Log time
  project_module_gantt: Gantt
  project_module_calendar: Calendar
  field_member_of_group: Member of Group
  field_assigned_to_role: Member of Role
  button_edit_associated_wikipage: "Edit associated Wiki page: {{page_title}}"
  text_are_you_sure_with_children: Delete issue and all child issues?
  field_text: Text field
  label_user_mail_option_only_owner: Only for things I am the owner of
  setting_default_notification_option: Default notification option
  label_user_mail_option_only_my_events: Only for things I watch or I'm involved in
  label_user_mail_option_only_assigned: Only for things I am assigned to
>>>>>>> d3381fb5
<|MERGE_RESOLUTION|>--- conflicted
+++ resolved
@@ -16,7 +16,7 @@
     month_names: [~, Januar, Februar, Mart, April, Maj, Jun, Jul, Avgust, Septembar, Oktobar, Novembar, Decembar]
     abbr_month_names: [~, Jan, Feb, Mar, Apr, Maj, Jun, Jul, Avg, Sep, Okt, Nov, Dec]
     order: [ :day, :month, :year ]
-  
+
   time:
     formats:
       default: "%A, %e. %B %Y, %H:%M"
@@ -26,7 +26,7 @@
 
     am: "prijepodne"
     pm: "poslijepodne"
-      
+
   datetime:
     distance_in_words:
       half_a_minute: "pola minute"
@@ -97,13 +97,13 @@
           mb: "MB"
           gb: "GB"
           tb: "TB"
-        
+
 # Used in array.to_sentence.
   support:
     array:
       sentence_connector: "i"
       skip_last_comma: false
-      
+
   activerecord:
     errors:
       messages:
@@ -133,7 +133,7 @@
         cant_link_an_issue_with_a_descendant: "An issue can not be linked to one of its subtasks"
 
   actionview_instancetag_blank_option: Molimo odaberite
-  
+
   general_text_No: 'Da'
   general_text_Yes: 'Ne'
   general_text_no: 'ne'
@@ -144,7 +144,7 @@
   general_csv_encoding: utf8
   general_pdf_encoding: utf8
   general_first_day_of_week: '7'
-  
+
   notice_account_activated: Vaš nalog je aktiviran. Možete se prijaviti.
   notice_account_invalid_creditentials: Pogrešan korisnik ili lozinka
   notice_account_lost_email_sent: Email sa uputstvima o izboru nove šifre je poslat na vašu adresu.
@@ -175,9 +175,9 @@
 
   error_scm_annotate: "Ova stavka ne postoji ili nije označena."
   error_issue_not_found_in_project: 'Aktivnost nije nađena ili ne pripada ovom projektu'
-  
+
   warning_attachments_not_saved: "{{count}} fajl(ovi) ne mogu biti snimljen(i)."
-  
+
   mail_subject_lost_password: "Vaša {{value}} lozinka"
   mail_body_lost_password: 'Za promjenu lozinke, kliknite na sljedeći link:'
   mail_subject_register: "Aktivirajte {{value}} vaš korisnički račun"
@@ -188,10 +188,10 @@
   mail_body_account_activation_request: "Novi korisnik ({{value}}) se registrovao. Korisnički račun čeka vaše odobrenje za aktivaciju:"
   mail_subject_reminder: "{{count}} aktivnost(i) u kašnjenju u narednim {{days}} danima"
   mail_body_reminder: "{{count}} aktivnost(i) koje su dodjeljenje vama u narednim {{days}} danima:"
-  
+
   gui_validation_error: 1 greška
   gui_validation_error_plural: "{{count}} grešaka"
-  
+
   field_name: Ime
   field_description: Opis
   field_summary: Pojašnjenje
@@ -280,7 +280,7 @@
   field_watcher: Posmatrač
   field_identity_url: OpenID URL
   field_content: Sadržaj
-  
+
   setting_app_title: Naslov aplikacije
   setting_app_subtitle: Podnaslov aplikacije
   setting_welcome_text: Tekst dobrodošlice
@@ -324,7 +324,7 @@
   setting_file_max_size_displayed: Maksimalna veličina fajla kod prikaza razlika unutar fajla (inline)
   setting_repository_log_display_limit: Maksimalna veličina revizija prikazanih na log fajlu
   setting_openid: Omogući OpenID prijavu i registraciju
-  
+
   permission_edit_project: Ispravke projekta
   permission_select_project_modules: Odaberi module projekta
   permission_manage_members: Upravljanje članovima
@@ -373,7 +373,7 @@
   permission_edit_own_messages: Ispravka sopstvenih poruka
   permission_delete_messages: Prisanje poruka
   permission_delete_own_messages: Brisanje sopstvenih poruka
-  
+
   project_module_issue_tracking: Praćenje aktivnosti
   project_module_time_tracking: Praćenje vremena
   project_module_news: Novosti
@@ -382,7 +382,7 @@
   project_module_wiki: Wiki stranice
   project_module_repository: Repozitorij
   project_module_boards: Forumi
-  
+
   label_user: Korisnik
   label_user_plural: Korisnici
   label_user_new: Novi korisnik
@@ -697,7 +697,7 @@
   label_planning: Planiranje
   label_incoming_emails: Dolazni email-ovi
   label_generate_key: Generiši ključ
-  label_issue_watchers: Praćeno od 
+  label_issue_watchers: Praćeno od
   label_example: Primjer
   label_display: Prikaz
 
@@ -737,11 +737,11 @@
   button_watch: Notifikacija
   button_configure: Konfiguracija
   button_quote: Citat
-  
+
   status_active: aktivan
   status_registered: registrovan
   status_locked: zaključan
-  
+
   text_select_mail_notifications: Odaberi događaje za koje će se slati email notifikacija.
   text_regexp_info: npr. ^[A-Z0-9]+$
   text_min_max_length_info: 0 znači bez restrikcije
@@ -787,7 +787,7 @@
   text_repository_usernames_mapping: "Odaberi ili ispravi redmine korisnika mapiranog za svako korisničko ima nađeno u logu repozitorija.\nKorisnici sa istim imenom u redmineu i u repozitoruju se automatski mapiraju."
   text_diff_truncated: '... Ovaj prikaz razlike je odsječen pošto premašuje maksimalnu veličinu za prikaz'
   text_custom_field_possible_values_info: 'Jedna linija za svaku vrijednost'
-  
+
   default_role_manager: Menadžer
   default_role_developer: Programer
   default_role_reporter: Reporter
@@ -809,7 +809,7 @@
   default_priority_immediate: Odmah
   default_activity_design: Dizajn
   default_activity_development: Programiranje
-  
+
   enumeration_issue_priorities: Prioritet aktivnosti
   enumeration_doc_categories: Kategorije dokumenata
   enumeration_activities: Operacije (utrošak vremena)
@@ -923,9 +923,6 @@
   text_zoom_in: Zoom in
   notice_unable_delete_time_entry: Unable to delete time log entry.
   label_overall_spent_time: Overall spent time
-<<<<<<< HEAD
-  field_time_entries: Log time
-=======
   field_time_entries: Log time
   project_module_gantt: Gantt
   project_module_calendar: Calendar
@@ -937,5 +934,4 @@
   label_user_mail_option_only_owner: Only for things I am the owner of
   setting_default_notification_option: Default notification option
   label_user_mail_option_only_my_events: Only for things I watch or I'm involved in
-  label_user_mail_option_only_assigned: Only for things I am assigned to
->>>>>>> d3381fb5
+  label_user_mail_option_only_assigned: Only for things I am assigned to