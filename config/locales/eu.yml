# Redmine EU language
# Author: Ales Zabala Alava (Shagi), <shagi@gisa-elkartea.org>
# 2010-01-25
# Distributed under the same terms as the Redmine itself.
eu:
  direction: ltr
  date:
    formats:
      # Use the strftime parameters for formats.
      # When no format has been given, it uses default.
      # You can provide other formats here if you like!
      default: "%Y/%m/%d"
      short: "%b %d"
      long: "%Y %B %d"
      
    day_names: [Igandea, Astelehena, Asteartea, Asteazkena, Osteguna, Ostirala, Larunbata]
    abbr_day_names: [Ig., Al., Ar., Az., Og., Or., La.]
      
    # Don't forget the nil at the beginning; there's no such thing as a 0th month
    month_names: [~, Urtarrila, Otsaila, Martxoa, Apirila, Maiatza, Ekaina, Uztaila, Abuztua, Iraila, Urria, Azaroa, Abendua]
    abbr_month_names: [~, Urt, Ots, Mar, Api, Mai, Eka, Uzt, Abu, Ira, Urr, Aza, Abe]
    # Used in date_select and datime_select.
    order: [ :year, :month, :day ]

  time:
    formats:
      default: "%Y/%m/%d %H:%M"
      time: "%H:%M"
      short: "%b %d %H:%M"
      long: "%Y %B %d %H:%M"
    am: "am"
    pm: "pm"
      
  datetime:
    distance_in_words:
      half_a_minute: "minutu erdi"
      less_than_x_seconds:
        one:   "segundu bat baino gutxiago"
        other: "{{count}} segundu baino gutxiago"
      x_seconds:
        one:   "segundu 1"
        other: "{{count}} segundu"
      less_than_x_minutes:
        one:   "minutu bat baino gutxiago"
        other: "{{count}} minutu baino gutxiago"
      x_minutes:
        one:   "minutu 1"
        other: "{{count}} minutu"
      about_x_hours:
        one:   "ordu 1 inguru"
        other: "{{count}} ordu inguru"
      x_days:
        one:   "egun 1"
        other: "{{count}} egun"
      about_x_months:
        one:   "hilabete 1 inguru"
        other: "{{count}} hilabete inguru"
      x_months:
        one:   "hilabete 1"
        other: "{{count}} hilabete"
      about_x_years:
        one:   "urte 1 inguru"
        other: "{{count}} urte inguru"
      over_x_years:
        one:   "urte 1 baino gehiago"
        other: "{{count}} urte baino gehiago"
      almost_x_years:
        one:   "ia urte 1"
        other: "ia {{count}} urte"

  number:
    format:
      separator: "."
      delimiter: ""
      precision: 3
    human:
      format:
        delimiter: ""
        precision: 1
      storage_units:
        format: "%n %u"
        units:
          byte:
            one: "Byte"
            other: "Byte"
          kb: "KB"
          mb: "MB"
          gb: "GB"
          tb: "TB"

        
# Used in array.to_sentence.
  support:
    array:
      sentence_connector: "eta"
      skip_last_comma: false
      
  activerecord:
    errors:
      messages:
        inclusion: "ez dago zerrendan"
        exclusion: "erreserbatuta dago"
        invalid: "baliogabea da"
        confirmation: "ez du berrespenarekin bat egiten"
        accepted: "onartu behar da"
        empty: "ezin da hutsik egon"
        blank: "ezin da hutsik egon"
        too_long: "luzeegia da (maximoa {{count}} karaktere dira)"
        too_short: "laburregia da (minimoa {{count}} karaktere dira)"
        wrong_length: "luzera ezegokia da ({{count}} karakter izan beharko litzake)"
        taken: "dagoeneko hartuta dago"
        not_a_number: "ez da zenbaki bat"
        not_a_date: "ez da baliozko data"
        greater_than: "{{count}} baino handiagoa izan behar du"
        greater_than_or_equal_to: "{{count}} edo handiagoa izan behar du"
        equal_to: "{{count}} izan behar du"
        less_than: "{{count}} baino gutxiago izan behar du"
        less_than_or_equal_to: "{{count}} edo gutxiago izan behar du"
        odd: "bakoitia izan behar du"
        even: "bikoitia izan behar du"
        greater_than_start_date: "hasiera data baino handiagoa izan behar du"
        not_same_project: "ez dago proiektu berdinean"
        circular_dependency: "Erlazio honek mendekotasun zirkular bat sortuko luke"
        cant_link_an_issue_with_a_descendant: "An issue can not be linked to one of its subtasks"

  actionview_instancetag_blank_option: Hautatu mesedez
  
  general_text_No: 'Ez'
  general_text_Yes: 'Bai'
  general_text_no: 'ez'
  general_text_yes: 'bai'
  general_lang_name: 'Euskara'
  general_csv_separator: ','
  general_csv_decimal_separator: '.'
  general_csv_encoding: UTF-8
  general_pdf_encoding: UTF-8
  general_first_day_of_week: '1'
  
  notice_account_updated: Kontua ongi eguneratu da.
  notice_account_invalid_creditentials: Erabiltzaile edo pasahitz ezegokia
  notice_account_password_updated: Pasahitza ongi eguneratu da.
  notice_account_wrong_password: Pasahitz ezegokia.
  notice_account_register_done: Kontua ongi sortu da. Kontua gaitzeko klikatu epostan adierazi zaizun estekan.
  notice_account_unknown_email: Erabiltzaile ezezaguna.
  notice_can_t_change_password: Kontu honek kanpoko autentikazio bat erabiltzen du. Ezinezkoa da pasahitza aldatzea.
  notice_account_lost_email_sent: Pasahitz berria aukeratzeko jarraibideak dituen eposta bat bidali zaizu.
  notice_account_activated: Zure kontua gaituta dago. Orain saioa has dezakezu
  notice_successful_create: Sortze arrakastatsua.
  notice_successful_update: Eguneratze arrakastatsua.
  notice_successful_delete: Ezabaketa arrakastatsua.
  notice_successful_connection: Konexio arrakastatsua.
  notice_file_not_found: Atzitu nahi duzun orria ez da exisitzen edo ezabatua izan da.
  notice_locking_conflict: Beste erabiltzaile batek datuak eguneratu ditu.
  notice_not_authorized: Ez duzu orri hau atzitzeko baimenik.
  notice_email_sent: "{{value}} helbidera eposta bat bidali da"
  notice_email_error: "Errorea eposta bidaltzean ({{value}})"
  notice_feeds_access_key_reseted: Zure RSS atzipen giltza berrezarri da.
  notice_api_access_key_reseted: Zure API atzipen giltza berrezarri da.
  notice_failed_to_save_issues: "Hautatutako {{total}} zereginetatik {{count}} ezin izan dira konpondu: {{ids}}."
  notice_no_issue_selected: "Ez da zereginik hautatu! Mesedez, editatu nahi dituzun arazoak markatu."
  notice_account_pending: "Zure kontua sortu da, orain kudeatzailearen onarpenaren zain dago."
  notice_default_data_loaded: Lehenetsitako konfigurazioa ongi kargatu da.
  notice_unable_delete_version: Ezin da bertsioa ezabatu.
  notice_issue_done_ratios_updated: Burututako zereginen erlazioa eguneratu da.
  
  error_can_t_load_default_data: "Ezin izan da lehenetsitako konfigurazioa kargatu: {{value}}"
  error_scm_not_found: "Sarrera edo berrikuspena ez da biltegian topatu."
  error_scm_command_failed: "Errorea gertatu da biltegia atzitzean: {{value}}"
  error_scm_annotate: "Sarrera ez da existitzen edo ezin da anotatu."
  error_issue_not_found_in_project: 'Zeregina ez da topatu edo ez da proiektu honetakoa'
  error_no_tracker_in_project: 'Proiektu honek ez du aztarnaririk esleituta. Mesedez egiaztatu Proiektuaren ezarpenak.'
  error_no_default_issue_status: 'Zereginek ez dute lehenetsitako egoerarik.  Mesedez egiaztatu zure konfigurazioa ("Kudeaketa -> Arazoen egoerak" atalera joan).'
  error_can_not_reopen_issue_on_closed_version: 'Itxitako bertsio batera esleitutako zereginak ezin dira berrireki'
  error_can_not_archive_project: Proiektu hau ezin da artxibatu
  error_issue_done_ratios_not_updated: "Burututako zereginen erlazioa ez da eguneratu."
  error_workflow_copy_source: 'Mesedez hautatu iturburuko aztarnari edo rola'
  error_workflow_copy_target: 'Mesedez hautatu helburuko aztarnari(ak) edo rola(k)'
  
  warning_attachments_not_saved: "{{count}} fitxategi ezin izan d(ir)a gorde."
  
  mail_subject_lost_password: "Zure {{value}} pasahitza"
  mail_body_lost_password: 'Zure pasahitza aldatzeko hurrengo estekan klikatu:'
  mail_subject_register: "Zure {{value}} kontuaren gaitzea"
  mail_body_register: 'Zure kontua gaitzeko hurrengo estekan klikatu:'
  mail_body_account_information_external: "Zure {{value}} kontua erabil dezakezu saioa hasteko."
  mail_body_account_information: Zure kontuaren informazioa
  mail_subject_account_activation_request: "{{value}} kontu gaitzeko eskaera"
  mail_body_account_activation_request: "Erabiltzaile berri bat ({{value}}) erregistratu da. Kontua zure onarpenaren zain dago:"
  mail_subject_reminder: "{{count}} arazo hurrengo {{days}} egunetan amaitzen d(ir)a"
  mail_body_reminder: "Zuri esleituta dauden {{count}} arazo hurrengo {{days}} egunetan amaitzen d(ir)a:"
  mail_subject_wiki_content_added: "'{{page}}' wiki orria gehitu da"
  mail_body_wiki_content_added: "{{author}}-(e)k '{{page}}' wiki orria gehitu du."
  mail_subject_wiki_content_updated: "'{{page}}' wiki orria eguneratu da"
  mail_body_wiki_content_updated: "{{author}}-(e)k '{{page}}' wiki orria eguneratu du."
  
  gui_validation_error: akats 1
  gui_validation_error_plural: "{{count}} akats"
  
  field_name: Izena
  field_description: Deskribapena
  field_summary: Laburpena
  field_is_required: Beharrezkoa
  field_firstname: Izena
  field_lastname: Abizenak
  field_mail: Eposta
  field_filename: Fitxategia
  field_filesize: Tamaina
  field_downloads: Deskargak
  field_author: Egilea
  field_created_on: Sortuta
  field_updated_on: Eguneratuta
  field_field_format: Formatua
  field_is_for_all: Proiektu guztietarako
  field_possible_values: Balio posibleak
  field_regexp: Expresio erregularra
  field_min_length: Luzera minimoa
  field_max_length: Luzera maxioma
  field_value: Balioa
  field_category: Kategoria
  field_title: Izenburua
  field_project: Proiektua
  field_issue: Zeregina
  field_status: Egoera
  field_notes: Oharrak
  field_is_closed: Itxitako arazoa
  field_is_default: Lehenetsitako balioa
  field_tracker: Aztarnaria
  field_subject: Gaia
  field_due_date: Amaiera data
  field_assigned_to: Esleituta
  field_priority: Lehentasuna
  field_fixed_version: Helburuko bertsioa
  field_user: Erabiltzilea
  field_role: Rola
  field_homepage: Orri nagusia
  field_is_public: Publikoa
  field_parent: "Honen azpiproiektua:"
  field_is_in_chlog: Zereginak aldaketa egunkarian ikusten dira
  field_is_in_roadmap: Arazoak ibilbide-mapan erakutsi
  field_login: Erabiltzaile izena
  field_mail_notification: Eposta jakinarazpenak
  field_admin: Kudeatzailea
  field_last_login_on: Azken konexioa
  field_language: Hizkuntza
  field_effective_date: Data
  field_password: Pasahitza
  field_new_password: Pasahitz berria
  field_password_confirmation: Berrespena
  field_version: Bertsioa
  field_type: Mota
  field_host: Ostalaria
  field_port: Portua
  field_account: Kontua
  field_base_dn: Base DN
  field_attr_login: Erabiltzaile atributua
  field_attr_firstname: Izena atributua
  field_attr_lastname: Abizenak atributua
  field_attr_mail: Eposta atributua
  field_onthefly: Zuzeneko erabiltzaile sorrera
  field_start_date: Hasiera
  field_done_ratio: Egindako %
  field_auth_source: Autentikazio modua
  field_hide_mail: Nire eposta helbidea ezkutatu
  field_comments: Iruzkina
  field_url: URL
  field_start_page: Hasierako orria
  field_subproject: Azpiproiektua
  field_hours: Ordu
  field_activity: Jarduera
  field_spent_on: Data
  field_identifier: Identifikatzailea
  field_is_filter: Iragazki moduan erabilita
  field_issue_to: Erlazionatutako zereginak
  field_delay: Atzerapena
  field_assignable: Arazoak rol honetara esleitu daitezke
  field_redirect_existing_links: Existitzen diren estelak berbideratu
  field_estimated_hours: Estimatutako denbora
  field_column_names: Zutabeak
  field_time_zone: Ordu zonaldea
  field_searchable: Bilagarria
  field_default_value: Lehenetsitako balioa
  field_comments_sorting: Iruzkinak erakutsi
  field_parent_title: Orri gurasoa
  field_editable: Editagarria
  field_watcher: Behatzailea
  field_identity_url: OpenID URLa
  field_content: Edukia
  field_group_by: Emaitzak honegatik taldekatu
  field_sharing: Partekatzea

  setting_app_title: Aplikazioaren izenburua
  setting_app_subtitle: Aplikazioaren azpizenburua
  setting_welcome_text: Ongietorriko testua
  setting_default_language: Lehenetsitako hizkuntza
  setting_login_required: Autentikazioa derrigorrezkoa
  setting_self_registration: Norberak erregistratu
  setting_attachment_max_size: Eranskinen tamaina max.
  setting_issues_export_limit: Zereginen esportatze limitea
  setting_mail_from: Igorlearen eposta helbidea
  setting_bcc_recipients: Hartzaileak ezkutuko kopian (bcc)
  setting_plain_text_mail: Testu soileko epostak (HTML-rik ez)
  setting_host_name: Ostalari izena eta bidea
  setting_text_formatting: Testu formatua
  setting_wiki_compression: Wikiaren historia konprimitu
  setting_feeds_limit: Jarioaren edukiera limitea
  setting_default_projects_public: Proiektu berriak defektuz publikoak dira
  setting_autofetch_changesets: Commit-ak automatikoki hartu
  setting_sys_api_enabled: Biltegien kudeaketarako WS gaitu
  setting_commit_ref_keywords: Erreferentzien gako-hitzak
  setting_commit_fix_keywords: Konpontze gako-hitzak
  setting_autologin: Saioa automatikoki hasi
  setting_date_format: Data formatua
  setting_time_format: Ordu formatua
  setting_cross_project_issue_relations: Zereginak proiektuen artean erlazionatzea baimendu
  setting_issue_list_default_columns: Zereginen zerrendan defektuz ikusten diren zutabeak
  setting_repositories_encodings: Biltegien kodeketak
  setting_commit_logs_encoding: Commit-en mezuen kodetzea
  setting_emails_footer: Eposten oina
  setting_protocol: Protokoloa
  setting_per_page_options: Orriko objektuen aukerak
  setting_user_format: Erabiltzaileak erakusteko formatua
  setting_activity_days_default: Proiektuen jardueran erakusteko egunak
  setting_display_subprojects_issues: Azpiproiektuen zereginak proiektu nagusian erakutsi defektuz
  setting_enabled_scm: Gaitutako IKKak
  setting_mail_handler_body_delimiters: "Lerro hauteko baten ondoren epostak moztu"
  setting_mail_handler_api_enabled: Sarrerako epostentzako WS gaitu
  setting_mail_handler_api_key: API giltza
  setting_sequential_project_identifiers: Proiektuen identifikadore sekuentzialak sortu
  setting_gravatar_enabled: Erabili Gravatar erabiltzaile ikonoak
  setting_gravatar_default: Lehenetsitako Gravatar irudia
  setting_diff_max_lines_displayed: Erakutsiko diren diff lerro kopuru maximoa
  setting_file_max_size_displayed: Barnean erakuzten diren testu fitxategien tamaina maximoa
  setting_repository_log_display_limit: Egunkari fitxategian erakutsiko diren berrikuspen kopuru maximoa.
  setting_openid: Baimendu OpenID saio hasiera eta erregistatzea
  setting_password_min_length: Pasahitzen luzera minimoa
  setting_new_project_user_role_id: Proiektu berriak sortzerakoan kudeatzaile ez diren erabiltzaileei esleitutako rola
  setting_default_projects_modules: Proiektu berrientzako defektuz gaitutako moduluak
  setting_issue_done_ratio: "Zereginen burututako tasa kalkulatzean erabili:"
  setting_issue_done_ratio_issue_field: Zeregin eremua erabili
  setting_issue_done_ratio_issue_status: Zeregin egoera erabili
  setting_start_of_week: "Egutegiak noiz hasi:"
  setting_rest_api_enabled: Gaitu REST web zerbitzua
  
  permission_add_project: Proiektua sortu
  permission_add_subprojects: Azpiproiektuak sortu
  permission_edit_project: Proiektua editatu
  permission_select_project_modules: Proiektuaren moduluak hautatu
  permission_manage_members: Kideak kudeatu
  permission_manage_versions: Bertsioak kudeatu
  permission_manage_categories: Arazoen kategoriak kudeatu
  permission_view_issues: Zereginak ikusi
  permission_add_issues: Zereginak gehitu
  permission_edit_issues: Zereginak aldatu
  permission_manage_issue_relations: Zereginen erlazioak kudeatu
  permission_add_issue_notes: Oharrak gehitu
  permission_edit_issue_notes: Oharrak aldatu
  permission_edit_own_issue_notes: Nork bere oharrak aldatu
  permission_move_issues: Zereginak mugitu
  permission_delete_issues: Zereginak ezabatu
  permission_manage_public_queries: Galdera publikoak kudeatu
  permission_save_queries: Galderak gorde
  permission_view_gantt: Gantt diagrama ikusi
  permission_view_calendar: Egutegia ikusi
  permission_view_issue_watchers: Behatzaileen zerrenda ikusi
  permission_add_issue_watchers: Behatzaileak gehitu
  permission_delete_issue_watchers: Behatzaileak ezabatu
  permission_log_time: Igarotako denbora erregistratu
  permission_view_time_entries: Igarotako denbora ikusi
  permission_edit_time_entries: Denbora egunkariak editatu
  permission_edit_own_time_entries: Nork bere denbora egunkariak editatu
  permission_manage_news: Berriak kudeatu
  permission_comment_news: Berrien iruzkinak egin
  permission_manage_documents: Dokumentuak kudeatu
  permission_view_documents: Dokumentuak ikusi
  permission_manage_files: Fitxategiak kudeatu
  permission_view_files: Fitxategiak ikusi
  permission_manage_wiki: Wikia kudeatu
  permission_rename_wiki_pages: Wiki orriak berrizendatu
  permission_delete_wiki_pages: Wiki orriak ezabatu
  permission_view_wiki_pages: Wikia ikusi
  permission_view_wiki_edits: Wikiaren historia ikusi
  permission_edit_wiki_pages: Wiki orriak editatu
  permission_delete_wiki_pages_attachments: Eranskinak ezabatu
  permission_protect_wiki_pages: Wiki orriak babestu
  permission_manage_repository: Biltegiak kudeatu
  permission_browse_repository: Biltegia arakatu
  permission_view_changesets: Aldaketak ikusi
  permission_commit_access: Commit atzipena
  permission_manage_boards: Foroak kudeatu
  permission_view_messages: Mezuak ikusi
  permission_add_messages: Mezuak bidali
  permission_edit_messages: Mezuak aldatu
  permission_edit_own_messages: Nork bere mezuak aldatu
  permission_delete_messages: Mezuak ezabatu
  permission_delete_own_messages: Nork bere mezuak ezabatu
  
  project_module_issue_tracking: Zereginen jarraipena
  project_module_time_tracking: Denbora jarraipena
  project_module_news: Berriak
  project_module_documents: Dokumentuak
  project_module_files: Fitxategiak
  project_module_wiki: Wiki
  project_module_repository: Biltegia
  project_module_boards: Foroak
  
  label_user: Erabiltzailea
  label_user_plural: Erabiltzaileak
  label_user_new: Erabiltzaile berria
  label_user_anonymous: Ezezaguna
  label_project: Proiektua
  label_project_new: Proiektu berria
  label_project_plural: Proiektuak
  label_x_projects:
    zero:  proiekturik ez
    one:   proiektu bat
    other: "{{count}} proiektu"
  label_project_all: Proiektu guztiak
  label_project_latest: Azken proiektuak
  label_issue: Zeregina
  label_issue_new: Zeregin berria
  label_issue_plural: Zereginak
  label_issue_view_all: Zeregin guztiak ikusi
  label_issues_by: "Zereginak honengatik: {{value}}"
  label_issue_added: Zeregina gehituta
  label_issue_updated: Zeregina eguneratuta
  label_document: Dokumentua
  label_document_new: Dokumentu berria
  label_document_plural: Dokumentuak
  label_document_added: Dokumentua gehituta
  label_role: Rola
  label_role_plural: Rolak
  label_role_new: Rol berria
  label_role_and_permissions: Rolak eta baimenak
  label_member: Kidea
  label_member_new: Kide berria
  label_member_plural: Kideak
  label_tracker: Aztarnaria
  label_tracker_plural: Aztarnariak
  label_tracker_new: Aztarnari berria
  label_workflow: Workflow
  label_issue_status: Zeregin egoera
  label_issue_status_plural: Zeregin egoerak
  label_issue_status_new: Egoera berria
  label_issue_category: Zeregin kategoria
  label_issue_category_plural: Zeregin kategoriak
  label_issue_category_new: Kategoria berria
  label_custom_field: Eremu pertsonalizatua
  label_custom_field_plural: Eremu pertsonalizatuak
  label_custom_field_new: Eremu pertsonalizatu berria
  label_enumerations: Enumerazioak
  label_enumeration_new: Balio berria
  label_information: Informazioa
  label_information_plural: Informazioa
  label_please_login: Saioa hasi mesedez
  label_register: Erregistratu
  label_login_with_open_id_option: edo OpenID-rekin saioa hasi
  label_password_lost: Pasahitza galduta
  label_home: Hasiera
  label_my_page: Nire orria
  label_my_account: Nire kontua
  label_my_projects: Nire proiektuak
  label_administration: Kudeaketa
  label_login: Saioa hasi
  label_logout: Saioa bukatu
  label_help: Laguntza
  label_reported_issues: Berri emandako zereginak
  label_assigned_to_me_issues: Niri esleitutako arazoak
  label_last_login: Azken konexioa
  label_registered_on: Noiz erregistratuta
  label_activity: Jarduerak
  label_overall_activity: Jarduera guztiak
  label_user_activity: "{{value}}-(r)en jarduerak"
  label_new: Berria
  label_logged_as: "Sartutako erabiltzailea:"
  label_environment: Ingurune
  label_authentication: Autentikazioa
  label_auth_source: Autentikazio modua
  label_auth_source_new: Autentikazio modu berria
  label_auth_source_plural: Autentikazio moduak
  label_subproject_plural: Azpiproiektuak
  label_subproject_new: Azpiproiektu berria
  label_and_its_subprojects: "{{value}} eta bere azpiproiektuak"
  label_min_max_length: Luzera min - max
  label_list: Zerrenda
  label_date: Data
  label_integer: Osokoa
  label_float: Koma higikorrekoa
  label_boolean: Boolearra
  label_string: Testua
  label_text: Testu luzea
  label_attribute: Atributua
  label_attribute_plural: Atributuak
  label_download: "Deskarga {{count}}"
  label_download_plural: "{{count}} Deskarga"
  label_no_data: Ez dago erakusteko daturik
  label_change_status: Egoera aldatu
  label_history: Historikoa
  label_attachment: Fitxategia
  label_attachment_new: Fitxategi berria
  label_attachment_delete: Fitxategia ezabatu
  label_attachment_plural: Fitxategiak
  label_file_added: Fitxategia gehituta
  label_report: Berri ematea
  label_report_plural: Berri emateak
  label_news: Beria
  label_news_new: Berria gehitu
  label_news_plural: Berriak
  label_news_latest: Azken berriak
  label_news_view_all: Berri guztiak ikusi
  label_news_added: Berria gehituta
  label_change_log: Aldaketa egunkaria
  label_settings: Ezarpenak
  label_overview: Gainbegirada
  label_version: Bertsioa
  label_version_new: Bertsio berria
  label_version_plural: Bertsioak
  label_close_versions: Burututako bertsioak itxi
  label_confirmation: Baieztapena
  label_export_to: 'Eskuragarri baita:'
  label_read: Irakurri...
  label_public_projects: Proiektu publikoak
  label_open_issues: irekita
  label_open_issues_plural: irekiak
  label_closed_issues: itxita
  label_closed_issues_plural: itxiak
  label_x_open_issues_abbr_on_total:
    zero:  0 irekita / {{total}}
    one:   1 irekita / {{total}}
    other: "{{count}} irekiak / {{total}}"
  label_x_open_issues_abbr:
    zero:  0 irekita
    one:   1 irekita
    other: "{{count}} irekiak"
  label_x_closed_issues_abbr:
    zero:  0 itxita
    one:   1 itxita
    other: "{{count}} itxiak"
  label_total: Guztira
  label_permissions: Baimenak
  label_current_status: Uneko egoera
  label_new_statuses_allowed: Baimendutako egoera berriak
  label_all: guztiak
  label_none: ezer
  label_nobody: inor
  label_next: Hurrengoa
  label_previous: Aurrekoak
  label_used_by: Erabilita
  label_details: Xehetasunak
  label_add_note: Oharra gehitu
  label_per_page: Orriko
  label_calendar: Egutegia
  label_months_from: months from
  label_gantt: Gantt
  label_internal: Barnekoa
  label_last_changes: "azken {{count}} aldaketak"
  label_change_view_all: Aldaketa guztiak ikusi
  label_personalize_page: Orri hau pertsonalizatu
  label_comment: Iruzkin
  label_comment_plural: Iruzkinak
  label_x_comments:
    zero: iruzkinik ez
    one: iruzkin 1
    other: "{{count}} iruzkin"
  label_comment_add: Iruzkina gehitu
  label_comment_added: Iruzkina gehituta
  label_comment_delete: Iruzkinak ezabatu
  label_query: Galdera pertsonalizatua
  label_query_plural: Pertsonalizatutako galderak
  label_query_new: Galdera berria
  label_filter_add: Iragazkia gehitu
  label_filter_plural: Iragazkiak
  label_equals: da
  label_not_equals: ez da
  label_in_less_than: baino gutxiagotan
  label_in_more_than: baino gehiagotan
  label_greater_or_equal: '>='
  label_less_or_equal: '<='
  label_in: hauetan
  label_today: gaur
  label_all_time: denbora guztia
  label_yesterday: atzo
  label_this_week: aste honetan
  label_last_week: pasadan astean
  label_last_n_days: "azken {{count}} egunetan"
  label_this_month: hilabete hau
  label_last_month: pasadan hilabetea
  label_this_year: urte hau
  label_date_range: Data tartea
  label_less_than_ago: egun hauek baino gutxiago
  label_more_than_ago: egun hauek baino gehiago
  label_ago: orain dela
  label_contains: dauka
  label_not_contains: ez dauka
  label_day_plural: egun
  label_repository: Biltegia
  label_repository_plural: Biltegiak
  label_browse: Arakatu
  label_modification: "aldaketa {{count}}"
  label_modification_plural: "{{count}} aldaketa"
  label_branch: Adarra
  label_tag: Etiketa 
  label_revision: Berrikuspena
  label_revision_plural: Berrikuspenak
  label_revision_id: "{{value}} berrikuspen"
  label_associated_revisions: Elkartutako berrikuspenak
  label_added: gehituta
  label_modified: aldatuta
  label_copied: kopiatuta
  label_renamed: berrizendatuta
  label_deleted: ezabatuta
  label_latest_revision: Azken berrikuspena
  label_latest_revision_plural: Azken berrikuspenak
  label_view_revisions: Berrikuspenak ikusi
  label_view_all_revisions: Berrikuspen guztiak ikusi
  label_max_size: Tamaina maximoa
  label_sort_highest: Goraino mugitu
  label_sort_higher: Gora mugitu
  label_sort_lower: Behera mugitu
  label_sort_lowest: Beheraino mugitu
  label_roadmap: Ibilbide-mapa
  label_roadmap_due_in: "Epea: {{value}}"
  label_roadmap_overdue: "{{value}} berandu"
  label_roadmap_no_issues: Ez dago zereginik bertsio honetan
  label_search: Bilatu
  label_result_plural: Emaitzak
  label_all_words: hitz guztiak
  label_wiki: Wikia
  label_wiki_edit: Wiki edizioa
  label_wiki_edit_plural: Wiki edizioak
  label_wiki_page: Wiki orria
  label_wiki_page_plural: Wiki orriak
  label_index_by_title: Izenburuaren araberako indizea
  label_index_by_date: Dataren araberako indizea
  label_current_version: Uneko bertsioa
  label_preview: Aurreikusi
  label_feed_plural: Jarioak
  label_changes_details: Aldaketa guztien xehetasunak
  label_issue_tracking: Zeregin jarraipena
  label_spent_time: Igarotako denbora
  label_f_hour: "ordu {{value}}"
  label_f_hour_plural: "{{value}} ordu"
  label_time_tracking: Denbora jarraipena
  label_change_plural: Aldaketak
  label_statistics: Estatistikak
  label_commits_per_month: Commit-ak hilabeteka
  label_commits_per_author: Commit-ak egileka
  label_view_diff: Ezberdintasunak ikusi
  label_diff_inline: barnean
  label_diff_side_by_side: aldez alde
  label_options: Aukerak
  label_copy_workflow_from: Kopiatu workflow-a hemendik
  label_permissions_report: Baimenen txostena
  label_watched_issues: Behatutako zereginak
  label_related_issues: Erlazionatutako zereginak
  label_applied_status: Aplikatutako egoera
  label_loading: Kargatzen...
  label_relation_new: Erlazio berria
  label_relation_delete: Erlazioa ezabatu
  label_relates_to: erlazionatuta dago
  label_duplicates: bikoizten du
  label_duplicated_by: honek bikoiztuta
  label_blocks: blokeatzen du
  label_blocked_by: honek blokeatuta
  label_precedes: aurretik doa
  label_follows: jarraitzen du
  label_end_to_start: bukaeratik hasierara
  label_end_to_end: bukaeratik bukaerara
  label_start_to_start: hasieratik hasierhasieratik bukaerara
  label_start_to_end: hasieratik bukaerara
  label_stay_logged_in: Saioa mantendu
  label_disabled: ezgaituta
  label_show_completed_versions: Bukatutako bertsioak ikusi
  label_me: ni
  label_board: Foroa
  label_board_new: Foro berria
  label_board_plural: Foroak
  label_topic_plural: Gaiak
  label_message_plural: Mezuak
  label_message_last: Azken mezua
  label_message_new: Mezu berria
  label_message_posted: Mesua gehituta
  label_reply_plural: Erantzunak
  label_send_information: Erabiltzaileai kontuaren informazioa bidali
  label_year: Urtea
  label_month: Hilabetea
  label_week: Astea
  label_date_from: Nork
  label_date_to: Nori
  label_language_based: Erabiltzailearen hizkuntzaren arabera
  label_sort_by: "Ordenazioa: {{value}}"
  label_send_test_email: Frogako mezua bidali
  label_feeds_access_key: RSS atzipen giltza
  label_missing_feeds_access_key: RSS atzipen giltza falta da
  label_feeds_access_key_created_on: "RSS atzipen giltza orain dela {{value}} sortuta"
  label_module_plural: Moduluak
  label_added_time_by: "{{author}}, orain dela {{age}} gehituta"
  label_updated_time_by: "{{author}}, orain dela {{age}} eguneratuta"
  label_updated_time: "Orain dela {{value}} eguneratuta"
  label_jump_to_a_project: Joan proiektura...
  label_file_plural: Fitxategiak
  label_changeset_plural: Aldaketak
  label_default_columns: Lehenetsitako zutabeak
  label_no_change_option: (Aldaketarik ez)
  label_bulk_edit_selected_issues: Hautatutako zereginak batera editatu
  label_theme: Itxura
  label_default: Lehenetsia
  label_search_titles_only: Izenburuetan bakarrik bilatu
  label_user_mail_option_all: "Nire proiektu guztietako gertakari guztientzat"
  label_user_mail_option_selected: "Hautatutako proiektuetako edozein gertakarientzat..."
  label_user_mail_no_self_notified: "Ez dut nik egiten ditudan aldeketen jakinarazpenik jaso nahi"
  label_registration_activation_by_email: kontuak epostaz gaitu
  label_registration_manual_activation: kontuak eskuz gaitu
  label_registration_automatic_activation: kontuak automatikoki gaitu
  label_display_per_page: "Orriko: {{value}}"
  label_age: Adina
  label_change_properties: Propietateak aldatu
  label_general: Orokorra
  label_more: Gehiago
  label_scm: IKK
  label_plugins: Pluginak
  label_ldap_authentication: LDAP autentikazioa
  label_downloads_abbr: Desk.
  label_optional_description: Aukerako deskribapena
  label_add_another_file: Beste fitxategia gehitu
  label_preferences: Hobespenak
  label_chronological_order: Orden kronologikoan
  label_reverse_chronological_order: Alderantzizko orden kronologikoan
  label_planning: Planifikazioa
  label_incoming_emails: Sarrerako epostak
  label_generate_key: Giltza sortu
  label_issue_watchers: Behatzaileak
  label_example: Adibidea
  label_display: Bistaratzea
  label_sort: Ordenatu
  label_ascending: Gorantz
  label_descending: Beherantz
  label_date_from_to: "{{start}}-tik {{end}}-ra"
  label_wiki_content_added: Wiki orria gehituta
  label_wiki_content_updated: Wiki orria eguneratuta
  label_group: Taldea
  label_group_plural: Taldeak
  label_group_new: Talde berria
  label_time_entry_plural: Igarotako denbora
  label_version_sharing_none: Ez partekatuta
  label_version_sharing_descendants: Azpiproiektuekin
  label_version_sharing_hierarchy: Proiektu Hierarkiarekin
  label_version_sharing_tree: Proiektu zuhaitzarekin
  label_version_sharing_system: Proiektu guztiekin
  label_update_issue_done_ratios: Zereginen burututako erlazioa eguneratu
  label_copy_source: Iturburua
  label_copy_target: Helburua
  label_copy_same_as_target: Helburuaren berdina
  label_display_used_statuses_only: Aztarnari honetan erabiltzen diren egoerak bakarrik erakutsi
  label_api_access_key: API atzipen giltza
  label_missing_api_access_key: API atzipen giltza falta da
  label_api_access_key_created_on: "API atzipen giltza sortuta orain dela {{value}}"
  
  button_login: Saioa hasi
  button_submit: Bidali
  button_save: Gorde
  button_check_all: Guztiak markatu
  button_uncheck_all: Guztiak desmarkatu
  button_delete: Ezabatu
  button_create: Sortu
  button_create_and_continue: Sortu eta jarraitu
  button_test: Frogatu
  button_edit: Editatu
  button_add: Gehitu
  button_change: Aldatu
  button_apply: Aplikatu
  button_clear: Garbitu
  button_lock: Blokeatu
  button_unlock: Desblokeatu
  button_download: Deskargatu
  button_list: Zerrenda
  button_view: Ikusi
  button_move: Mugitu
  button_move_and_follow: Mugitu eta jarraitu
  button_back: Atzera
  button_cancel: Ezeztatu
  button_activate: Gahitu
  button_sort: Ordenatu
  button_log_time: Denbora apuntatu
  button_rollback: Itzuli bertsio honetara
  button_watch: Behatu
  button_unwatch: Behatzen utzi
  button_reply: Erantzun
  button_archive: Artxibatu
  button_unarchive: Desartxibatu
  button_reset: Berrezarri
  button_rename: Berrizendatu
  button_change_password: Pasahitza aldatu
  button_copy: Kopiatu
  button_copy_and_follow: Kopiatu eta jarraitu
  button_annotate: Anotatu
  button_update: Eguneratu
  button_configure: Konfiguratu
  button_quote: Aipatu
  button_duplicate: Bikoiztu
  button_show: Ikusi
  
  status_active: gaituta
  status_registered: izena emanda
  status_locked: blokeatuta
  
  version_status_open: irekita
  version_status_locked: blokeatuta
  version_status_closed: itxita

  field_active: Gaituta
  
  text_select_mail_notifications: Jakinarazpenak zein ekintzetarako bidaliko diren hautatu.
  text_regexp_info: adib. ^[A-Z0-9]+$
  text_min_max_length_info: 0k mugarik gabe esan nahi du
  text_project_destroy_confirmation: Ziur zaude proiektu hau eta erlazionatutako datu guztiak ezabatu nahi dituzula?
  text_subprojects_destroy_warning: "{{value}} azpiproiektuak ere ezabatuko dira."
  text_workflow_edit: Hautatu rola eta aztarnaria workflow-a editatzeko
  text_are_you_sure: Ziur zaude?
  text_journal_changed: "{{label}} {{old}}-(e)tik {{new}}-(e)ra aldatuta"
  text_journal_set_to: "{{label}}-k {{value}} balioa hartu du"
  text_journal_deleted: "{{label}} ezabatuta ({{old}})"
  text_journal_added: "{{label}} {{value}} gehituta"
  text_tip_issue_begin_day: gaur hasten diren atazak
  text_tip_issue_end_day: gaur bukatzen diren atazak
  text_tip_issue_begin_end_day: gaur hasi eta bukatzen diren atazak
  text_project_identifier_info: 'Letra xeheak (a-z), zenbakiak eta marrak erabil daitezke bakarrik.<br />Gorde eta gero identifikadorea ezin da aldatu.'
  text_caracters_maximum: "{{count}} karaktere gehienez."
  text_caracters_minimum: "Gutxienez {{count}} karaktereetako luzerakoa izan behar du."
  text_length_between: "Luzera {{min}} eta {{max}} karaktereen artekoa."
  text_tracker_no_workflow: Ez da workflow-rik definitu aztarnari honentzako
  text_unallowed_characters: Debekatutako karaktereak
  text_comma_separated: Balio anitz izan daitezke (komaz banatuta).
  text_line_separated: Balio anitz izan daitezke (balio bakoitza lerro batean).
  text_issues_ref_in_commit_messages: Commit-en mezuetan zereginak erlazionatu eta konpontzen
  text_issue_added: "{{id}} zeregina {{author}}-(e)k jakinarazi du."
  text_issue_updated: "{{id}} zeregina {{author}}-(e)k eguneratu du."
  text_wiki_destroy_confirmation: Ziur zaude wiki hau eta bere eduki guztiak ezabatu nahi dituzula?
  text_issue_category_destroy_question: "Zeregin batzuk ({{count}}) kategoria honetara esleituta daude. Zer egin nahi duzu?"
  text_issue_category_destroy_assignments: Kategoria esleipenak kendu
  text_issue_category_reassign_to: Zereginak kategoria honetara esleitu
  text_user_mail_option: "Hautatu gabeko proiektuetan, behatzen edo parte hartzen duzun gauzei buruzko jakinarazpenak jasoko dituzu (adib. zu egile zaren edo esleituta dituzun zereginak)."
  text_no_configuration_data: "Rolak, aztarnariak, zeregin egoerak eta workflow-ak ez dira oraindik konfiguratu.\nOso gomendagarria de lehenetsitako kkonfigurazioa kargatzea. Kargatu eta gero aldatu ahalko duzu."
  text_load_default_configuration: Lehenetsitako konfigurazioa kargatu
  text_status_changed_by_changeset: "{{value}} aldaketan aplikatuta."
  text_issues_destroy_confirmation: 'Ziur zaude hautatutako zeregina(k) ezabatu nahi dituzula?'
  text_select_project_modules: 'Hautatu proiektu honetan gaitu behar diren moduluak:'
  text_default_administrator_account_changed: Lehenetsitako kudeatzaile kontua aldatuta
  text_file_repository_writable: Eranskinen direktorioan idatz daiteke
  text_plugin_assets_writable: Pluginen baliabideen direktorioan idatz daiteke
  text_rmagick_available: RMagick eskuragarri (aukerazkoa)
  text_destroy_time_entries_question: "{{hours}} orduei buruz berri eman zen zuk ezabatzera zoazen zereginean. Zer egin nahi duzu?"
  text_destroy_time_entries: Ezabatu berri emandako orduak
  text_assign_time_entries_to_project: Berri emandako orduak proiektura esleitu
  text_reassign_time_entries: 'Berri emandako orduak zeregin honetara esleitu:'
  text_user_wrote: "{{value}}-(e)k idatzi zuen:"
  text_enumeration_destroy_question: "{{count}} objetu balio honetara esleituta daude."
  text_enumeration_category_reassign_to: 'Beste balio honetara esleitu:'
  text_email_delivery_not_configured: "Eposta bidalketa ez dago konfiguratuta eta jakinarazpenak ezgaituta daude.\nKonfiguratu zure SMTP zerbitzaria config/email.yml-n eta aplikazioa berrabiarazi hauek gaitzeko."
  text_repository_usernames_mapping: "Hautatu edo eguneratu Redmineko erabiltzailea biltegiko egunkarietan topatzen diren erabiltzaile izenekin erlazionatzeko.\nRedmine-n eta biltegian erabiltzaile izen edo eposta berdina duten erabiltzaileak automatikoki erlazionatzen dira."
  text_diff_truncated: '... Diff hau moztua izan da erakus daitekeen tamaina maximoa gainditu duelako.'
  text_custom_field_possible_values_info: 'Lerro bat balio bakoitzeko'
  text_wiki_page_destroy_question: "Orri honek {{descendants}} orri seme eta ondorengo ditu. Zer egin nahi duzu?"
  text_wiki_page_nullify_children: "Orri semeak erro orri moduan mantendu"
  text_wiki_page_destroy_children: "Orri semeak eta beraien ondorengo guztiak ezabatu"
  text_wiki_page_reassign_children: "Orri semeak orri guraso honetara esleitu"
  text_own_membership_delete_confirmation: "Zure baimen batzuk (edo guztiak) kentzera zoaz eta baliteke horren ondoren proiektu hau ezin editatzea.\n Ziur zaude jarraitu nahi duzula?"
  
  default_role_manager: Kudeatzailea
  default_role_developer: Garatzailea
  default_role_reporter: Berriemailea
  default_tracker_bug: Errorea
  default_tracker_feature: Eginbidea
  default_tracker_support: Laguntza
  default_issue_status_new: Berria
  default_issue_status_in_progress: Lanean
  default_issue_status_resolved: Ebatzita
  default_issue_status_feedback: Berrelikadura
  default_issue_status_closed: Itxita
  default_issue_status_rejected: Baztertua
  default_doc_category_user: Erabiltzaile dokumentazioa
  default_doc_category_tech: Dokumentazio teknikoa
  default_priority_low: Baxua
  default_priority_normal: Normala
  default_priority_high: Altua
  default_priority_urgent: Larria
  default_priority_immediate: Berehalakoa
  default_activity_design: Diseinua
  default_activity_development: Garapena
  
  enumeration_issue_priorities: Zeregin lehentasunak
  enumeration_doc_categories: Dokumentu kategoriak
  enumeration_activities: Jarduerak (denbora kontrola))
  enumeration_system_activity: Sistemako Jarduera
  label_board_sticky: Itxaskorra
  label_board_locked: Blokeatuta
  permission_export_wiki_pages: Wiki orriak esportatu
  setting_cache_formatted_text: Formatudun testua katxeatu
  permission_manage_project_activities: Proiektuaren jarduerak kudeatu
  error_unable_delete_issue_status: Ezine da zereginaren egoera ezabatu
  label_profile: Profila
  permission_manage_subtasks: Azpiatazak kudeatu
  field_parent_issue: Guraso ataza
  label_subtask_plural: Azpiatazak
  label_project_copy_notifications: Proiektua kopiatzen den bitartean eposta jakinarazpenak bidali
  error_can_not_delete_custom_field: Ezin da eremu pertsonallizatua ezabatu
  error_unable_to_connect: Ezin da konektatu ({{value}})
  error_can_not_remove_role: Rol hau erabiltzen hari da eta ezin da ezabatu.
  error_can_not_delete_tracker: Aztarnari honek zereginak ditu eta ezin da ezabatu.
  field_principal: Principal
  label_my_page_block: My page block
  notice_failed_to_save_members: "Failed to save member(s): {{errors}}."
  text_zoom_out: Zoom out
  text_zoom_in: Zoom in
  notice_unable_delete_time_entry: Unable to delete time log entry.
  label_overall_spent_time: Overall spent time
<<<<<<< HEAD
  field_time_entries: Log time
=======
  field_time_entries: Log time
  project_module_gantt: Gantt
  project_module_calendar: Calendar
  field_member_of_group: Member of Group
  field_assigned_to_role: Member of Role
  button_edit_associated_wikipage: "Edit associated Wiki page: {{page_title}}"
  text_are_you_sure_with_children: Delete issue and all child issues?
  field_text: Text field
  label_user_mail_option_only_owner: Only for things I am the owner of
  setting_default_notification_option: Default notification option
  label_user_mail_option_only_my_events: Only for things I watch or I'm involved in
  label_user_mail_option_only_assigned: Only for things I am assigned to
>>>>>>> d3381fb5
<|MERGE_RESOLUTION|>--- conflicted
+++ resolved
@@ -913,9 +913,6 @@
   text_zoom_in: Zoom in
   notice_unable_delete_time_entry: Unable to delete time log entry.
   label_overall_spent_time: Overall spent time
-<<<<<<< HEAD
-  field_time_entries: Log time
-=======
   field_time_entries: Log time
   project_module_gantt: Gantt
   project_module_calendar: Calendar
@@ -927,5 +924,4 @@
   label_user_mail_option_only_owner: Only for things I am the owner of
   setting_default_notification_option: Default notification option
   label_user_mail_option_only_my_events: Only for things I watch or I'm involved in
-  label_user_mail_option_only_assigned: Only for things I am assigned to
->>>>>>> d3381fb5
+  label_user_mail_option_only_assigned: Only for things I am assigned to