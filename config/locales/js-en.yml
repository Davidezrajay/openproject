#-- copyright
# OpenProject is an open source project management software.
# Copyright (C) 2012-2023 the OpenProject GmbH
#
# This program is free software; you can redistribute it and/or
# modify it under the terms of the GNU General Public License version 3.
#
# OpenProject is a fork of ChiliProject, which is a fork of Redmine. The copyright follows:
# Copyright (C) 2006-2013 Jean-Philippe Lang
# Copyright (C) 2010-2013 the ChiliProject Team
#
# This program is free software; you can redistribute it and/or
# modify it under the terms of the GNU General Public License
# as published by the Free Software Foundation; either version 2
# of the License, or (at your option) any later version.
#
# This program is distributed in the hope that it will be useful,
# but WITHOUT ANY WARRANTY; without even the implied warranty of
# MERCHANTABILITY or FITNESS FOR A PARTICULAR PURPOSE.  See the
# GNU General Public License for more details.
#
# You should have received a copy of the GNU General Public License
# along with this program; if not, write to the Free Software
# Foundation, Inc., 51 Franklin Street, Fifth Floor, Boston, MA  02110-1301, USA.
#
# See COPYRIGHT and LICENSE files for more details.
#++

en:
  js:
    ajax:
      hide: "Hide"
      loading: "Loading…"
      updating: "Updating…"

    attachments:
      delete: "Delete attachment"
      delete_confirmation: |
        Are you sure you want to delete this file? This action is not reversible.
      draggable_hint: |
        Drag on editor field to inline image or reference attachment. Closed editor fields will be opened while you keep dragging.

    autocomplete_select:
      placeholder:
        multi: "Add \"%{name}\""
        single: "Select \"%{name}\""
      remove: "Remove %{name}"
      active: "Active %{label} %{name}"

    backup:
      attachments_disabled:
        Attachments may not be included since they exceed the maximum overall size allowed.
        You can change this via the configuration (requires a server restart).
      info: >
        You can trigger a backup here. The process can take some time depending on the amount
        of data (especially attachments) you have. You will receive an email once it's ready.
      note: >
        A new backup will override any previous one. Only a limited number of backups per day
        can be requested.
      last_backup: Last backup
      last_backup_from: Last backup from
      title: Backup OpenProject
      options: Options
      include_attachments: Include attachments
      download_backup: Download backup
      request_backup: Request backup

    close_popup_title: "Close popup"
    close_filter_title: "Close filter"
    close_form_title: "Close form"

    button_add_watcher: "Add watcher"
    button_add: "Add"
    button_back: "Back"
    button_back_to_list_view: "Back to list view"
    button_cancel: "Cancel"
    button_close: "Close"
    button_change_project: "Change project"
    button_check_all: "Check all"
    button_configure-form: "Configure form"
    button_confirm: "Confirm"
    button_continue: "Continue"
    button_copy: "Copy"
    button_copy_to_other_project: "Copy to other project"
    button_custom-fields: "Custom fields"
    button_delete: "Delete"
    button_delete_watcher: "Delete watcher"
    button_details_view: "Details view"
    button_duplicate: "Duplicate"
    button_edit: "Edit"
    button_filter: "Filter"
    button_collapse_all: "Collapse all"
    button_expand_all: "Expand all"
    button_advanced_filter: "Advanced filter"
    button_list_view: "List view"
    button_show_view: "Fullscreen view"
    button_log_time: "Log time"
    button_more: "More"
    button_open_details: "Open details view"
    button_close_details: "Close details view"
    button_open_fullscreen: "Open fullscreen view"
    button_show_cards: "Show card view"
    button_show_list: "Show list view"
    button_show_table: "Show table view"
    button_show_gantt: "Show Gantt view"
    button_show_fullscreen: "Show fullscreen view"
    button_more_actions: "More actions"
    button_quote: "Quote"
    button_save: "Save"
    button_settings: "Settings"
    button_uncheck_all: "Uncheck all"
    button_update: "Update"
    button_export-pdf: "Download PDF"
    button_export-atom: "Download Atom"
    button_create: "Create"

    card:
      add_new: 'Add new card'
      highlighting:
        inline: 'Highlight inline:'
        entire_card_by: 'Entire card by'
      remove_from_list: 'Remove card from list'

    caption_rate_history: "Rate history"

    clipboard:
      browser_error: "Your browser doesn't support copying to clipboard. Please copy the selected text manually."
      copied_successful: "Successfully copied to clipboard!"

    chart:
      type: 'Chart type'
      axis_criteria: 'Axis criteria'
      modal_title: 'Work package graph configuration'
      types:
        line: 'Line'
        horizontal_bar: 'Horizontal bar'
        bar: 'Bar'
        pie: 'Pie'
        doughnut: 'Doughnut'
        radar: 'Radar'
        polar_area: 'Polar area'
      tabs:
        graph_settings: 'General'
        dataset: 'Dataset %{number}'
      errors:
        could_not_load: 'The data to display the graph could not be loaded. The necessary permissions may be lacking.'

    description_available_columns: "Available Columns"
    description_current_position: "You are here: "
    description_select_work_package: "Select work package #%{id}"
    description_selected_columns: "Selected Columns"
    description_subwork_package: "Child of work package #%{id}"
    editor:
      preview: 'Toggle preview mode'
      source_code: 'Toggle Markdown source mode'
      error_saving_failed: 'Saving the document failed with the following error: %{error}'
      ckeditor_error: 'An error occurred within CKEditor'
      mode:
        manual: 'Switch to Markdown source'
        wysiwyg: 'Switch to WYSIWYG editor'
      macro:
        error: 'Cannot expand macro: %{message}'
        attribute_reference:
          macro_help_tooltip: 'This text segment is being dynamically rendered by a macro.'
          not_found: 'Requested resource could not be found'
          invalid_attribute: "The selected attribute '%{name}' does not exist."
        child_pages:
          button: 'Links to child pages'
          include_parent: 'Include parent'
          text: '[Placeholder] Links to child pages of'
          page: 'Wiki page'
          this_page: 'this page'
          hint: |
            Leave this field empty to list all child pages of the current page. If you want to reference a different page, provide its title or slug.
        code_block:
          button: 'Insert code snippet'
          title: 'Insert / edit Code snippet'
          language: 'Formatting language'
          language_hint: 'Enter the formatting language that will be used for highlighting (if supported).'
        dropdown:
          macros: 'Macros'
          chose_macro: 'Choose macro'
        toc: 'Table of contents'
        toolbar_help: 'Click to select widget and show the toolbar. Double-click to edit widget'
        wiki_page_include:
          button: 'Include content of another wiki page'
          text: '[Placeholder] Included wiki page of'
          page: 'Wiki page'
          not_set: '(Page not yet set)'
          hint: |
            Include the content of another wiki page by specifying its title or slug.
            You can include the wiki page of another project by separating them with a colon like the following example.
        work_package_button:
          button: 'Insert create work package button'
          type: 'Work package type'
          button_style: 'Use button style'
          button_style_hint: 'Optional: Check to make macro appear as a button, not as a link.'
          without_type: 'Create work package'
          with_type: 'Create work package (Type: %{typename})'
        embedded_table:
          button: 'Embed work package table'
          text: '[Placeholder] Embedded work package table'
        embedded_calendar:
          text: '[Placeholder] Embedded calendar'

    admin:
      type_form:
        custom_field: 'Custom field'
        inactive: 'Inactive'
        drag_to_activate: "Drag fields from here to activate them"
        add_group: "Add attribute group"
        add_table: "Add table of related work packages"
        edit_query: 'Edit query'
        new_group: 'New group'
        reset_to_defaults: 'Reset to defaults'
      enterprise:
        text_reprieve_days_left: "%{days} days until end of grace period"
        text_expired: "expired"
        trial:
          confirmation: "Confirmation of email address"
          confirmation_info: >
            We sent you an email on %{date} to %{email}.
            Please check your inbox and click the confirmation link provided to start your 14 days trial.
          form:
            general_consent: >
              I agree with the <a target="_blank" href="%{link_terms}">terms of service</a>
              and the <a target="_blank" href="%{link_privacy}">privacy policy</a>.
            invalid_email: "Invalid email address"
            label_company: "Company"
            label_first_name: "First name"
            label_last_name: "Last name"
            label_domain: "Domain"
            label_subscriber: "Subscriber"
            label_maximum_users: "Maximum active users"
            label_starts_at: "Starts at"
            label_expires_at: "Expires at"
            receive_newsletter: I want to receive the OpenProject <a target="_blank" href="%{link}">newsletter</a>.
            taken_domain: There can only be one active trial per domain.
            domain_mismatch: The current request host name does not match the configured host name. Please double check your system settings.
            taken_email: Each user can only create one trial.
          email_not_received: "You did not receive an email? You can resend the email with the link on the right."
          try_another_email: "Or try it with another email address."
          next_steps: "Next steps"
          resend_link: "Resend"
          resend_success: "Email has been resent. Please check your emails and click the confirmation link provided."
          resend_warning: "Could not resend email."
          session_timeout: "Your session timed out. Please try to reload the page or resend email."
          status_label: "Status:"
          status_confirmed: "confirmed"
          status_waiting: "email sent - waiting for confirmation"
          test_ee: "Test the Enterprise edition 14 days for free"
          quick_overview: "Get a quick overview of project management and team collaboration with OpenProject Enterprise edition."
        upsale:
          become_hero: "Become a hero!"
          enterprise_info_html: "%{feature_title} is an Enterprise <span class='spot-icon spot-icon_inline spot-icon_enterprise-addons'></span> add-on."
          upgrade_info: "Please upgrade to a paid plan to activate and start using it in your team."
          benefits:
            description: "What are the benefits of the Enterprise on-premises edition?"
            high_security: "Security features"
            high_security_text: "Single sign on (SAML, OpenID Connect, CAS), LDAP groups."
            installation: "Installation support"
            installation_text: "Experienced software engineers guide you through the complete installation and setup process in your own infrastructure."
            premium_features: "Enterprise add-ons"
            premium_features_text: "Agile boards, custom theme and logo, graphs, intelligent workflows with custom actions, full text search for work package attachments and multi-select custom fields."
            professional_support: "Professional support"
            professional_support_text: "Get reliable, high-touch support from senior support engineers with expert knowledge about running OpenProject in business-critical environments."
          button_start_trial: "Start free trial"
          button_upgrade: "Upgrade now"
          button_contact_us: "Contact us for a demo"
          button_book_now: "Book now"
          confidence: >
            We deliver the confidence of a tested and supported enterprise-class project management software - with Open Source and an open mind.
          link_quote: "Get a quote"
          more_info: "More information"
          text: >
            The OpenProject Enterprise edition builds on top of the Community edition.
            It includes Enterprise add-ons and professional support mainly aimed at organizations with more than 10 users that manage business critical projects with OpenProject.
          unlimited: "Unlimited"
          you_contribute: "Developers need to pay their bills, too. By upgrading to the Enterprise edition, you will be supporting this open source community effort and contributing to its development, maintenance and continuous improvement."

      working_days:
        calendar:
          empty_state_header: "Non-working days"
          empty_state_description: 'No specific non-working days are defined for this year. Click on "+ Non-working day" below to add a date.'
          new_date: '(new)'
        add_non_working_day: "Non-working day"
        already_added_error: "A non-working day for this date exists already. There can only be one non-working day created for each unique date."
        change_button: "Save and reschedule"
        change_title: "Change working days"
        removed_title: "You will remove the following days from the non-working days list:"
        change_description: "Changing which days of the week are considered working days or non-working days can affect the start and finish days of all work packages in all projects in this instance."
        warning: >
          The changes might take some time to take effect. You will be notified when all relevant work packages have been updated.


          Are you sure you want to continue?
    custom_actions:
      date:
        specific: 'on'
        current_date: 'Current date'

    error:
      internal: "An internal error has occurred."
      cannot_save_changes_with_message: "Cannot save your changes due to the following error: %{error}"
      query_saving: "The view could not be saved."
      embedded_table_loading: "The embedded view could not be loaded: %{message}"
    enumeration_activities: "Activities (time tracking)"
    enumeration_doc_categories: "Document categories"
    enumeration_work_package_priorities: "Work package priorities"
    filter:
      more_values_not_shown: "There are %{total} more results, search to filter results."
      description:
        text_open_filter: "Open this filter with 'ALT' and arrow keys."
        text_close_filter: "To select an entry leave the focus for example by pressing enter. To leave without filter select the first (empty) entry."
      noneElement: "(none)"
      time_zone_converted:
        two_values: "%{from} - %{to} in your local time."
        only_start: "From %{from} in your local time."
        only_end: "Till %{to} in your local time."
      value_spacer: "-"
      sorting:
        criteria:
          one: "First sorting criteria"
          two: "Second sorting criteria"
          three: "Third sorting criteria"
    general_text_no: "no"
    general_text_yes: "yes"
    general_text_No: "No"
    general_text_Yes: "Yes"

    hal:
      error:
        update_conflict_refresh: "Click here to refresh the resource and update to the newest version."
        edit_prohibited: "Editing %{attribute} is blocked for this resource. Either this attribute is derived from relations (e.g, children) or otherwise not configurable."
        format:
          date: "%{attribute} is no valid date - YYYY-MM-DD expected."
        general: "An error has occurred."

    homescreen:
      blocks:
        new_features:
          text_new_features: "Read about new features and product updates."
          learn_about: "Learn more about the new features"
          # Include the version to invalidate outdated translations in other locales.
          # Otherwise, e.g. chinese might still have the translations for 10.0 in the 12.0 release.
          '12_5':
            standard:
              learn_about_link: https://www.openproject.org/blog/openproject-12-5-release
              new_features_html: >
                The release contains various new features and improvements: <br>
                <ul class="%{list_styling_class}">
                  <li>Upload and link files from work packages to your Nextcloud file storage.</li>
                  <li>Follow-up on project changes with project activity tracking.</li>
                  <li>Add instance-wide public holidays (non-working days).</li>
                  <li>Archive projects by non admins.</li>
                  <li>New default filter for overdue work packages.</li>
                </ul>

    label_activate: "Activate"
    label_assignee: 'Assignee'
    label_add_column_after: "Add column after"
    label_add_column_before: "Add column before"
    label_add_columns: "Add columns"
    label_add_comment: "Add comment"
    label_add_comment_title: "Comment and type @ to notify other people"
    label_add_row_after: "Add row after"
    label_add_row_before: "Add row before"
    label_add_selected_columns: "Add selected columns"
    label_added_by: "added by"
    label_added_time_by: "Added by <a href=%{authorLink}>%{author}</a> at %{age}"
    label_ago: "days ago"
    label_all: "all"
    label_all_work_packages: "all work packages"
    label_and: "and"
    label_ascending: "Ascending"
    label_author: "Author: %{user}"
    label_avatar: "Avatar"
    label_between: "between"
    label_board: "Board"
    label_board_locked: "Locked"
    label_board_plural: "Boards"
    label_board_sticky: "Sticky"
    label_change: "Change"
    label_create: "Create"
    label_create_work_package: "Create new work package"
    label_created_by: "Created by"
    label_date: "Date"
    label_date_with_format: "Enter the %{date_attribute} using the following format: %{format}"
    label_deactivate: "Deactivate"
    label_descending: "Descending"
    label_description: "Description"
    label_details: "Details"
    label_display: "Display"
    label_cancel_comment: "Cancel comment"
    label_closed_work_packages: "closed"
    label_collapse: "Collapse"
    label_collapsed: "collapsed"
    label_collapse_all: "Collapse all"
    label_comment: "Comment"
    label_committed_at: "%{committed_revision_link} at %{date}"
    label_committed_link: "committed revision %{revision_identifier}"
    label_contains: "contains"
    label_created_on: "created on"
    label_edit_comment: "Edit this comment"
    label_edit_status: "Edit the status of the work package"
    label_email: "Email"
    label_equals: "is"
    label_expand: "Expand"
    label_expanded: "expanded"
    label_expand_all: "Expand all"
    label_expand_project_menu: "Expand project menu"
    label_export: "Export"
    label_export_preparing: "The export is being prepared and will be downloaded shortly."
    label_filename: "File"
    label_filesize: "Size"
    label_general: "General"
    label_global_roles: "Global Roles"
    label_greater_or_equal: ">="
    label_group: 'Group'
    label_group_by: "Group by"
    label_group_plural: "Groups"
    label_hide_attributes: "Show less"
    label_hide_column: "Hide column"
    label_hide_project_menu: "Collapse project menu"
    label_in: "in"
    label_in_less_than: "in less than"
    label_in_more_than: "in more than"
    label_incoming_emails: "Incoming emails"
    label_information_plural: "Information"
    label_invalid: "Invalid"
    label_import: "Import"
    label_latest_activity: "Latest activity"
    label_last_updated_on: "Last updated on"
    label_learn_more_link: "Learn more"
    label_less_or_equal: "<="
    label_less_than_ago: "less than days ago"
    label_loading: "Loading..."
    label_mail_notification: "Email notifications"
    label_me: "me"
    label_meeting_agenda: "Agenda"
    label_meeting_minutes: "Minutes"
    label_menu_collapse: "collapse"
    label_menu_expand: "expand"
    label_more_than_ago: "more than days ago"
    label_next: "Next"
    label_no_color: "No color"
    label_no_data: "No data to display"
    label_no_due_date: "no finish date"
    label_no_start_date: "no start date"
    label_no_date: "no date"
    label_no_value: "No value"
    label_none: "none"
    label_not_contains: "doesn't contain"
    label_not_equals: "is not"
    label_on: "on"
    label_open_menu: "Open menu"
    label_open_context_menu: "Open context menu"
    label_open_work_packages: "open"
    label_password: "Password"
    label_previous: "Previous"
    label_per_page: "Per page:"
    label_please_wait: "Please wait"
    label_project: "Project"
    label_project_list: "Projects list"
    label_project_plural: "Projects"
    label_visibility_settings: "Visibility settings"
    label_quote_comment: "Quote this comment"
    label_recent: "Recent"
    label_reset: "Reset"
    label_remove: "Remove"
    label_remove_column: "Remove column"
    label_remove_columns: "Remove selected columns"
    label_remove_row: "Remove row"
    label_report: "Report"
    label_repository_plural: "Repositories"
    label_save_as: "Save as"
    label_select_project: "Select a project"
    label_select_watcher: "Select a watcher..."
    label_selected_filter_list: "Selected filters"
    label_show_attributes: "Show all attributes"
    label_show_in_menu: "Show view in menu"
    label_sort_by: "Sort by"
    label_sorted_by: "sorted by"
    label_sort_higher: "Move up"
    label_sort_lower: "Move down"
    label_sorting: "Sorting"
    label_spent_time: "Spent time"
    label_star_query: "Favored"
    label_press_enter_to_save: "Press enter to save."
    label_public_query: "Public"
    label_sum: "Sum"
    label_sum_for: "Sum for"
    label_total_sum: "Total sum"
    label_subject: "Subject"
    label_this_week: "this week"
    label_today: "Today"
    label_time_entry_plural: "Spent time"
    label_up: "Up"
    label_user_plural: "Users"
    label_activity_show_only_comments: "Show activities with comments only"
    label_activity_show_all: "Show all activities"
    label_total_progress: "%{percent}% Total progress"
    label_total_amount: "Total: %{amount}"
    label_updated_on: "updated on"
    label_value_derived_from_children: "(value derived from children)"
    label_children_derived_duration: "Work package's children derived duration"
    label_warning: "Warning"
    label_work_package: "Work package"
    label_work_package_parent: "Parent work package"
    label_work_package_plural: "Work packages"
    label_watch: "Watch"
    label_watch_work_package: "Watch work package"
    label_watcher_added_successfully: "Watcher successfully added!"
    label_watcher_deleted_successfully: "Watcher successfully deleted!"
    label_work_package_details_you_are_here: "You are on the %{tab} tab for %{type} %{subject}."
    label_unwatch: "Unwatch"
    label_unwatch_work_package: "Unwatch work package"
    label_uploaded_by: "Uploaded by"
    label_default_queries: "Default"
    label_starred_queries: "Favorite"
    label_global_queries: "Public"
    label_custom_queries: "Private"
    label_columns: "Columns"
    label_attachments: Attachments
    label_drop_files: "Drop files here to attach files."
    label_drop_or_click_files: "Drop files here or click to attach files."
    label_drop_folders_hint: You cannot upload folders as an attachment. Please select single files.
    label_add_attachments: "Attach files"
    label_formattable_attachment_hint: "Attach and link files by dropping on this field, or pasting from the clipboard."
    label_remove_file: "Delete %{fileName}"
    label_remove_watcher: "Remove watcher %{name}"
    label_remove_all_files: Delete all files
    label_add_description: "Add a description for %{file}"
    label_upload_notification: "Uploading files..."
    label_work_package_upload_notification: "Uploading files for Work package #%{id}: %{subject}"
    label_wp_id_added_by: "#%{id} added by %{author}"
    label_files_to_upload: "These files will be uploaded:"
    label_rejected_files: "These files cannot be uploaded:"
    label_rejected_files_reason: "These files cannot be uploaded as their size is greater than %{maximumFilesize}"
    label_wait: "Please wait for configuration..."
    label_upload_counter: "%{done} of %{count} files finished"
    label_validation_error: "The work package could not be saved due to the following errors:"
    label_version_plural: "Versions"
    label_view_has_changed: "This view has unsaved changes. Click to save them."

    help_texts:
      show_modal: 'Show attribute help text entry'

    onboarding:
      buttons:
        skip: 'Skip'
        next: 'Next'
        got_it: 'Got it'
      steps:
        help_menu: 'The Help (?) menu provides <b>additional help resources</b>. Here you can find a user guide, helpful how-to videos and more. <br> Enjoy your work with OpenProject!'
        members: 'Invite new <b>members</b> to join your project.'
        project_selection: 'Please click on one of the demo projects that we have prepared. Demo data is currently only available in English. <br> The general <b>demo project</b> suits best for classical project management, while the <b>Scrum project</b> is better for agile project management.'
        quick_add_button: 'Click on the plus (+) icon in the header navigation to <b>create a new project</b> or to <b>invite coworkers</b>.'
        sidebar_arrow: "Use the return arrow in the top left corner to return to the project’s <b>main menu</b>."
        welcome: 'Take a three minutes introduction tour to learn the most <b>important features</b>. <br> We recommend completing the steps until the end. You can restart the tour any time.'
        wiki: 'Within the <b>wiki</b> you can document and share knowledge together with your team.'
        backlogs:
          overview: "Manage your work in the <b>backlogs</b> view."
          sprints: "On the right you have the product backlog and the bug backlog, on the left you have the respective sprints. Here you can create <b>epics, user stories, and bugs</b>, prioritize via drag & drop and add them to a sprint."
          task_board_arrow: 'To see your <b>task board</b>, open the sprint drop-down...'
          task_board_select: '...and select the <b>task board</b> entry.'
          task_board: "The task board visualizes the <b>progress for this sprint</b>. Click on the plus (+) icon next to a user story to add new tasks or impediments. <br> The status can be updated by drag and drop."
        boards:
          overview: 'Select <b>boards</b> to shift the view and manage your project using the agile boards view.'
          lists_kanban: 'Here you can create multiple lists (columns) within your board. This feature allows you to create a <b>Kanban board</b>, for example.'
          lists_basic: 'Here you can create multiple lists (columns) within your agile board.'
          add: 'Click on the plus (+) icon to <b>create a new card</b> or <b>add an existing card</b> to the list on the board.'
          drag: 'Drag and drop your cards within a given list to reorder them, or to move them to another list. <br> You can click the info (i) icon in the upper right-hand corner or double-click a card to open its details.'
        wp:
          toggler: "Now let's have a look at the <b>work package</b> section, which gives you a more detailed view of your work."
          list: 'This <b>work</b> package overview provides a list of all the work in your project, such as tasks, milestones, phases, and more. <br> Work packages can be created and edited directly from this view. To access the details of a particular work package, simply double-click its row.'
          full_view: 'The <b>work package details</b> view provides all the relevant information pertaining to a given work package, such as its description, status, priority, activities, dependencies, and comments.'
          back_button: 'Use the return arrow in the top left corner to exit and return to the work package list.'
          create_button: 'The <b>+ Create</b> button will add a new work package to your project.'
          timeline_button: 'You can activate the <b>Gantt chart</b> view to create a timeline for your project.'
          timeline: 'Here you can <b>edit your project plan</b>, create new work packages, such as tasks, milestones, phases, and more, as well as <b>add dependencies</b>. All team members can see and update the latest plan at any time.'
        team_planner:
          overview: 'The team planner lets you visually assign tasks to team members and get an overview of who is working on what.'
          calendar: 'The weekly or biweekly planning board displays all work packages assigned to your team members.'
          add_assignee: 'To get started, add assignees to the team planner.'
          add_existing: 'Search for existing work packages and drag them to the team planner to instantly assign them to a team member and define start and end dates.'
          card: 'Drag work packages horizontally to move them backwards or forwards in time, drag the edges to change start and end dates and even drag them vertically to a different row to assign them to another member.'

    notifications:
      title: "Notifications"
      no_unread: "No unread notifications"
      reasons:
        mentioned: 'mentioned'
        watched: 'watcher'
        assigned: 'assignee'
        responsible: 'accountable'
        created: 'created'
        scheduled: 'scheduled'
        commented: 'commented'
        processed: 'processed'
        prioritized: 'prioritized'
        dateAlert: 'Date alert'
      date_alerts:
        milestone_date: 'Milestone date'
        overdue: 'Overdue'
        overdue_since: 'since %{difference_in_days}'
        property_today: 'is today'
        property_is: 'is in %{difference_in_days}'
        property_was: 'was %{difference_in_days} ago'
        property_is_deleted: 'is deleted'
        upsale:
          title: 'Date alerts'
          description: 'With date alerts, you will be notified of upcoming start or finish dates so that you never miss or forget an important deadline.'
      facets:
        unread: 'Unread'
        unread_title: 'Show unread'
        all: 'All'
        all_title: 'Show all'
      center:
        label_actor_and: 'and'
        and_more_users:
          one: 'and 1 other'
          other: 'and %{count} others'
        no_results:
          at_all: 'New notifications will appear here when there is activity that concerns you.'
          with_current_filter: 'There are no notifications in this view at the moment'
        mark_all_read: 'Mark all as read'
        mark_as_read: 'Mark as read'
        text_update_date: "%{date} by"
        total_count_warning: "Showing the %{newest_count} most recent notifications. %{more_count} more are not displayed."
        empty_state:
          no_notification: "Looks like you are all caught up."
          no_notification_with_current_project_filter: "Looks like you are all caught up with the selected project."
          no_notification_with_current_filter: "Looks like you are all caught up for %{filter} filter."
          no_selection: "Click on a notification to view all activity details."
        new_notifications:
          message: 'There are new notifications.'
          link_text: 'Click here to load them'
      menu:
        accountable: 'Accountable'
        by_project: 'Unread by project'
        by_reason: 'Reason'
        inbox: 'Inbox'
        mentioned: 'Mentioned'
        watched: 'Watcher'
        date_alert: 'Date alert'
      settings:
        change_notification_settings: 'You can modify your <a target="_blank" href="%{url}">notification settings</a> to ensure you never miss an important update.'
        title: "Notification settings"
        notify_me: "Notify me"
        reminders:
          no_notification: No notification
          timeframes:
            normal:
              PT0S: same day
              P1D: 1 day before
              P3D: 3 days before
              P7D: a week before
            overdue:
              P1D: every day
              P3D: every 3 days
              P7D: every week
        reasons:
          mentioned:
            title: 'Mentioned'
            description: 'Receive a notification every time someone mentions me anywhere'
          assignee: 'Assignee'
          responsible: 'Accountable'
          watched: 'Watcher'
          work_package_commented: 'All new comments'
          work_package_created: 'New work packages'
          work_package_processed: 'All status changes'
          work_package_prioritized: 'All priority changes'
          work_package_scheduled: 'All date changes'
        global:
          immediately:
            title: 'Participating'
            description: 'Notifications for all activities in work packages you are involved in (assignee, accountable or watcher).'
          delayed:
            title: 'Non-participating'
            description: 'Additional notifications for activities in all projects.'
          date_alerts:
            title: 'Date alerts'
            description: 'Automatic notifications when important dates are approaching for open work packages you are involved in (assignee, accountable or watcher).'
            teaser_text: 'With date alerts, you will be notified of upcoming start or finish dates so that you never miss or forget an important deadline.'
          overdue: When overdue
        project_specific:
          title: 'Project-specific notification settings'
          description: 'These project-specific settings override default settings above.'
          add: 'Add setting for project'
          already_selected: 'This project is already selected'
          remove: 'Remove project settings'

    password_confirmation:
      field_description: 'You need to enter your account password to confirm this change.'
      title: 'Confirm your password to continue'

    pagination:
      no_other_page: "You are on the only page."
      pages:
        next: "Forward to the next page"
        previous: "Back to the previous page"

    placeholders:
      default: '-'
      subject: 'Enter subject here'
      selection: 'Please select'
      description: 'Description: Click to edit...'
      relation_description: 'Click to add description for this relation'

    project:
      required_outside_context: >
        Please choose a project to create the work package in to see all attributes.
        You can only select projects which have the type above activated.
      details_activity: 'Project details activity'
      context: 'Project context'
      work_package_belongs_to: 'This work package belongs to project %{projectname}.'
      click_to_switch_context: 'Open this work package in that project.'
      confirm_template_load: 'Switching the template will reload the page and you will lose all input to this form. Continue?'
      use_template: "Use template"
      no_template_selected: "(None)"
      copy:
        copy_options: "Copy options"

      autocompleter:
        label: 'Project autocompletion'

    reminders:
      settings:
        daily:
          add_time: 'Add time'
          enable: 'Enable daily email reminders'
          explanation: 'You will receive these reminders only for unread notifications and only at hours you specify. %{no_time_zone}'
          no_time_zone: 'Until you configure a time zone for your account, the times will be interpreted to be in UTC.'
          time_label: 'Time %{counter}:'
          title: 'Send me daily email reminders for unread notifications'
        workdays:
          title: 'Receive email reminders on these days'
        immediate:
          title: 'Send me an email reminder'
          mentioned: 'Immediately when someone @mentions me'
        alerts:
          title: 'Email alerts for other items (that are not work packages)'
          explanation: >
            Notifications today are limited to work packages.
            You can choose to continue receiving email alerts for these events until they are included in notifications:
          news_added: 'News added'
          news_commented: 'Comment on a news item'
          document_added: 'Documents added'
          forum_messages: 'New forum messages'
          wiki_page_added: 'Wiki page added'
          wiki_page_updated: 'Wiki page updated'
          membership_added: 'Membership added'
          membership_updated: 'Membership updated'
        title: 'Email reminders'
        pause:
          label: 'Temporarily pause daily email reminders'
          first_day: 'First day'
          last_day: 'Last day'

    text_are_you_sure: "Are you sure?"
    text_data_lost: "All entered data will be lost."

    types:
      attribute_groups:
        error_duplicate_group_name: "The name %{group} is used more than once. Group names must be unique."
        error_no_table_configured: "Please configure a table for %{group}."
        reset_title: "Reset form configuration"
        confirm_reset: >
          Warning: Are you sure you want to reset the form configuration?
          This will reset the attributes to their default group and disable ALL custom fields.
        upgrade_to_ee: "Upgrade to Enterprise on-premises edition"
        upgrade_to_ee_text: "Wow! If you need this add-on you are a super pro! Would you mind supporting us OpenSource developers by becoming an Enterprise edition client?"
        more_information: "More information"
        nevermind: "Nevermind"
      edit:
        form_configuration: "Form Configuration"
        projects: "Projects"
        settings: "Settings"

    time_entry:
      work_package_required: 'Requires selecting a work package first.'
      title: 'Log time'

    two_factor_authentication:
      label_two_factor_authentication: 'Two-factor authentication'

    watchers:
      label_loading: loading watchers...
      label_error_loading: An error occurred while loading the watchers
      label_search_watchers: Search watchers
      label_add: Add watchers
      label_discard: Discard selection
      typeahead_placeholder: Search for possible watchers

    relation_labels:
      parent: "Parent"
      children: "Children"
      relates: "Related To"
      duplicates: "Duplicates"
      duplicated: "Duplicated by"
      blocks: "Blocks"
      blocked: "Blocked by"
      precedes: "Precedes"
      follows: "Follows"
      includes: "Includes"
      partof: "Part of"
      requires: "Requires"
      required: "Required by"

      relation_type: "relation type"

    relations_hierarchy:
      parent_headline: "Parent"
      hierarchy_headline: "Hierarchy"
      children_headline: "Children"

    relation_buttons:
      set_parent: "Set parent"
      change_parent: "Change parent"
      remove_parent: "Remove parent"
      hierarchy_indent: "Indent hierarchy"
      hierarchy_outdent: "Outdent hierarchy"
      group_by_wp_type: "Group by work package type"
      group_by_relation_type: "Group by relation type"
      add_parent: "Add existing parent"
      add_new_child: "Create new child"
      create_new: "Create new"
      add_existing: "Add existing"
      add_existing_child: "Add existing child"
      remove_child: "Remove child"
      add_new_relation: "Create new relation"
      add_existing_relation: "Add existing relation"
      update_description: "Set or update description of this relation"
      toggle_description: "Toggle relation description"
      update_relation: "Click to change the relation type"
      add_follower: "Add follower"
      add_predecessor: "Add predecessor"
      remove: "Remove relation"
      save: "Save relation"
      abort: "Abort"

    relations_autocomplete:
      placeholder: "Type to search"
      parent_placeholder: "Choose new parent or press escape to cancel."

    autocompleter:
      placeholder: "Type to search"
      notFoundText: "No items found"
      typeToSearchText: "Type to search"

    repositories:
      select_tag: 'Select tag'
      select_branch: 'Select branch'

    field_value_enter_prompt: "Enter a value for '%{field}'"

    project_menu_details: "Details"

    scheduling:
      manual: 'Manual scheduling'

    sort:
      sorted_asc: 'Ascending sort applied, '
      sorted_dsc: 'Descending sort applied, '
      sorted_no: 'No sort applied, '
      sorting_disabled: 'sorting is disabled'
      activate_asc: 'activate to apply an ascending sort'
      activate_dsc: 'activate to apply a descending sort'
      activate_no: 'activate to remove the sort'

    text_work_packages_destroy_confirmation: "Are you sure you want to delete the selected work package(s)?"
    text_query_destroy_confirmation: "Are you sure you want to delete the selected view?"
    timelines:
      quarter_label: 'Q%{quarter_number}'
      gantt_chart: 'Gantt chart'
      labels:
        title: 'Label configuration'
        bar: 'Bar labels'
        left: 'Left'
        right: 'Right'
        farRight: 'Far right'
        showNone: '-- No label --'
        description: >
          Select the attributes you want to be shown in the respective positions of the Gantt chart at all times.
          Note that when hovering over an element, its date labels will be shown instead of these attributes.

      button_activate: 'Show Gantt chart'
      button_deactivate: 'Hide Gantt chart'
      cancel: Cancel
      change: "Change in planning"
      due_date: "Finish date"
      empty: "(empty)"
      error: "An error has occurred."
      errors:
        not_implemented: "The timeline could not be rendered because it uses a feature that is not yet implemented."
        report_comparison: "The timeline could not render the configured comparisons. Please check the appropriate section in the configuration, resetting it can help solve this problem."
        report_epicfail: "The timeline could not be loaded due to an unexpected error."
        report_timeout: "The timeline could not be loaded in a reasonable amount of time."
      filter:
        grouping_other: "Other"
        noneSelection: "(none)"
      name: "Name"
      outline: "Reset Outline"
      outlines:
        aggregation: "Show aggregations only"
        level1: "Expand level 1"
        level2: "Expand level 2"
        level3: "Expand level 3"
        level4: "Expand level 4"
        level5: "Expand level 5"
        all: "Show all"
      project_status: "Project status"
      really_close_dialog: "Do you really want to close the dialog and lose the entered data?"
      responsible: "Responsible"
      save: Save
      start_date: "Start date"
      tooManyProjects: "More than %{count} Projects. Please use a better filter!"
      selection_mode:
        notification: 'Click on any highlighted work package to create the relation. Press escape to cancel.'
      zoom:
        in: "Zoom in"
        out: "Zoom out"
        auto: "Auto zoom"
        days: "Days"
        weeks: "Weeks"
        months: "Months"
        quarters: "Quarters"
        years: "Years"
        slider: "Zoom slider"
        description: >
          Select the initial zoom level that should be shown when autozoom is not available.
    tl_toolbar:
      zooms: "Zoom level"
      outlines: "Hierarchy level"
    upsale:
      ee_only: 'Enterprise edition add-on'
    wiki_formatting:
      strong: "Strong"
      italic: "Italic"
      underline: "Underline"
      deleted: "Deleted"
      code: "Inline Code"
      heading1: "Heading 1"
      heading2: "Heading 2"
      heading3: "Heading 3"
      unordered_list: "Unordered List"
      ordered_list: "Ordered List"
      quote: "Quote"
      unquote: "Unquote"
      preformatted_text: "Preformatted Text"
      wiki_link: "Link to a Wiki page"
      image: "Image"
    work_packages:
      bulk_actions:
        move: 'Bulk change of project'
        edit: 'Bulk edit'
        copy: 'Bulk copy'
        delete: 'Bulk delete'
      button_clear: "Clear"
      comment_added: "The comment was successfully added."
      comment_send_failed: "An error has occurred. Could not submit the comment."
      comment_updated: "The comment was successfully updated."
      confirm_edit_cancel: "Are you sure you want to cancel editing the work package?"
      datepicker_modal:
        automatically_scheduled_parent: "Automatically scheduled. Dates are derived from relations."
        manually_scheduled: "Manual scheduling enabled, all relations ignored."
        start_date_limited_by_relations: "Available start and finish dates are limited by relations."
        changing_dates_affects_follow_relations: "Changing these dates will affect dates of related work packages."
        click_on_show_relations_to_open_gantt: 'Click on "%{button_name}" for GANTT overview.'
        show_relations: 'Show relations'
        ignore_non_working_days:
          title: 'Working days only'
      description_filter: "Filter"
      description_enter_text: "Enter text"
      description_options_hide: "Hide options"
      description_options_show: "Show options"
      edit_attribute: "%{attribute} - Edit"
      key_value: "%{key}: %{value}"
      label_enable_multi_select: "Enable multiselect"
      label_disable_multi_select: "Disable multiselect"
      label_filter_add: "Add filter"
      label_filter_by_text: "Filter by text"
      label_options: "Options"
      label_column_multiselect: "Combined dropdown field: Select with arrow keys, confirm selection with enter, delete with backspace"
      message_error_during_bulk_delete: An error occurred while trying to delete work packages.
      message_successful_bulk_delete: Successfully deleted work packages.
      message_successful_show_in_fullscreen: "Click here to open this work package in fullscreen view."
      message_view_spent_time: "Show spent time for this work package"
      message_work_package_read_only: "Work package is locked in this status. No attribute other than status can be altered."
      message_work_package_status_blocked: "Work package status is not writable due to closed status and closed version being assigned."
      placeholder_filter_by_text: "Subject, description, comments, ..."
      baseline:
        addition_label: 'Added to view within the comparison time period'
        removal_label: 'Removed from view within the comparison time period'
        modification_label: 'Modified within the comparison time period'
      filters:
        title: 'Filter work packages'
      inline_create:
        title: 'Click here to add a new work package to this list'
      create:
        title: 'New work package'
        header: 'New %{type}'
        header_no_type: 'New work package (Type not yet set)'
        header_with_parent: 'New %{type} (Child of %{parent_type} #%{id})'
        button: 'Create'
      copy:
        title: 'Copy work package'
      hierarchy:
        show: "Show hierarchy mode"
        hide: "Hide hierarchy mode"
        toggle_button: 'Click to toggle hierarchy mode.'
        leaf: 'Work package leaf at level %{level}.'
        children_collapsed: 'Hierarchy level %{level}, collapsed. Click to show the filtered children'
        children_expanded: 'Hierarchy level %{level}, expanded. Click to collapse the filtered children'
      faulty_query:
        title: Work packages could not be loaded.
        description: Your view is erroneous and could not be processed.
      no_results:
        title: No work packages to display.
        description: Either none have been created or all work packages are filtered out.
      limited_results:
        Only %{count} work packages can be shown in manual sorting mode. Please reduce the results by filtering, or switch to automatic sorting.
      property_groups:
        details: "Details"
        people: "People"
        estimatesAndTime: "Estimates & Time"
        other: "Other"
      properties:
        assignee: "Assignee"
        author: "Author"
        createdAt: "Created on"
        description: "Description"
        date: "Date"
        dueDate: "Finish date"
        duration: "Duration"
        estimatedTime: "Estimated time"
        spentTime: "Spent time"
        category: "Category"
        percentageDone: "Percentage done"
        priority: "Priority"
        projectName: "Project"
        responsible: "Responsible"
        startDate: "Start date"
        status: "Status"
        subject: "Subject"
        subproject: "Subproject"
        title: "Title"
        type: "Type"
        updatedAt: "Updated on"
        versionName: "Version"
        version: "Version"
      default_queries:
        latest_activity: "Latest activity"
        created_by_me: "Created by me"
        assigned_to_me: "Assigned to me"
        recently_created: "Recently created"
        all_open: "All open"
        summary: "Summary"
      jump_marks:
        pagination: "Jump to table pagination"
        label_pagination: "Click here to skip over the work packages table and go to pagination"
        content: "Jump to content"
        label_content: "Click here to skip over the menu and go to the content"
      placeholders:
        default: "-"
        date: "Select date"
      query:
        column_names: "Columns"
        group_by: "Group results by"
        group: "Group by"
        group_by_disabled_by_hierarchy: "Group by is disabled due to the hierarchy mode being active."
        hierarchy_disabled_by_group_by: "Hierarchy mode is disabled due to results being grouped by %{column}."
        sort_ascending: "Sort ascending"
        sort_descending: "Sort descending"
        move_column_left: "Move column left"
        move_column_right: "Move column right"
        hide_column: "Hide column"
        insert_columns: "Insert columns"
        filters: "Filters"
        display_sums: "Display Sums"
        confirm_edit_cancel: "Are you sure you want to cancel editing the name of this view? Title will be set back to previous value."
        click_to_edit_query_name: "Click to edit title of this view."
        rename_query_placeholder: "Name of this view"
        star_text: "Mark this view as favorite and add to the saved views sidebar on the left."
        public_text: >
          Publish this view, allowing other users to access your view. Users with the 'Manage public views' permission can modify or remove public query.
          This does not affect the visibility of work package results in that view and depending on their permissions, users may see different results.
        errors:
          unretrievable_query: "Unable to retrieve view from URL"
          not_found: "There is no such view"
          duplicate_query_title: "Name of this view already exists. Change anyway?"
        text_no_results: "No matching views were found."
      scheduling:
        is_parent: "The dates of this work package are automatically deduced from its children. Activate 'Manual scheduling' to set the dates."
        is_switched_from_manual_to_automatic: "The dates of this work package may need to be recalculated after switching from manual to automatic scheduling due to relationships with other work packages."
      table:
        configure_button: 'Configure work package table'
        summary: "Table with rows of work package and columns of work package attributes."
        text_inline_edit: "Most cells of this table are buttons that activate inline-editing functionality of that attribute."
        text_sort_hint: "With the links in the table headers you can sort, group, reorder, remove and add table columns."
        text_select_hint: "Select boxes should be opened with 'ALT' and arrow keys."
      table_configuration:
        button: 'Configure this work package table'
        choose_display_mode: 'Display work packages as'
        modal_title: 'Work package table configuration'
        embedded_tab_disabled: "This configuration tab is not available for the embedded view you are editing."
        default: "default"
        display_settings: 'Display settings'
        default_mode: "Flat list"
        hierarchy_mode: "Hierarchy"
        hierarchy_hint: "All filtered table results will be augmented with their ancestors. Hierarchies can be expanded and collapsed."
        display_sums_hint: "Display sums of all summable attributes in a row below the table results."
        show_timeline_hint: "Show an interactive gantt chart on the right side of the table. You can change its width by dragging the divider between table and gantt chart."
        highlighting: 'Highlighting'
        highlighting_mode:
          description: "Highlight with color"
          none: "No highlighting"
          inline: 'Highlighted attribute(s)'
          inline_all: 'All attributes'
          entire_row_by: 'Entire row by'
          status: 'Status'
          priority: 'Priority'
          type: 'Type'
        sorting_mode:
          description: 'Chose the mode to sort your Work packages:'
          automatic: 'Automatic'
          manually: 'Manually'
          warning: 'You will lose your previous sorting when activating the automatic sorting mode.'
        columns_help_text: "Use the input field above to add columns to your table view. You can drag and drop the columns to reorder them."
        upsale:
          attribute_highlighting: 'Need certain work packages to stand out from the mass?'
          relation_columns: 'Need to see relations in the work package list?'
          check_out_link: 'Check out the Enterprise edition.'
        relation_filters:
          filter_work_packages_by_relation_type: 'Filter work packages by relation type'
      tabs:
        overview: Overview
        activity: Activity
        relations: Relations
        watchers: Watchers
        files: Files
      time_relative:
        days: "days"
        weeks: "weeks"
        months: "months"
    toolbar:
      settings:
        configure_view: "Configure view"
        columns: "Columns"
        sort_by: "Sort by"
        group_by: "Group by"
        display_sums: "Display sums"
        display_hierarchy: "Display hierarchy"
        hide_hierarchy: "Hide hierarchy"
        hide_sums: "Hide sums"
        save: "Save"
        save_as: "Save as"
        export: "Export"
        visibility_settings: "Visibility settings"
        page_settings: "Rename view"
        delete: "Delete"
      filter: "Filter"
      unselected_title: "Work package"
      search_query_label: "Search saved views"
    modals:
      label_name: "Name"
      label_delete_page: "Delete current page"
      button_apply: "Apply"
      button_save: "Save"
      button_submit: "Submit"
      button_cancel: "Cancel"
      button_delete: "Delete"
      form_submit:
        title: 'Confirm to continue'
        text: 'Are you sure you want to perform this action?'
      destroy_work_package:
        title: "Confirm deletion of %{label}"
        single_text: "Are you sure you want to delete the work package"
        bulk_text: "Are you sure you want to delete the following %{label}?"
        has_children: "The work package has %{childUnits}:"
        confirm_deletion_children: "I acknowledge that ALL descendants of the listed work packages will be recursively removed."
        deletes_children: "All child work packages and their descendants will also be recursively deleted."
      destroy_time_entry:
        title: "Confirm deletion of time entry"
        text: "Are you sure you want to delete the following time entry?"

    notice_no_results_to_display: "No visible results to display."
    notice_successful_create: "Successful creation."
    notice_successful_delete: "Successful deletion."
    notice_successful_update: "Successful update."
    notice_job_started: "job started."

    notice_bad_request: "Bad Request."
    relations:
      empty: No relation exists
      remove: Remove relation
    inplace:
      button_edit: "%{attribute}: Edit"
      button_save: "%{attribute}: Save"
      button_cancel: "%{attribute}: Cancel"
      button_save_all: "Save"
      button_cancel_all: "Cancel"
      link_formatting_help: "Text formatting help"
      btn_preview_enable: "Preview"
      btn_preview_disable: "Disable preview"
      null_value_label: "No value"
      clear_value_label: "-"
      errors:
        required: '%{field} cannot be empty'
        number: '%{field} is not a valid number'
        maxlength: '%{field} cannot contain more than %{maxLength} digit(s)'
        minlength: '%{field} cannot contain less than %{minLength} digit(s)'
        messages_on_field: 'This field is invalid: %{messages}'

    error_could_not_resolve_version_name: "Couldn't resolve version name"
    error_could_not_resolve_user_name: "Couldn't resolve user name"
    error_attachment_upload: "File failed to upload: %{error}"
    error_attachment_upload_permission: "You don't have the permission to upload files on this resource."

    units:
      workPackage:
        one: "work package"
        other: "work packages"
      child_work_packages:
        one: "one child work package"
        other: "%{count} work package children"
      hour:
        one: "1 h"
        other: "%{count} h"
        zero: "0 h"
      day:
        one: "1 day"
        other: "%{count} days"
        zero: "0 days"
    zen_mode:
      button_activate: 'Activate zen mode'
      button_deactivate: 'Deactivate zen mode'
    global_search:
      all_projects: "In all projects"
      search: "Search"
      close_search: "Close search"
      current_project: "In this project"
      current_project_and_all_descendants: "In this project + subprojects"
      title:
        all_projects: "all projects"
        project_and_subprojects: "and all subprojects"
        search_for: "Search for"

    views:
      card: 'Cards'
      list: 'Table'
      timeline: 'Gantt'

    invite_user_modal:
      back: 'Back'
      invite: 'Invite'
      title:
        invite: 'Invite user'
        invite_to_project: 'Invite %{type} to %{project}'
        User: 'user'
        Group: 'group'
        PlaceholderUser: 'placeholder user'
        invite_principal_to_project: 'Invite %{principal} to %{project}'
      project:
        label: 'Project'
        required: 'Please select a project'
        lacking_permission: 'Please select a different project since you lack permissions to assign users to the currently selected.'
        lacking_permission_info: 'You lack the permission to assign users to the project you are currently in. You need to select a different one.'
        next_button: 'Next'
        no_results: 'No projects were found'
        no_invite_rights: 'You are not allowed to invite members to this project'
      type:
        required: 'Please select the type to be invited'
        user:
          title: 'User'
          description: 'Permissions based on the assigned role in the selected project'
        group:
          title: 'Group'
          description: 'Permissions based on the assigned role in the selected project'
        placeholder:
          title: 'Placeholder user'
          title_no_ee: 'Placeholder user (Enterprise edition only add-on)'
          description: 'Has no access to the project and no emails are sent out.'
          description_no_ee: 'Has no access to the project and no emails are sent out.
            <br>Check out the <a href="%{eeHref}" target="_blank">Enterprise edition</a>'

      principal:
        label:
          name_or_email: 'Name or email address'
          name: 'Name'
        already_member_message: 'Already a member of %{project}'
        no_results_user: 'No users were found'
        invite_user: 'Invite:'
        no_results_placeholder: 'No placeholders were found'
        create_new_placeholder: 'Create new placeholder:'
        no_results_group: 'No groups were found'
        next_button: 'Next'
        required:
          user: 'Please select a user'
          placeholder: 'Please select a placeholder'
          group: 'Please select a group'

      role:
        label: 'Role in %{project}'
        no_roles_found: 'No roles were found'
        description: 'This is the role that the user will receive when they join your project. The role defines which actions they are allowed to take and which information they are allowed to see.
            <a
              href="https://www.openproject.org/docs/system-admin-guide/users-permissions/roles-permissions/#roles-and-permissions"
              target="_blank">
              Learn more about roles and permissions.
            </a>'
        required: 'Please select a role'
        next_button: 'Next'

      message:
        label: 'Invitation message'
        description: 'We will send an email to the user, to which you can add a personal message here. An explanation for the invitation could be useful, or prehaps a bit of information regarding the project to help them get started.'
        next_button: 'Next'

      summary:
        next_button: 'Send invitation'

      success:
        title: '%{principal} was invited!'
        description:
          user: 'The user can now log in to access %{project}. Meanwhile you can already plan with that user and assign work packages for instance.'
          placeholder: 'The placeholder can now be used in %{project}. Meanwhile you can already plan with that user and assign work packages for instance.'
          group: 'The group is now a part of %{project}. Meanwhile you can already plan with that group and assign work packages for instance.'
        next_button: 'Continue'

    include_projects:
      toggle_title: 'Include projects'
      title: 'Projects'
      clear_selection: 'Clear selection'
      apply: 'Apply'
      selected_filter:
        all: 'All projects'
        selected: 'Only selected'
      search_placeholder: 'Search project...'
      include_subprojects: 'Include all sub-projects'
      tooltip:
        include_all_selected: 'Project already included since Include all sub-projects is enabled.'
        current_project: 'This is the current project you are in.'
        does_not_match_search: 'Project does not match the search criteria.'
      no_results: 'No project matches your search criteria.'
    baseline:
      toggle_title: 'Baseline'
      clear: 'Clear'
      apply: 'Apply'
      header_description: 'View changes made to work packages in the current view within a time period.'
      show_changes_since: 'Show changes since'
      help_description: 'Reference time zone for the baseline.'
      time_description: 'In your local time: %{datetime}'
      time: 'Time'
      from: 'From'
      to: 'To'
      drop_down:
        none: '-'
        yesterday: 'yesterday'
        last_working_day: 'last working day'
        last_week: 'last week'
        last_month: 'last month'
        a_specific_date: 'a specific date'
        between_two_specific_dates: 'between two specific dates'
      legends:
        changes_since: 'Changes since'
        now_meets_filter_criteria: 'Now meets filter criteria'
        no_longer_meets_filter_criteria: 'No longer meets filter criteria'
        maintained_with_changes: 'Maintained with changes'
<<<<<<< HEAD
      icon_tooltip:
        added: 'Added to view within the comparison time period'
        removed: 'Removed from view within the comparison time period'
        changed: 'Maintained with modifications'
=======
        in_your_timezone: 'In your local timezone:'
>>>>>>> a3ead2d4
    forms:
      submit_success_message: 'The form was successfully submitted'
      load_error_message: 'There was an error loading the form'
      validation_error_message: 'Please fix the errors present in the form'
      advanced_settings: 'Advanced settings'

    spot:
      filter_chip:
        remove: 'Remove'
      drop_modal:
        focus_grab: 'This is a focus anchor for modals. Press shift+tab to go back to the modal trigger element.'
        Close: 'Close'<|MERGE_RESOLUTION|>--- conflicted
+++ resolved
@@ -1368,14 +1368,11 @@
         now_meets_filter_criteria: 'Now meets filter criteria'
         no_longer_meets_filter_criteria: 'No longer meets filter criteria'
         maintained_with_changes: 'Maintained with changes'
-<<<<<<< HEAD
+        in_your_timezone: 'In your local timezone:'
       icon_tooltip:
         added: 'Added to view within the comparison time period'
         removed: 'Removed from view within the comparison time period'
         changed: 'Maintained with modifications'
-=======
-        in_your_timezone: 'In your local timezone:'
->>>>>>> a3ead2d4
     forms:
       submit_success_message: 'The form was successfully submitted'
       load_error_message: 'There was an error loading the form'
