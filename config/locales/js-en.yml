--- conflicted
+++ resolved
@@ -388,7 +388,6 @@
     relations:
       empty: No relation exists
       delete: Delete relation
-<<<<<<< HEAD
     inplace:
       button_edit: "Edit"
       button_save: "Save"
@@ -397,7 +396,5 @@
       link_formatting_help: "Text formatting"
       btn_preview_enable: "Preview"
       btn_preview_disable: "Disable preview"
-=======
-
-    error_could_not_resolve_version_name: "Versionsbezeichner konnte nicht aufgelöst werden"
->>>>>>> 764ccb0d
+
+    error_could_not_resolve_version_name: "Versionsbezeichner konnte nicht aufgelöst werden"