# German translations for Ruby on Rails
# by Clemens Kofler (clemens@railway.at)

de:
  direction: ltr
  date:
    formats:
      # Use the strftime parameters for formats.
      # When no format has been given, it uses default.
      # You can provide other formats here if you like!
      default: "%d.%m.%Y"
      short: "%e. %b"
      long: "%e. %B %Y"

    day_names: [Sonntag, Montag, Dienstag, Mittwoch, Donnerstag, Freitag, Samstag]
    abbr_day_names: [So, Mo, Di, Mi, Do, Fr, Sa]

    # Don't forget the nil at the beginning; there's no such thing as a 0th month
    month_names: [~, Januar, Februar, März, April, Mai, Juni, Juli, August, September, Oktober, November, Dezember]
    abbr_month_names: [~, Jan, Feb, Mär, Apr, Mai, Jun, Jul, Aug, Sep, Okt, Nov, Dez]
    # Used in date_select and datime_select.
    order: [:day, :month, :year]

  time:
    formats:
      default: "%d.%m.%Y %H:%M"
      time: "%H:%M"
      short: "%e. %b %H:%M"
      long: "%A, %e. %B %Y, %H:%M Uhr"
    am: "vormittags"
    pm: "nachmittags"

  datetime:
    distance_in_words:
      half_a_minute: 'eine halbe Minute'
      less_than_x_seconds:
        one: 'weniger als 1 Sekunde'
        other: 'weniger als {{count}} Sekunden'
      x_seconds:
        one: '1 Sekunde'
        other: '{{count}} Sekunden'
      less_than_x_minutes:
        one: 'weniger als 1 Minute'
        other: 'weniger als {{count}} Minuten'
      x_minutes:
        one: '1 Minute'
        other: '{{count}} Minuten'
      about_x_hours:
        one: 'etwa 1 Stunde'
        other: 'etwa {{count}} Stunden'
      x_days:
        one: '1 Tag'
        other: '{{count}} Tagen'
      about_x_months:
        one: 'etwa 1 Monat'
        other: 'etwa {{count}} Monaten'
      x_months:
        one: '1 Monat'
        other: '{{count}} Monaten'
      about_x_years:
        one: 'etwa 1 Jahr'
        other: 'etwa {{count}} Jahren'
      over_x_years:
        one: 'mehr als 1 Jahr'
        other: 'mehr als {{count}} Jahren'
      almost_x_years:
        one:   "fast 1 Jahr"
        other: "fast {{count}} Jahren"

  number:
    # Default format for numbers
    format:
      separator: ','
      delimiter: '.'
      precision: 2
    currency:
      format:
        unit: '€'
        format: '%n %u'
        separator:
        delimiter:
        precision:
    percentage:
      format:
        delimiter: ""
    precision:
      format:
        delimiter: ""
    human:
      format:
        delimiter: ""
        precision: 1
      storage_units:
        format: "%n %u"
        units:
          byte:
            one: "Byte"
            other: "Bytes"
          kb: "KB"
          mb: "MB"
          gb: "GB"
          tb: "TB"

        
# Used in array.to_sentence.
  support:
    array:
      sentence_connector: "und"
      skip_last_comma: true
      
  activerecord:
    errors:
      template:
        header: "Dieses {{model}}-Objekt konnte nicht gespeichert werden: {{count}} Fehler."
        body: "Bitte überprüfen Sie die folgenden Felder:"

      messages:
        inclusion: "ist kein gültiger Wert"
        exclusion: "ist nicht verfügbar"
        invalid: "ist nicht gültig"
        confirmation: "stimmt nicht mit der Bestätigung überein"
        accepted: "muss akzeptiert werden"
        empty: "muss ausgefüllt werden"
        blank: "muss ausgefüllt werden"
        too_long: "ist zu lang (nicht mehr als {{count}} Zeichen)"
        too_short: "ist zu kurz (nicht weniger als {{count}} Zeichen)"
        wrong_length: "hat die falsche Länge (muss genau {{count}} Zeichen haben)"
        taken: "ist bereits vergeben"
        not_a_number: "ist keine Zahl"
        not_a_date: "is kein gültiges Datum"
        greater_than: "muss größer als {{count}} sein"
        greater_than_or_equal_to: "muss größer oder gleich {{count}} sein"
        equal_to: "muss genau {{count}} sein"
        less_than: "muss kleiner als {{count}} sein"
        less_than_or_equal_to: "muss kleiner oder gleich {{count}} sein"
        odd: "muss ungerade sein"
        even: "muss gerade sein"
        greater_than_start_date: "muss größer als Anfangsdatum sein"
        not_same_project: "gehört nicht zum selben Projekt"
        circular_dependency: "Diese Beziehung würde eine zyklische Abhängigkeit erzeugen"
        cant_link_an_issue_with_a_descendant: "Ein Ticket kann nicht mit einer ihrer Unteraufgaben verlinkt werden"

  actionview_instancetag_blank_option: Bitte auswählen
  
  general_text_No: 'Nein'
  general_text_Yes: 'Ja'
  general_text_no: 'nein'
  general_text_yes: 'ja'
  general_lang_name: 'Deutsch'
  general_csv_separator: ';'
  general_csv_decimal_separator: ','
  general_csv_encoding: ISO-8859-1
  general_pdf_encoding: ISO-8859-1
  general_first_day_of_week: '1'

  notice_account_updated: Konto wurde erfolgreich aktualisiert.
  notice_account_invalid_creditentials: Benutzer oder Kennwort ist ungültig.
  notice_account_password_updated: Kennwort wurde erfolgreich aktualisiert.
  notice_account_wrong_password: Falsches Kennwort.
  notice_account_register_done: Konto wurde erfolgreich angelegt.
  notice_account_unknown_email: Unbekannter Benutzer.
  notice_can_t_change_password: Dieses Konto verwendet eine externe Authentifizierungs-Quelle. Unmöglich, das Kennwort zu ändern.
  notice_account_lost_email_sent: Eine E-Mail mit Anweisungen, ein neues Kennwort zu wählen, wurde Ihnen geschickt.
  notice_account_activated: Ihr Konto ist aktiviert. Sie können sich jetzt anmelden.
  notice_successful_create: Erfolgreich angelegt
  notice_successful_update: Erfolgreich aktualisiert.
  notice_successful_delete: Erfolgreich gelöscht.
  notice_successful_connection: Verbindung erfolgreich.
  notice_file_not_found: Anhang existiert nicht oder ist gelöscht worden.
  notice_locking_conflict: Datum wurde von einem anderen Benutzer geändert.
  notice_not_authorized: Sie sind nicht berechtigt, auf diese Seite zuzugreifen.
  notice_email_sent: "Eine E-Mail wurde an {{value}} gesendet."
  notice_email_error: "Beim Senden einer E-Mail ist ein Fehler aufgetreten ({{value}})."
  notice_feeds_access_key_reseted: Ihr Atom-Zugriffsschlüssel wurde zurückgesetzt.
  notice_api_access_key_reseted: Ihr API-Zugriffsschlüssel wurde zurückgesetzt.
  notice_failed_to_save_issues: "{{count}} von {{total}} ausgewählten Tickets konnte(n) nicht gespeichert werden: {{ids}}."
  notice_failed_to_save_members: "Benutzer konnte nicht gespeichert werden: {{errors}}."
  notice_no_issue_selected: "Kein Ticket ausgewählt! Bitte wählen Sie die Tickets, die Sie bearbeiten möchten."
  notice_account_pending: "Ihr Konto wurde erstellt und wartet jetzt auf die Genehmigung des Administrators."
  notice_default_data_loaded: Die Standard-Konfiguration wurde erfolgreich geladen.
  notice_unable_delete_version: Die Version konnte nicht gelöscht werden.
  notice_unable_delete_time_entry: Der Zeiterfassungseintrag konnte nicht gelöscht werden.
  notice_issue_done_ratios_updated: Der Ticket-Fortschritt wurde aktualisiert.

  error_can_t_load_default_data: "Die Standard-Konfiguration konnte nicht geladen werden: {{value}}"
  error_scm_not_found: Eintrag und/oder Revision existiert nicht im Projektarchiv.
  error_scm_command_failed: "Beim Zugriff auf das Projektarchiv ist ein Fehler aufgetreten: {{value}}"
  error_scm_annotate: "Der Eintrag existiert nicht oder kann nicht annotiert werden."
  error_issue_not_found_in_project: 'Das Ticket wurde nicht gefunden oder gehört nicht zu diesem Projekt.'
  error_no_tracker_in_project: Diesem Projekt ist kein Tracker zugeordnet. Bitte überprüfen Sie die Projekteinstellungen.
  error_no_default_issue_status: Es ist kein Status als Standard definiert. Bitte überprüfen Sie Ihre Konfiguration (unter "Administration -> Ticket-Status").
  error_can_not_delete_custom_field: Kann das benutzerdefinierte Feld nicht löschen.
  error_can_not_delete_tracker: Dieser Tracker enthält Tickets und kann nicht gelöscht werden.
  error_can_not_remove_role: Diese Rolle wird verwendet und kann nicht gelöscht werden.
  error_can_not_reopen_issue_on_closed_version: Das Ticket ist einer abgeschlossenen Version zugeordnet und kann daher nicht wieder geöffnet werden.
  error_can_not_archive_project: Dieses Projekt kann nicht archiviert werden.
  error_issue_done_ratios_not_updated: Der Ticket-Fortschritt wurde nicht aktualisiert.
  error_workflow_copy_source: Bitte wählen Sie einen Quell-Tracker und eine Quell-Rolle.
  error_workflow_copy_target: Bitte wählen Sie die Ziel-Tracker und -Rollen.
  error_unable_delete_issue_status: "Der Ticket-Status konnte nicht gelöscht werden."
  error_unable_to_connect: Fehler beim Verbinden ({{value}})
  warning_attachments_not_saved: "{{count}} Datei(en) konnten nicht gespeichert werden."
  
  mail_subject_lost_password: "Ihr {{value}} Kennwort"
  mail_body_lost_password: 'Benutzen Sie den folgenden Link, um Ihr Kennwort zu ändern:'
  mail_subject_register: "{{value}} Kontoaktivierung"
  mail_body_register: 'Um Ihr Konto zu aktivieren, benutzen Sie folgenden Link:'
  mail_body_account_information_external: "Sie können sich mit Ihrem Konto {{value}} an anmelden."
  mail_body_account_information: Ihre Konto-Informationen
  mail_subject_account_activation_request: "Antrag auf {{value}} Kontoaktivierung"
  mail_body_account_activation_request: "Ein neuer Benutzer ({{value}}) hat sich registriert. Sein Konto wartet auf Ihre Genehmigung:"
  mail_subject_reminder: "{{count}} Tickets müssen in den nächsten {{days}} Tagen abgegeben werden"
  mail_body_reminder: "{{count}} Tickets, die Ihnen zugewiesen sind, müssen in den nächsten {{days}} Tagen abgegeben werden:"
  mail_subject_wiki_content_added: "Wiki-Seite '{{page}}' hinzugefügt"
  mail_body_wiki_content_added: "Die Wiki-Seite '{{page}}' wurde von {{author}} hinzugefügt."
  mail_subject_wiki_content_updated: "Wiki-Seite '{{page}}' erfolgreich aktualisiert"
  mail_body_wiki_content_updated: "Die Wiki-Seite '{{page}}' wurde von {{author}} aktualisiert."
  gui_validation_error: 1 Fehler
  gui_validation_error_plural: "{{count}} Fehler"

  field_name: Name
  field_description: Beschreibung
  field_summary: Zusammenfassung
  field_is_required: Erforderlich
  field_firstname: Vorname
  field_lastname: Nachname
  field_mail: E-Mail
  field_filename: Datei
  field_filesize: Größe
  field_downloads: Downloads
  field_author: Autor
  field_created_on: Angelegt
  field_updated_on: Aktualisiert
  field_field_format: Format
  field_is_for_all: Für alle Projekte
  field_possible_values: Mögliche Werte
  field_regexp: Regulärer Ausdruck
  field_min_length: Minimale Länge
  field_max_length: Maximale Länge
  field_value: Wert
  field_category: Kategorie
  field_title: Titel
  field_project: Projekt
  field_issue: Ticket
  field_status: Status
  field_notes: Kommentare
  field_is_closed: Ticket geschlossen
  field_is_default: Standardeinstellung
  field_tracker: Tracker
  field_subject: Thema
  field_due_date: Abgabedatum
  field_assigned_to: Zugewiesen an
  field_priority: Priorität
  field_fixed_version: Zielversion
  field_user: Benutzer
<<<<<<< HEAD
  field_principal: Principal
=======
  field_principal: Auftraggeber
>>>>>>> d3381fb5
  field_role: Rolle
  field_homepage: Projekt-Homepage
  field_is_public: Öffentlich
  field_parent: Unterprojekt von
  field_is_in_roadmap: In der Roadmap anzeigen
  field_login: Mitgliedsname
  field_mail_notification: Mailbenachrichtigung
  field_admin: Administrator
  field_last_login_on: Letzte Anmeldung
  field_language: Sprache
  field_effective_date: Datum
  field_password: Kennwort
  field_new_password: Neues Kennwort
  field_password_confirmation: Bestätigung
  field_version: Version
  field_type: Typ
  field_host: Host
  field_port: Port
  field_account: Konto
  field_base_dn: Base DN
  field_attr_login: Mitgliedsname-Attribut
  field_attr_firstname: Vorname-Attribut
  field_attr_lastname: Name-Attribut
  field_attr_mail: E-Mail-Attribut
  field_onthefly: On-the-fly-Benutzererstellung
  field_start_date: Beginn
  field_done_ratio: % erledigt
  field_auth_source: Authentifizierungs-Modus
  field_hide_mail: E-Mail-Adresse nicht anzeigen
  field_comments: Kommentar
  field_url: URL
  field_start_page: Hauptseite
  field_subproject: Unterprojekt von
  field_hours: Stunden
  field_activity: Aktivität
  field_spent_on: Datum
  field_identifier: Kennung
  field_is_filter: Als Filter benutzen
  field_issue_to: Zugehöriges Ticket
  field_delay: Pufferzeit
  field_assignable: Tickets können dieser Rolle zugewiesen werden
  field_redirect_existing_links: Existierende Links umleiten
  field_estimated_hours: Geschätzter Aufwand
  field_column_names: Spalten
  field_time_entries: Logzeit
  field_time_zone: Zeitzone
  field_searchable: Durchsuchbar
  field_default_value: Standardwert
  field_comments_sorting: Kommentare anzeigen
  field_parent_title: Übergeordnete Seite
  field_editable: Bearbeitbar
  field_watcher: Beobachter
  field_identity_url: OpenID-URL
  field_content: Inhalt
  field_group_by: Gruppiere Ergebnisse nach
  field_sharing: Gemeinsame Verwendung
  field_parent_issue: Übergeordnete Aufgabe

  setting_app_title: Applikations-Titel
  setting_app_subtitle: Applikations-Untertitel
  setting_welcome_text: Willkommenstext
  setting_default_language: Default-Sprache
  setting_login_required: Authentifizierung erforderlich
  setting_self_registration: Anmeldung ermöglicht
  setting_attachment_max_size: Max. Dateigröße
  setting_issues_export_limit: Max. Anzahl Tickets bei CSV/PDF-Export
  setting_mail_from: E-Mail-Absender
  setting_bcc_recipients: E-Mails als Blindkopie (BCC) senden
  setting_plain_text_mail: Nur reinen Text (kein HTML) senden
  setting_host_name: Hostname
  setting_text_formatting: Textformatierung
  setting_wiki_compression: Wiki-Historie komprimieren
  setting_feeds_limit: Max. Anzahl Einträge pro Atom-Feed
  setting_default_projects_public: Neue Projekte sind standardmäßig öffentlich
  setting_autofetch_changesets: Changesets automatisch abrufen
  setting_sys_api_enabled: Webservice zur Verwaltung der Projektarchive benutzen
  setting_commit_ref_keywords: Schlüsselwörter (Beziehungen)
  setting_commit_fix_keywords: Schlüsselwörter (Status)
  setting_autologin: Automatische Anmeldung
  setting_date_format: Datumsformat
  setting_time_format: Zeitformat
  setting_cross_project_issue_relations: Ticket-Beziehungen zwischen Projekten erlauben
  setting_issue_list_default_columns: Default-Spalten in der Ticket-Auflistung
  setting_repositories_encodings: Kodierungen der Projektarchive
  setting_commit_logs_encoding: Kodierung der Commit-Log-Meldungen
  setting_emails_footer: E-Mail-Fußzeile
  setting_protocol: Protokoll
  setting_per_page_options: Objekte pro Seite
  setting_user_format: Benutzer-Anzeigeformat
  setting_activity_days_default: Anzahl Tage pro Seite der Projekt-Aktivität
  setting_display_subprojects_issues: Tickets von Unterprojekten im Hauptprojekt anzeigen
  setting_enabled_scm: Aktivierte Versionskontrollsysteme
  setting_mail_handler_body_delimiters: "Schneide E-Mails nach einer dieser Zeilen ab"
  setting_mail_handler_api_enabled: Abruf eingehender E-Mails aktivieren
  setting_mail_handler_api_key: API-Schlüssel
  setting_sequential_project_identifiers: Fortlaufende Projektkennungen generieren
  setting_gravatar_enabled: Gravatar-Benutzerbilder benutzen
  setting_gravatar_default: Standard-Gravatar-Bild
  setting_diff_max_lines_displayed: Maximale Anzahl anzuzeigender Diff-Zeilen
  setting_file_max_size_displayed: Maximale Größe inline angezeigter Textdateien
  setting_repository_log_display_limit: Maximale Anzahl anzuzeigender Revisionen in der Historie einer Datei
  setting_openid: Erlaube OpenID-Anmeldung und -Registrierung
  setting_password_min_length: Mindestlänge des Kennworts
  setting_new_project_user_role_id: Rolle, die einem Nicht-Administrator zugeordnet wird, der ein Projekt erstellt
  setting_default_projects_modules: Standardmäßig aktivierte Module für neue Projekte
  setting_issue_done_ratio: Berechne den Ticket-Fortschritt mittels
  setting_issue_done_ratio_issue_field: Ticket-Feld %-erledigt
  setting_issue_done_ratio_issue_status: Ticket-Status
  setting_start_of_week: Wochenanfang
  setting_rest_api_enabled: REST-Schnittstelle aktivieren
  setting_cache_formatted_text: Formatierten Text im Cache speichern

  permission_add_project: Projekt erstellen
  permission_add_subprojects: Unterprojekte erstellen
  permission_edit_project: Projekt bearbeiten
  permission_select_project_modules: Projektmodule auswählen
  permission_manage_members: Mitglieder verwalten
  permission_manage_project_activities: Aktivitäten (Zeiterfassung) verwalten
  permission_manage_versions: Versionen verwalten
  permission_manage_categories: Ticket-Kategorien verwalten
  permission_view_issues: Tickets anzeigen
  permission_add_issues: Tickets hinzufügen
  permission_edit_issues: Tickets bearbeiten
  permission_manage_issue_relations: Ticket-Beziehungen verwalten
  permission_add_issue_notes: Kommentare hinzufügen
  permission_edit_issue_notes: Kommentare bearbeiten
  permission_edit_own_issue_notes: Eigene Kommentare bearbeiten
  permission_move_issues: Tickets verschieben
  permission_delete_issues: Tickets löschen
  permission_manage_public_queries: Öffentliche Filter verwalten
  permission_save_queries: Filter speichern
  permission_view_gantt: Gantt-Diagramm ansehen
  permission_view_calendar: Kalender ansehen
  permission_view_issue_watchers: Liste der Beobachter ansehen
  permission_add_issue_watchers: Beobachter hinzufügen
  permission_delete_issue_watchers: Beobachter löschen
  permission_log_time: Aufwände buchen
  permission_view_time_entries: Gebuchte Aufwände ansehen
  permission_edit_time_entries: Gebuchte Aufwände bearbeiten
  permission_edit_own_time_entries: Selbst gebuchte Aufwände bearbeiten
  permission_manage_news: News verwalten
  permission_comment_news: News kommentieren
  permission_manage_documents: Dokumente verwalten
  permission_view_documents: Dokumente ansehen
  permission_manage_files: Dateien verwalten
  permission_view_files: Dateien ansehen
  permission_manage_wiki: Wiki verwalten
  permission_rename_wiki_pages: Wiki-Seiten umbenennen
  permission_delete_wiki_pages: Wiki-Seiten löschen
  permission_view_wiki_pages: Wiki ansehen
  permission_view_wiki_edits: Wiki-Versionsgeschichte ansehen
  permission_edit_wiki_pages: Wiki-Seiten bearbeiten
  permission_delete_wiki_pages_attachments: Anhänge löschen
  permission_protect_wiki_pages: Wiki-Seiten schützen
  permission_manage_repository: Projektarchiv verwalten
  permission_browse_repository: Projektarchiv ansehen
  permission_view_changesets: Changesets ansehen
  permission_commit_access: Commit-Zugriff (über WebDAV)
  permission_manage_boards: Foren verwalten
  permission_view_messages: Forenbeiträge ansehen
  permission_add_messages: Forenbeiträge hinzufügen
  permission_edit_messages: Forenbeiträge bearbeiten
  permission_edit_own_messages: Eigene Forenbeiträge bearbeiten
  permission_delete_messages: Forenbeiträge löschen
  permission_delete_own_messages: Eigene Forenbeiträge löschen
  permission_export_wiki_pages: Wiki-Seiten exportieren
  permission_manage_subtasks: Unteraufgaben verwalten

  project_module_issue_tracking: Ticket-Verfolgung
  project_module_time_tracking: Zeiterfassung
  project_module_news: News
  project_module_documents: Dokumente
  project_module_files: Dateien
  project_module_wiki: Wiki
  project_module_repository: Projektarchiv
  project_module_boards: Foren
<<<<<<< HEAD
=======
  project_module_calendar: Kalender
  project_module_gantt: Gantt
>>>>>>> d3381fb5
  
  label_user: Benutzer
  label_user_plural: Benutzer
  label_user_new: Neuer Benutzer
  label_user_anonymous: Anonym
  label_project: Projekt
  label_project_new: Neues Projekt
  label_project_plural: Projekte
  label_x_projects:
    zero:  keine Projekte
    one:   1 Projekt
    other: "{{count}} Projekte"
  label_project_all: Alle Projekte
  label_project_latest: Neueste Projekte
  label_issue: Ticket
  label_issue_new: Neues Ticket
  label_issue_plural: Tickets
  label_issue_view_all: Alle Tickets anzeigen
  label_issues_by: "Tickets von {{value}}"
  label_issue_added: Ticket hinzugefügt
  label_issue_updated: Ticket aktualisiert
  label_document: Dokument
  label_document_new: Neues Dokument
  label_document_plural: Dokumente
  label_document_added: Dokument hinzugefügt
  label_role: Rolle
  label_role_plural: Rollen
  label_role_new: Neue Rolle
  label_role_and_permissions: Rollen und Rechte
  label_member: Mitglied
  label_member_new: Neues Mitglied
  label_member_plural: Mitglieder
  label_tracker: Tracker
  label_tracker_plural: Tracker
  label_tracker_new: Neuer Tracker
  label_workflow: Workflow
  label_issue_status: Ticket-Status
  label_issue_status_plural: Ticket-Status
  label_issue_status_new: Neuer Status
  label_issue_category: Ticket-Kategorie
  label_issue_category_plural: Ticket-Kategorien
  label_issue_category_new: Neue Kategorie
  label_custom_field: Benutzerdefiniertes Feld
  label_custom_field_plural: Benutzerdefinierte Felder
  label_custom_field_new: Neues Feld
  label_enumerations: Aufzählungen
  label_enumeration_new: Neuer Wert
  label_information: Information
  label_information_plural: Informationen
  label_please_login: Anmelden
  label_register: Registrieren
  label_login_with_open_id_option: oder mit OpenID anmelden
  label_password_lost: Kennwort vergessen
  label_home: Hauptseite
  label_my_page: Meine Seite
  label_my_account: Mein Konto
  label_my_projects: Meine Projekte
<<<<<<< HEAD
  label_my_page_block: My page block
=======
  label_my_page_block: Bereich "Meine Seite"
>>>>>>> d3381fb5
  label_administration: Administration
  label_login: Anmelden
  label_logout: Abmelden
  label_help: Hilfe
  label_reported_issues: Gemeldete Tickets
  label_assigned_to_me_issues: Mir zugewiesen
  label_last_login: Letzte Anmeldung
  label_registered_on: Angemeldet am
  label_activity: Aktivität
  label_overall_activity: Aktivität aller Projekte anzeigen
  label_user_activity: "Aktivität von {{value}}"
  label_new: Neu
  label_logged_as: Angemeldet als
  label_environment: Umgebung
  label_authentication: Authentifizierung
  label_auth_source: Authentifizierungs-Modus
  label_auth_source_new: Neuer Authentifizierungs-Modus
  label_auth_source_plural: Authentifizierungs-Arten
  label_subproject_plural: Unterprojekte
  label_subproject_new: Neues Unterprojekt
  label_and_its_subprojects: "{{value}} und dessen Unterprojekte"
  label_min_max_length: Länge (Min. - Max.)
  label_list: Liste
  label_date: Datum
  label_integer: Zahl
  label_float: Fließkommazahl
  label_boolean: Boolean
  label_string: Text
  label_text: Langer Text
  label_attribute: Attribut
  label_attribute_plural: Attribute
  label_download: "{{count}} Download"
  label_download_plural: "{{count}} Downloads"
  label_no_data: Nichts anzuzeigen
  label_change_status: Statuswechsel
  label_history: Historie
  label_attachment: Datei
  label_attachment_new: Neue Datei
  label_attachment_delete: Anhang löschen
  label_attachment_plural: Dateien
  label_file_added: Datei hinzugefügt
  label_report: Bericht
  label_report_plural: Berichte
  label_news: News
  label_news_new: News hinzufügen
  label_news_plural: News
  label_news_latest: Letzte News
  label_news_view_all: Alle News anzeigen
  label_news_added: News hinzugefügt
  label_settings: Konfiguration
  label_overview: Übersicht
  label_version: Version
  label_version_new: Neue Version
  label_version_plural: Versionen
  label_close_versions: Vollständige Versionen schließen
  label_confirmation: Bestätigung
  label_export_to: "Auch abrufbar als:"
  label_read: Lesen...
  label_public_projects: Öffentliche Projekte
  label_open_issues: offen
  label_open_issues_plural: offen
  label_closed_issues: geschlossen
  label_closed_issues_plural: geschlossen
  label_x_open_issues_abbr_on_total:
    zero:  0 offen / {{total}}
    one:   1 offen / {{total}}
    other: "{{count}} offen / {{total}}"
  label_x_open_issues_abbr:
    zero:  0 offen
    one:   1 offen
    other: "{{count}} offen"
  label_x_closed_issues_abbr:
    zero:  0 geschlossen
    one:   1 geschlossen
    other: "{{count}} geschlossen"
  label_total: Gesamtzahl
  label_permissions: Berechtigungen
  label_current_status: Gegenwärtiger Status
  label_new_statuses_allowed: Neue Berechtigungen
  label_all: alle
  label_none: kein
  label_nobody: Niemand
  label_next: Weiter
  label_previous: Zurück
  label_used_by: Benutzt von
  label_details: Details
  label_add_note: Kommentar hinzufügen
  label_per_page: Pro Seite
  label_calendar: Kalender
  label_months_from: Monate ab
  label_gantt: Gantt-Diagramm
  label_internal: Intern
  label_last_changes: "{{count}} letzte Änderungen"
  label_change_view_all: Alle Änderungen anzeigen
  label_personalize_page: Diese Seite anpassen
  label_comment: Kommentar
  label_comment_plural: Kommentare
  label_x_comments:
    zero: keine Kommentare
    one: 1 Kommentar
    other: "{{count}} Kommentare"
  label_comment_add: Kommentar hinzufügen
  label_comment_added: Kommentar hinzugefügt
  label_comment_delete: Kommentar löschen
  label_query: Benutzerdefinierte Abfrage
  label_query_plural: Benutzerdefinierte Berichte
  label_query_new: Neuer Bericht
  label_filter_add: Filter hinzufügen
  label_filter_plural: Filter
  label_equals: ist
  label_not_equals: ist nicht
  label_in_less_than: in weniger als
  label_in_more_than: in mehr als
  label_greater_or_equal: ">="
  label_less_or_equal: "<="
  label_in: an
  label_today: heute
  label_all_time: gesamter Zeitraum
  label_yesterday: gestern
  label_this_week: aktuelle Woche
  label_last_week: vorige Woche
  label_last_n_days: "die letzten {{count}} Tage"
  label_this_month: aktueller Monat
  label_last_month: voriger Monat
  label_this_year: aktuelles Jahr
  label_date_range: Zeitraum
  label_less_than_ago: vor weniger als
  label_more_than_ago: vor mehr als
  label_ago: vor
  label_contains: enthält
  label_not_contains: enthält nicht
  label_day_plural: Tage
  label_repository: Projektarchiv
  label_repository_plural: Projektarchive
  label_browse: Codebrowser
  label_modification: "{{count}} Änderung"
  label_modification_plural: "{{count}} Änderungen"
  label_branch: Zweig
  label_tag: Markierung
  label_revision: Revision
  label_revision_plural: Revisionen
  label_revision_id: Revision {{value}}
  label_associated_revisions: Zugehörige Revisionen
  label_added: hinzugefügt
  label_modified: geändert
  label_copied: kopiert
  label_renamed: umbenannt
  label_deleted: gelöscht
  label_latest_revision: Aktuellste Revision
  label_latest_revision_plural: Aktuellste Revisionen
  label_view_revisions: Revisionen anzeigen
  label_view_all_revisions: Alle Revisionen anzeigen
  label_max_size: Maximale Größe
  label_sort_highest: An den Anfang
  label_sort_higher: Eins höher
  label_sort_lower: Eins tiefer
  label_sort_lowest: Ans Ende
  label_roadmap: Roadmap
  label_roadmap_due_in: "Fällig in {{value}}"
  label_roadmap_overdue: "{{value}} verspätet"
  label_roadmap_no_issues: Keine Tickets für diese Version
  label_search: Suche
  label_result_plural: Resultate
  label_all_words: Alle Wörter
  label_wiki: Wiki
  label_wiki_edit: Wiki-Bearbeitung
  label_wiki_edit_plural: Wiki-Bearbeitungen
  label_wiki_page: Wiki-Seite
  label_wiki_page_plural: Wiki-Seiten
  label_index_by_title: Seiten nach Titel sortiert
  label_index_by_date: Seiten nach Datum sortiert
  label_current_version: Gegenwärtige Version
  label_preview: Vorschau
  label_feed_plural: Feeds
  label_changes_details: Details aller Änderungen
  label_issue_tracking: Tickets
  label_spent_time: Aufgewendete Zeit
  label_overall_spent_time: Aufgewendete Zeit aller Projekte anzeigen
  label_f_hour: "{{value}} Stunde"
  label_f_hour_plural: "{{value}} Stunden"
  label_time_tracking: Zeiterfassung
  label_change_plural: Änderungen
  label_statistics: Statistiken
  label_commits_per_month: Übertragungen pro Monat
  label_commits_per_author: Übertragungen pro Autor
  label_view_diff: Unterschiede anzeigen
  label_diff_inline: einspaltig
  label_diff_side_by_side: nebeneinander
  label_options: Optionen
  label_copy_workflow_from: Workflow kopieren von
  label_permissions_report: Berechtigungsübersicht
  label_watched_issues: Beobachtete Tickets
  label_related_issues: Zugehörige Tickets
  label_applied_status: Zugewiesener Status
  label_loading: Lade...
  label_relation_new: Neue Beziehung
  label_relation_delete: Beziehung löschen
  label_relates_to: Beziehung mit
  label_duplicates: Duplikat von
  label_duplicated_by: Dupliziert durch
  label_blocks: Blockiert
  label_blocked_by: Blockiert durch
  label_precedes: Vorgänger von
  label_follows: folgt
  label_end_to_start: Ende - Anfang
  label_end_to_end: Ende - Ende
  label_start_to_start: Anfang - Anfang
  label_start_to_end: Anfang - Ende
  label_stay_logged_in: Angemeldet bleiben
  label_disabled: gesperrt
  label_show_completed_versions: Abgeschlossene Versionen anzeigen
  label_me: ich
  label_board: Forum
  label_board_new: Neues Forum
  label_board_plural: Foren
  label_board_locked: Gesperrt
  label_board_sticky: Wichtig (immer oben)
  label_topic_plural: Themen
  label_message_plural: Forenbeiträge
  label_message_last: Letzter Forenbeitrag
  label_message_new: Neues Thema
  label_message_posted: Forenbeitrag hinzugefügt
  label_reply_plural: Antworten
  label_send_information: Sende Kontoinformationen zum Benutzer
  label_year: Jahr
  label_month: Monat
  label_week: Woche
  label_date_from: Von
  label_date_to: Bis
  label_language_based: Sprachabhängig
  label_sort_by: "Sortiert nach {{value}}"
  label_send_test_email: Test-E-Mail senden
  label_feeds_access_key: RSS-Zugriffsschlüssel
  label_missing_feeds_access_key: Der RSS-Zugriffsschlüssel fehlt.
  label_feeds_access_key_created_on: "Atom-Zugriffsschlüssel vor {{value}} erstellt"
  label_module_plural: Module
  label_added_time_by: "Von {{author}} vor {{age}} hinzugefügt"
  label_updated_time_by: "Von {{author}} vor {{age}} aktualisiert"
  label_updated_time: "Vor {{value}} aktualisiert"
  label_jump_to_a_project: Zu einem Projekt springen...
  label_file_plural: Dateien
  label_changeset_plural: Changesets
  label_default_columns: Standard-Spalten
  label_no_change_option: (Keine Änderung)
  label_bulk_edit_selected_issues: Alle ausgewählten Tickets bearbeiten
  label_theme: Stil
  label_default: Standard
  label_search_titles_only: Nur Titel durchsuchen
  label_user_mail_option_all: "Für alle Ereignisse in all meinen Projekten"
  label_user_mail_option_selected: "Für alle Ereignisse in den ausgewählten Projekten..."
  label_user_mail_no_self_notified: "Ich möchte nicht über Änderungen benachrichtigt werden, die ich selbst durchführe."
  label_registration_activation_by_email: Kontoaktivierung durch E-Mail
  label_registration_manual_activation: Manuelle Kontoaktivierung
  label_registration_automatic_activation: Automatische Kontoaktivierung
  label_display_per_page: "Pro Seite: {{value}}"
  label_age: Geändert vor
  label_change_properties: Eigenschaften ändern
  label_general: Allgemein
  label_more: Mehr
  label_scm: Versionskontrollsystem
  label_plugins: Plugins
  label_ldap_authentication: LDAP-Authentifizierung
  label_downloads_abbr: D/L
  label_optional_description: Beschreibung (optional)
  label_add_another_file: Eine weitere Datei hinzufügen
  label_preferences: Präferenzen
  label_chronological_order: in zeitlicher Reihenfolge
  label_reverse_chronological_order: in umgekehrter zeitlicher Reihenfolge
  label_planning: Terminplanung
  label_incoming_emails: Eingehende E-Mails
  label_generate_key: Generieren
  label_issue_watchers: Beobachter
  label_example: Beispiel
  label_display: Anzeige
  label_sort: Sortierung
  label_ascending: Aufsteigend
  label_descending: Absteigend
  label_date_from_to: von {{start}} bis {{end}}
  label_wiki_content_added: Die Wiki-Seite wurde erfolgreich hinzugefügt.
  label_wiki_content_updated: Die Wiki-Seite wurde erfolgreich aktualisiert.
  label_group: Gruppe
  label_group_plural: Gruppen
  label_group_new: Neue Gruppe
  label_time_entry_plural: Benötigte Zeit
  label_version_sharing_none: Nicht gemeinsam verwenden
  label_version_sharing_descendants: Mit Unterprojekten
  label_version_sharing_hierarchy: Mit Projekthierarchie
  label_version_sharing_tree: Mit Projektbaum
  label_version_sharing_system: Mit allen Projekten
  label_update_issue_done_ratios: Ticket-Fortschritt aktualisieren
  label_copy_source: Quelle
  label_copy_target: Ziel
  label_copy_same_as_target: So wie das Ziel
  label_display_used_statuses_only: Zeige nur Status an, die von diesem Tracker verwendet werden
  label_api_access_key: API-Zugriffsschlüssel
  label_missing_api_access_key: Der API-Zugriffsschlüssel fehlt.
  label_api_access_key_created_on: Der API-Zugriffsschlüssel wurde vor {{value}} erstellt
  label_profile: Profil
  label_subtask_plural: Unteraufgaben
  label_project_copy_notifications: Sende Mailbenachrichtigungen beim Kopieren des Projekts.
  
  button_login: Anmelden
  button_submit: OK
  button_save: Speichern
  button_check_all: Alles auswählen
  button_uncheck_all: Alles abwählen
  button_delete: Löschen
  button_create: Anlegen
  button_create_and_continue: Anlegen und weiter
  button_test: Testen
  button_edit: Bearbeiten
  button_edit_associated_wikipage: "Zugehörige Wikiseite bearbeiten: {{page_title}}"
  button_add: Hinzufügen
  button_change: Wechseln
  button_apply: Anwenden
  button_clear: Zurücksetzen
  button_lock: Sperren
  button_unlock: Entsperren
  button_download: Download
  button_list: Liste
  button_view: Anzeigen
  button_move: Verschieben
  button_move_and_follow: Verschieben und Ticket anzeigen
  button_back: Zurück
  button_cancel: Abbrechen
  button_activate: Aktivieren
  button_sort: Sortieren
  button_log_time: Aufwand buchen
  button_rollback: Auf diese Version zurücksetzen
  button_watch: Beobachten
  button_unwatch: Nicht beobachten
  button_reply: Antworten
  button_archive: Archivieren
  button_unarchive: Entarchivieren
  button_reset: Zurücksetzen
  button_rename: Umbenennen
  button_change_password: Kennwort ändern
  button_copy: Kopieren
  button_copy_and_follow: Kopieren und Ticket anzeigen
  button_annotate: Annotieren
  button_update: Aktualisieren
  button_configure: Konfigurieren
  button_quote: Zitieren
  button_duplicate: Duplizieren
  button_show: Anzeigen
  
  status_active: aktiv
  status_registered: angemeldet
  status_locked: gesperrt
  
  version_status_open: offen
  version_status_locked: gesperrt
  version_status_closed: abgeschlossen

  field_active: Aktiv
  
  text_select_mail_notifications: Bitte wählen Sie die Aktionen aus, für die eine Mailbenachrichtigung gesendet werden soll.
  text_regexp_info: z. B. ^[A-Z0-9]+$
  text_min_max_length_info: 0 heißt keine Beschränkung
  text_project_destroy_confirmation: Sind Sie sicher, dass sie das Projekt löschen wollen?
  text_subprojects_destroy_warning: "Dessen Unterprojekte ({{value}}) werden ebenfalls gelöscht."
  text_workflow_edit: Workflow zum Bearbeiten auswählen
  text_are_you_sure: Sind Sie sicher?
  text_journal_changed: "{{label}} wurde von {{old}} zu {{new}} geändert"
  text_journal_set_to: "{{label}} wurde auf {{value}} gesetzt"
  text_journal_deleted: "{{label}} {{old}} wurde gelöscht"
  text_journal_added: "{{label}} {{value}} wurde hinzugefügt"
  text_tip_issue_begin_day: Aufgabe, die an diesem Tag beginnt
  text_tip_issue_end_day: Aufgabe, die an diesem Tag endet
  text_tip_issue_begin_end_day: Aufgabe, die an diesem Tag beginnt und endet
  text_project_identifier_info: 'Kleinbuchstaben (a-z), Ziffern und Bindestriche erlaubt.<br />Einmal gespeichert, kann die Kennung nicht mehr geändert werden.'
  text_caracters_maximum: "Max. {{count}} Zeichen."
  text_caracters_minimum: "Muss mindestens {{count}} Zeichen lang sein."
  text_length_between: "Länge zwischen {{min}} und {{max}} Zeichen."
  text_tracker_no_workflow: Kein Workflow für diesen Tracker definiert.
  text_unallowed_characters: Nicht erlaubte Zeichen
  text_comma_separated: Mehrere Werte erlaubt (durch Komma getrennt).
  text_line_separated: Mehrere Werte sind erlaubt (eine Zeile pro Wert).
  text_issues_ref_in_commit_messages: Ticket-Beziehungen und -Status in Commit-Log-Meldungen
  text_issue_added: "Ticket {{id}} wurde erstellt von {{author}}."
  text_issue_updated: "Ticket {{id}} wurde aktualisiert von {{author}}."
  text_wiki_destroy_confirmation: Sind Sie sicher, dass Sie dieses Wiki mit sämtlichem Inhalt löschen möchten?
  text_issue_category_destroy_question: "Einige Tickets ({{count}}) sind dieser Kategorie zugeodnet. Was möchten Sie tun?"
  text_issue_category_destroy_assignments: Kategorie-Zuordnung entfernen
  text_issue_category_reassign_to: Tickets dieser Kategorie zuordnen
  text_user_mail_option: "Für nicht ausgewählte Projekte werden Sie nur Benachrichtigungen für Dinge erhalten, die Sie beobachten oder an denen Sie beteiligt sind (z. B. Tickets, deren Autor Sie sind oder die Ihnen zugewiesen sind)."
  text_no_configuration_data: "Rollen, Tracker, Ticket-Status und Workflows wurden noch nicht konfiguriert.\nEs ist sehr zu empfehlen, die Standard-Konfiguration zu laden. Sobald sie geladen ist, können Sie sie abändern."
  text_load_default_configuration: Standard-Konfiguration laden
  text_status_changed_by_changeset: "Status geändert durch Changeset {{value}}."
  text_issues_destroy_confirmation: 'Sind Sie sicher, dass Sie die ausgewählten Tickets löschen möchten?'
  text_select_project_modules: 'Bitte wählen Sie die Module aus, die in diesem Projekt aktiviert sein sollen:'
  text_default_administrator_account_changed: Administrator-Kennwort geändert
  text_file_repository_writable: Verzeichnis für Dateien beschreibbar
  text_plugin_assets_writable: Verzeichnis für Plugin-Assets beschreibbar
  text_rmagick_available: RMagick verfügbar (optional)
  text_destroy_time_entries_question: Es wurden bereits {{hours}} Stunden auf dieses Ticket gebucht. Was soll mit den Aufwänden geschehen?
  text_destroy_time_entries: Gebuchte Aufwände löschen
  text_assign_time_entries_to_project: Gebuchte Aufwände dem Projekt zuweisen
  text_reassign_time_entries: 'Gebuchte Aufwände diesem Ticket zuweisen:'
  text_user_wrote: "{{value}} schrieb:"
  text_enumeration_destroy_question: "{{count}} Objekt(e) sind diesem Wert zugeordnet."
  text_enumeration_category_reassign_to: 'Die Objekte stattdessen diesem Wert zuordnen:'
  text_email_delivery_not_configured: "Der SMTP-Server ist nicht konfiguriert und Mailbenachrichtigungen sind ausgeschaltet.\nNehmen Sie die Einstellungen für Ihren SMTP-Server in config/email.yml vor und starten Sie die Applikation neu."
  text_repository_usernames_mapping: "Bitte legen Sie die Zuordnung der Redmine-Benutzer zu den Benutzernamen der Commit-Log-Meldungen des Projektarchivs fest.\nBenutzer mit identischen Redmine- und Projektarchiv-Benutzernamen oder -E-Mail-Adressen werden automatisch zugeordnet."
  text_diff_truncated: '... Dieser Diff wurde abgeschnitten, weil er die maximale Anzahl anzuzeigender Zeilen überschreitet.'
  text_custom_field_possible_values_info: 'Eine Zeile pro Wert'
  text_wiki_page_destroy_question: "Diese Seite hat {{descendants}} Unterseite(n). Was möchten Sie tun?"
  text_wiki_page_nullify_children: Verschiebe die Unterseiten auf die oberste Ebene
  text_wiki_page_destroy_children: Lösche alle Unterseiten
  text_wiki_page_reassign_children: Ordne die Unterseiten dieser Seite zu
  text_own_membership_delete_confirmation: "Sie sind dabei, einige oder alle Ihre Berechtigungen zu entfernen. Es ist möglich, dass Sie danach das Projekt nicht mehr ansehen oder bearbeiten dürfen.\nSind Sie sicher, dass Sie dies tun möchten?"
  text_zoom_in: Zoom in
  text_zoom_out: Zoom out
  
  default_role_manager: Manager
  default_role_developer: Entwickler
  default_role_reporter: Reporter
  default_tracker_bug: Fehler
  default_tracker_feature: Feature
  default_tracker_support: Unterstützung
  default_issue_status_new: Neu
  default_issue_status_in_progress: In Bearbeitung
  default_issue_status_resolved: Gelöst
  default_issue_status_feedback: Feedback
  default_issue_status_closed: Erledigt
  default_issue_status_rejected: Abgewiesen
  default_doc_category_user: Benutzerdokumentation
  default_doc_category_tech: Technische Dokumentation
  default_priority_low: Niedrig
  default_priority_normal: Normal
  default_priority_high: Hoch
  default_priority_urgent: Dringend
  default_priority_immediate: Sofort
  default_activity_design: Design
  default_activity_development: Entwicklung
  
  enumeration_issue_priorities: Ticket-Prioritäten
  enumeration_doc_categories: Dokumentenkategorien
  enumeration_activities: Aktivitäten (Zeiterfassung)
  enumeration_system_activity: System-Aktivität

<<<<<<< HEAD
  field_time_entries: Log time
=======
  field_member_of_group: Member of Group
  field_assigned_to_role: Member of Role
  text_are_you_sure_with_children: Delete issue and all child issues?
  field_text: Text field
  label_user_mail_option_only_owner: Only for things I am the owner of
  setting_default_notification_option: Default notification option
  label_user_mail_option_only_my_events: Only for things I watch or I'm involved in
  label_user_mail_option_only_assigned: Only for things I am assigned to
>>>>>>> d3381fb5
<|MERGE_RESOLUTION|>--- conflicted
+++ resolved
@@ -253,11 +253,7 @@
   field_priority: Priorität
   field_fixed_version: Zielversion
   field_user: Benutzer
-<<<<<<< HEAD
-  field_principal: Principal
-=======
   field_principal: Auftraggeber
->>>>>>> d3381fb5
   field_role: Rolle
   field_homepage: Projekt-Homepage
   field_is_public: Öffentlich
@@ -434,11 +430,8 @@
   project_module_wiki: Wiki
   project_module_repository: Projektarchiv
   project_module_boards: Foren
-<<<<<<< HEAD
-=======
   project_module_calendar: Kalender
   project_module_gantt: Gantt
->>>>>>> d3381fb5
   
   label_user: Benutzer
   label_user_plural: Benutzer
@@ -496,11 +489,7 @@
   label_my_page: Meine Seite
   label_my_account: Mein Konto
   label_my_projects: Meine Projekte
-<<<<<<< HEAD
-  label_my_page_block: My page block
-=======
   label_my_page_block: Bereich "Meine Seite"
->>>>>>> d3381fb5
   label_administration: Administration
   label_login: Anmelden
   label_logout: Abmelden
@@ -942,9 +931,6 @@
   enumeration_activities: Aktivitäten (Zeiterfassung)
   enumeration_system_activity: System-Aktivität
 
-<<<<<<< HEAD
-  field_time_entries: Log time
-=======
   field_member_of_group: Member of Group
   field_assigned_to_role: Member of Role
   text_are_you_sure_with_children: Delete issue and all child issues?
@@ -952,5 +938,4 @@
   label_user_mail_option_only_owner: Only for things I am the owner of
   setting_default_notification_option: Default notification option
   label_user_mail_option_only_my_events: Only for things I watch or I'm involved in
-  label_user_mail_option_only_assigned: Only for things I am assigned to
->>>>>>> d3381fb5
+  label_user_mail_option_only_assigned: Only for things I am assigned to