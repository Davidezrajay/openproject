en:
  # Text direction: Left-to-Right (ltr) or Right-to-Left (rtl)
  direction: ltr
  date:
    formats:
      # Use the strftime parameters for formats.
      # When no format has been given, it uses default.
      # You can provide other formats here if you like!
      default: "%m/%d/%Y"
      short: "%b %d"
      long: "%B %d, %Y"

    day_names: [Sunday, Monday, Tuesday, Wednesday, Thursday, Friday, Saturday]
    abbr_day_names: [Sun, Mon, Tue, Wed, Thu, Fri, Sat]

    # Don't forget the nil at the beginning; there's no such thing as a 0th month
    month_names: [~, January, February, March, April, May, June, July, August, September, October, November, December]
    abbr_month_names: [~, Jan, Feb, Mar, Apr, May, Jun, Jul, Aug, Sep, Oct, Nov, Dec]
    # Used in date_select and datime_select.
    order:
      - :year
      - :month
      - :day

  time:
    formats:
      default: "%m/%d/%Y %I:%M %p"
      time: "%I:%M %p"
      short: "%d %b %H:%M"
      long: "%B %d, %Y %H:%M"
    am: "am"
    pm: "pm"

  datetime:
    distance_in_words:
      half_a_minute: "half a minute"
      less_than_x_seconds:
        one:   "less than 1 second"
        other: "less than %{count} seconds"
      x_seconds:
        one:   "1 second"
        other: "%{count} seconds"
      less_than_x_minutes:
        one:   "less than a minute"
        other: "less than %{count} minutes"
      x_minutes:
        one:   "1 minute"
        other: "%{count} minutes"
      about_x_hours:
        one:   "about 1 hour"
        other: "about %{count} hours"
      x_days:
        one:   "1 day"
        other: "%{count} days"
      about_x_months:
        one:   "about 1 month"
        other: "about %{count} months"
      x_months:
        one:   "1 month"
        other: "%{count} months"
      about_x_years:
        one:   "about 1 year"
        other: "about %{count} years"
      over_x_years:
        one:   "over 1 year"
        other: "over %{count} years"
      almost_x_years:
        one:   "almost 1 year"
        other: "almost %{count} years"

  number:
    format:
      separator: "."
      delimiter: ""
      precision: 3

    human:
      format:
        delimiter: ""
        precision: 1
      storage_units:
        format: "%n %u"
        units:
          byte:
            one: "Byte"
            other: "Bytes"
          kb: "kB"
          mb: "MB"
          gb: "GB"
          tb: "TB"


# Used in array.to_sentence.
  support:
    array:
      sentence_connector: "and"
      skip_last_comma: false

  activerecord:
    errors:
      template:
        header:
          one:    "1 error prohibited this %{model} from being saved"
          other:  "%{count} errors prohibited this %{model} from being saved"
      messages:
        inclusion: "is not included in the list"
        exclusion: "is reserved"
        invalid: "is invalid"
        confirmation: "doesn't match confirmation"
        accepted: "must be accepted"
        empty: "can't be empty"
        blank: "can't be blank"
        too_long: "is too long (maximum is %{count} characters)"
        too_short: "is too short (minimum is %{count} characters)"
        wrong_length: "is the wrong length (should be %{count} characters)"
        taken: "has already been taken"
        not_a_number: "is not a number"
        not_a_date: "is not a valid date"
        greater_than: "must be greater than %{count}"
        greater_than_or_equal_to: "must be greater than or equal to %{count}"
        equal_to: "must be equal to %{count}"
        less_than: "must be less than %{count}"
        less_than_or_equal_to: "must be less than or equal to %{count}"
        odd: "must be odd"
        even: "must be even"
        greater_than_start_date: "must be greater than start date"
        not_same_project: "doesn't belong to the same project"
        circular_dependency: "This relation would create a circular dependency"
        cant_link_an_issue_with_a_descendant: "An issue cannot be linked to one of its subtasks"

  actionview_instancetag_blank_option: Please select

  general_text_No: 'No'
  general_text_Yes: 'Yes'
  general_text_no: 'no'
  general_text_yes: 'yes'
  general_lang_name: 'English'
  general_csv_separator: ','
  general_csv_decimal_separator: '.'
  general_csv_encoding: ISO-8859-1
  general_pdf_encoding: ISO-8859-1
  general_first_day_of_week: '7'

  notice_account_updated: Account was successfully updated.
  notice_account_invalid_creditentials: Invalid user or password
  notice_account_password_updated: Password was successfully updated.
  notice_account_wrong_password: Wrong password
  notice_account_register_done: Account was successfully created. To activate your account, click on the link that was emailed to you.
  notice_account_unknown_email: Unknown user.
  notice_can_t_change_password: This account uses an external authentication source. Impossible to change the password.
  notice_account_lost_email_sent: An email with instructions to choose a new password has been sent to you.
  notice_account_activated: Your account has been activated. You can now log in.
  notice_successful_create: Successful creation.
  notice_successful_update: Successful update.
  notice_successful_delete: Successful deletion.
  notice_successful_connection: Successful connection.
  notice_file_not_found: The page you were trying to access doesn't exist or has been removed.
  notice_locking_conflict: Data has been updated by another user.
  notice_not_authorized: You are not authorized to access this page.
  notice_not_authorized_archived_project: The project you're trying to access has been archived.
  notice_email_sent: "An email was sent to %{value}"
  notice_email_error: "An error occurred while sending mail (%{value})"
  notice_feeds_access_key_reseted: Your RSS access key was reset.
  notice_api_access_key_reseted: Your API access key was reset.
  notice_failed_to_save_issues: "Failed to save %{count} issue(s) on %{total} selected: %{ids}."
  notice_failed_to_save_members: "Failed to save member(s): %{errors}."
  notice_no_issue_selected: "No issue is selected! Please, check the issues you want to edit."
  notice_account_pending: "Your account was created and is now pending administrator approval."
  notice_default_data_loaded: Default configuration successfully loaded.
  notice_unable_delete_version: Unable to delete version.
  notice_unable_delete_time_entry: Unable to delete time log entry.
  notice_issue_done_ratios_updated: Issue done ratios updated.
  notice_gantt_chart_truncated: "The chart was truncated because it exceeds the maximum number of items that can be displayed (%{max})"

  error_can_t_load_default_data: "Default configuration could not be loaded: %{value}"
  error_scm_not_found: "The entry or revision was not found in the repository."
  error_scm_command_failed: "An error occurred when trying to access the repository: %{value}"
  error_scm_annotate: "The entry does not exist or cannot be annotated."
  error_issue_not_found_in_project: 'The issue was not found or does not belong to this project'
  error_no_tracker_in_project: 'No tracker is associated to this project. Please check the Project settings.'
  error_no_default_issue_status: 'No default issue status is defined. Please check your configuration (Go to "Administration -> Issue statuses").'
  error_can_not_delete_custom_field: Unable to delete custom field
  error_can_not_delete_tracker: "This tracker contains issues and cannot be deleted."
  error_can_not_remove_role: "This role is in use and cannot be deleted."
  error_can_not_reopen_issue_on_closed_version: 'An issue assigned to a closed version cannot be reopened'
  error_can_not_archive_project: This project cannot be archived
  error_issue_done_ratios_not_updated: "Issue done ratios not updated."
  error_workflow_copy_source: 'Please select a source tracker or role'
  error_workflow_copy_target: 'Please select target tracker(s) and role(s)'
  error_unable_delete_issue_status: 'Unable to delete issue status'
  error_unable_to_connect: "Unable to connect (%{value})"
  warning_attachments_not_saved: "%{count} file(s) could not be saved."

  mail_subject_lost_password: "Your %{value} password"
  mail_body_lost_password: 'To change your password, click on the following link:'
  mail_subject_register: "Your %{value} account activation"
  mail_body_register: 'To activate your account, click on the following link:'
  mail_body_account_information_external: "You can use your %{value} account to log in."
  mail_body_account_information: Your account information
  mail_subject_account_activation_request: "%{value} account activation request"
  mail_body_account_activation_request: "A new user (%{value}) has registered. The account is pending your approval:"
  mail_subject_reminder: "%{count} issue(s) due in the next %{days} days"
  mail_body_reminder: "%{count} issue(s) that are assigned to you are due in the next %{days} days:"
  mail_subject_wiki_content_added: "'%{id}' wiki page has been added"
  mail_body_wiki_content_added: "The '%{id}' wiki page has been added by %{author}."
  mail_subject_wiki_content_updated: "'%{id}' wiki page has been updated"
  mail_body_wiki_content_updated: "The '%{id}' wiki page has been updated by %{author}."

  gui_validation_error: 1 error
  gui_validation_error_plural: "%{count} errors"

  field_name: Name
  field_description: Description
  field_summary: Summary
  field_is_required: Required
  field_firstname: First name
  field_lastname: Last name
  field_mail: Email
  field_filename: File
  field_filesize: Size
  field_downloads: Downloads
  field_author: Author
  field_created_on: Created
  field_updated_on: Updated
  field_field_format: Format
  field_is_for_all: For all projects
  field_possible_values: Possible values
  field_regexp: Regular expression
  field_min_length: Minimum length
  field_max_length: Maximum length
  field_value: Value
  field_category: Category
  field_title: Title
  field_project: Project
  field_issue: Issue
  field_status: Status
  field_notes: Notes
  field_is_closed: Issue closed
  field_is_default: Default value
  field_tracker: Tracker
  field_subject: Subject
  field_due_date: Due date
  field_assigned_to: Assignee
  field_priority: Priority
  field_fixed_version: Target version
  field_user: User
  field_principal: Principal
  field_role: Role
  field_homepage: Homepage
  field_is_public: Public
  field_parent: Subproject of
  field_is_in_roadmap: Issues displayed in roadmap
  field_login: Login
  field_mail_notification: Email notifications
  field_admin: Administrator
  field_last_login_on: Last connection
  field_language: Language
  field_effective_date: Due date
  field_password: Password
  field_new_password: New password
  field_password_confirmation: Confirmation
  field_version: Version
  field_type: Type
  field_host: Host
  field_port: Port
  field_account: Account
  field_base_dn: Base DN
  field_attr_login: Login attribute
  field_attr_firstname: Firstname attribute
  field_attr_lastname: Lastname attribute
  field_attr_mail: Email attribute
  field_onthefly: On-the-fly user creation
  field_start_date: Start date
  field_done_ratio: "% Done"
  field_auth_source: Authentication mode
  field_hide_mail: Hide my email address
  field_comments: Comment
  field_url: URL
  field_start_page: Start page
  field_subproject: Subproject
  field_hours: Hours
  field_activity: Activity
  field_spent_on: Date
  field_identifier: Identifier
  field_is_filter: Used as a filter
  field_issue_to: Related issue
  field_delay: Delay
  field_assignable: Issues can be assigned to this role
  field_redirect_existing_links: Redirect existing links
  field_estimated_hours: Estimated time
  field_column_names: Columns
  field_time_entries: Log time
  field_time_zone: Time zone
  field_searchable: Searchable
  field_default_value: Default value
  field_comments_sorting: Display comments
  field_parent_title: Parent page
  field_editable: Editable
  field_watcher: Watcher
  field_identity_url: OpenID URL
  field_content: Content
  field_group_by: Group results by
  field_sharing: Sharing
  field_parent_issue: Parent task
  field_member_of_group: "Assignee's group"
  field_assigned_to_role: "Assignee's role"
  field_text: Text field
  field_visible: Visible
  field_warn_on_leaving_unsaved: "Warn me when leaving a page with unsaved text"

  setting_app_title: Application title
  setting_app_subtitle: Application subtitle
  setting_welcome_text: Welcome text
  setting_default_language: Default language
  setting_login_required: Authentication required
  setting_self_registration: Self-registration
  setting_attachment_max_size: Attachment max. size
  setting_issues_export_limit: Issues export limit
  setting_mail_from: Emission email address
  setting_bcc_recipients: Blind carbon copy recipients (bcc)
  setting_plain_text_mail: Plain text mail (no HTML)
  setting_host_name: Host name and path
  setting_text_formatting: Text formatting
  setting_wiki_compression: Wiki history compression
  setting_feeds_limit: Feed content limit
  setting_default_projects_public: New projects are public by default
  setting_autofetch_changesets: Autofetch commits
  setting_sys_api_enabled: Enable WS for repository management
  setting_commit_ref_keywords: Referencing keywords
  setting_commit_fix_keywords: Fixing keywords
  setting_autologin: Autologin
  setting_date_format: Date format
  setting_time_format: Time format
  setting_cross_project_issue_relations: Allow cross-project issue relations
  setting_issue_list_default_columns: Default columns displayed on the issue list
  setting_repositories_encodings: Repositories encodings
  setting_commit_logs_encoding: Commit messages encoding
  setting_emails_header: Emails header
  setting_emails_footer: Emails footer
  setting_protocol: Protocol
  setting_per_page_options: Objects per page options
  setting_user_format: Users display format
  setting_activity_days_default: Days displayed on project activity
  setting_display_subprojects_issues: Display subprojects issues on main projects by default
  setting_enabled_scm: Enabled SCM
  setting_mail_handler_body_delimiters: "Truncate emails after one of these lines"
  setting_mail_handler_api_enabled: Enable WS for incoming emails
  setting_mail_handler_api_key: API key
  setting_sequential_project_identifiers: Generate sequential project identifiers
  setting_gravatar_enabled: Use Gravatar user icons
  setting_gravatar_default: Default Gravatar image
  setting_diff_max_lines_displayed: Max number of diff lines displayed
  setting_file_max_size_displayed: Max size of text files displayed inline
  setting_repository_log_display_limit: Maximum number of revisions displayed on file log
  setting_openid: Allow OpenID login and registration
  setting_password_min_length: Minimum password length
  setting_new_project_user_role_id: Role given to a non-admin user who creates a project
  setting_default_projects_modules: Default enabled modules for new projects
  setting_issue_done_ratio: Calculate the issue done ratio with
  setting_issue_done_ratio_issue_field: Use the issue field
  setting_issue_done_ratio_issue_status: Use the issue status
  setting_start_of_week: Start calendars on
  setting_rest_api_enabled: Enable REST web service
  setting_cache_formatted_text: Cache formatted text
  setting_default_notification_option: Default notification option
  setting_commit_logtime_enabled: Enable time logging
  setting_commit_logtime_activity_id: Activity for logged time
  setting_gantt_items_limit: Maximum number of items displayed on the gantt chart
  setting_issue_startdate_is_adddate: Use current date as start date for new issues

  permission_add_project: Create project
  permission_add_subprojects: Create subprojects
  permission_edit_project: Edit project
  permission_select_project_modules: Select project modules
  permission_manage_members: Manage members
  permission_manage_project_activities: Manage project activities
  permission_manage_versions: Manage versions
  permission_manage_categories: Manage issue categories
  permission_view_issues: View Issues
  permission_add_issues: Add issues
  permission_edit_issues: Edit issues
  permission_manage_issue_relations: Manage issue relations
  permission_add_issue_notes: Add notes
  permission_edit_issue_notes: Edit notes
  permission_edit_own_issue_notes: Edit own notes
  permission_move_issues: Move issues
  permission_delete_issues: Delete issues
  permission_manage_public_queries: Manage public queries
  permission_save_queries: Save queries
  permission_view_gantt: View gantt chart
  permission_view_calendar: View calendar
  permission_view_issue_watchers: View watchers list
  permission_add_issue_watchers: Add watchers
  permission_delete_issue_watchers: Delete watchers
  permission_log_time: Log spent time
  permission_view_time_entries: View spent time
  permission_edit_time_entries: Edit time logs
  permission_edit_own_time_entries: Edit own time logs
  permission_manage_news: Manage news
  permission_comment_news: Comment news
  permission_manage_documents: Manage documents
  permission_view_documents: View documents
  permission_manage_files: Manage files
  permission_view_files: View files
  permission_manage_wiki: Manage wiki
  permission_rename_wiki_pages: Rename wiki pages
  permission_delete_wiki_pages: Delete wiki pages
  permission_view_wiki_pages: View wiki
  permission_view_wiki_edits: View wiki history
  permission_edit_wiki_pages: Edit wiki pages
  permission_delete_wiki_pages_attachments: Delete attachments
  permission_protect_wiki_pages: Protect wiki pages
  permission_manage_repository: Manage repository
  permission_browse_repository: Browse repository
  permission_view_changesets: View changesets
  permission_commit_access: Commit access
  permission_manage_boards: Manage forums
  permission_view_messages: View messages
  permission_add_messages: Post messages
  permission_edit_messages: Edit messages
  permission_edit_own_messages: Edit own messages
  permission_delete_messages: Delete messages
  permission_delete_own_messages: Delete own messages
  permission_export_wiki_pages: Export wiki pages
  permission_manage_subtasks: Manage subtasks

  project_module_issue_tracking: Issue tracking
  project_module_time_tracking: Time tracking
  project_module_news: News
  project_module_documents: Documents
  project_module_files: Files
  project_module_wiki: Wiki
  project_module_repository: Repository
  project_module_boards: Forums
  project_module_calendar: Calendar
  project_module_gantt: Gantt

  label_user: User
  label_user_plural: Users
  label_user_new: New user
  label_user_anonymous: Anonymous
  label_project: Project
  label_project_new: New project
  label_project_plural: Projects
  label_x_projects:
    zero:  no projects
    one:   1 project
    other: "%{count} projects"
  label_project_all: All Projects
  label_project_latest: Latest projects
  label_issue: Issue
  label_issue_new: New issue
  label_issue_plural: Issues
  label_issue_view_all: View all issues
  label_issues_by: "Issues by %{value}"
  label_issue_added: Issue added
  label_issue_updated: Issue updated
  label_document: Document
  label_document_new: New document
  label_document_plural: Documents
  label_document_added: Document added
  label_role: Role
  label_role_plural: Roles
  label_role_new: New role
  label_role_and_permissions: Roles and permissions
  label_member: Member
  label_member_new: New member
  label_member_plural: Members
  label_tracker: Tracker
  label_tracker_plural: Trackers
  label_tracker_new: New tracker
  label_workflow: Workflow
  label_issue_status: Issue status
  label_issue_status_plural: Issue statuses
  label_issue_status_new: New status
  label_issue_category: Issue category
  label_issue_category_plural: Issue categories
  label_issue_category_new: New category
  label_custom_field: Custom field
  label_custom_field_plural: Custom fields
  label_custom_field_new: New custom field
  label_enumerations: Enumerations
  label_enumeration_new: New value
  label_information: Information
  label_information_plural: Information
  label_please_login: Please log in
  label_register: Register
  label_login_with_open_id_option: or login with OpenID
  label_password_lost: Lost password
  label_home: Home
  label_my_page: My page
  label_my_account: My account
  label_my_projects: My projects
  label_my_page_block: My page block
  label_administration: Administration
  label_login: Sign in
  label_logout: Sign out
  label_help: Help
  label_reported_issues: Reported issues
  label_assigned_to_me_issues: Issues assigned to me
  label_last_login: Last connection
  label_registered_on: Registered on
  label_activity: Activity
  label_overall_activity: Overall activity
  label_user_activity: "%{value}'s activity"
  label_new: New
  label_logged_as: Logged in as
  label_environment: Environment
  label_authentication: Authentication
  label_auth_source: Authentication mode
  label_auth_source_new: New authentication mode
  label_auth_source_plural: Authentication modes
  label_subproject_plural: Subprojects
  label_subproject_new: New subproject
  label_and_its_subprojects: "%{value} and its subprojects"
  label_min_max_length: Min - Max length
  label_list: List
  label_date: Date
  label_integer: Integer
  label_float: Float
  label_boolean: Boolean
  label_string: Text
  label_text: Long text
  label_attribute: Attribute
  label_attribute_plural: Attributes
  label_download: "%{count} Download"
  label_download_plural: "%{count} Downloads"
  label_no_data: No data to display
  label_change_status: Change status
  label_history: History
  label_attachment: File
  label_attachment_new: New file
  label_attachment_delete: Delete file
  label_attachment_plural: Files
  label_file_added: File added
  label_report: Report
  label_report_plural: Reports
  label_news: News
  label_news_new: Add news
  label_news_plural: News
  label_news_latest: Latest news
  label_news_view_all: View all news
  label_news_added: News added
  label_news_comment_added: Comment added to a news
  label_settings: Settings
  label_overview: Overview
  label_version: Version
  label_version_new: New version
  label_version_plural: Versions
  label_close_versions: Close completed versions
  label_confirmation: Confirmation
  label_export_to: 'Also available in:'
  label_read: Read...
  label_public_projects: Public projects
  label_checked: checked
  label_open_issues: open
  label_open_issues_plural: open
  label_closed_issues: closed
  label_closed_issues_plural: closed
  label_x_open_issues_abbr_on_total:
    zero:  0 open / %{total}
    one:   1 open / %{total}
    other: "%{count} open / %{total}"
  label_x_open_issues_abbr:
    zero:  0 open
    one:   1 open
    other: "%{count} open"
  label_x_closed_issues_abbr:
    zero:  0 closed
    one:   1 closed
    other: "%{count} closed"
  label_total: Total
  label_permissions: Permissions
  label_current_status: Current status
  label_new_statuses_allowed: New statuses allowed
  label_all: all
  label_none: none
  label_nobody: nobody
  label_next: Next
  label_previous: Previous
  label_used_by: Used by
  label_details: Details
  label_add_note: Add a note
  label_per_page: Per page
  label_calendar: Calendar
  label_calendar_show: Show Calendar
  label_months_from: months from
  label_gantt: Gantt
  label_internal: Internal
  label_last_changes: "last %{count} changes"
  label_change_view_all: View all changes
  label_personalize_page: Personalize this page
  label_comment: Comment
  label_comment_plural: Comments
  label_x_comments:
    zero: no comments
    one: 1 comment
    other: "%{count} comments"
  label_comment_add: Add a comment
  label_comment_added: Comment added
  label_comment_delete: Delete comments
  label_query: Custom query
  label_query_plural: Custom queries
  label_query_new: New query
  label_my_queries: My custom queries
  label_filter_add: Add filter
  label_filter_plural: Filters
  label_equals: is
  label_not_equals: is not
  label_in_less_than: in less than
  label_in_more_than: in more than
  label_greater_or_equal: '>='
  label_less_or_equal: '<='
  label_in: in
  label_today: today
  label_all_time: all time
  label_yesterday: yesterday
  label_this_week: this week
  label_last_week: last week
  label_last_n_days: "last %{count} days"
  label_this_month: this month
  label_last_month: last month
  label_this_year: this year
  label_date_range: Date range
  label_less_than_ago: less than days ago
  label_more_than_ago: more than days ago
  label_ago: days ago
  label_contains: contains
  label_not_contains: doesn't contain
  label_day_plural: days
  label_repository: Repository
  label_repository_plural: Repositories
  label_browse: Browse
  label_modification: "%{count} change"
  label_modification_plural: "%{count} changes"
  label_branch: Branch
  label_tag: Tag
  label_revision: Revision
  label_revision_plural: Revisions
  label_revision_id: "Revision %{value}"
  label_associated_revisions: Associated revisions
  label_added: added
  label_modified: modified
  label_copied: copied
  label_renamed: renamed
  label_deleted: deleted
  label_latest_revision: Latest revision
  label_latest_revision_plural: Latest revisions
  label_view_revisions: View revisions
  label_view_all_revisions: View all revisions
  label_max_size: Maximum size
  label_sort_highest: Move to top
  label_sort_higher: Move up
  label_sort_lower: Move down
  label_sort_lowest: Move to bottom
  label_sort_right: Move right
  label_sort_left: Move left
  label_roadmap: Roadmap
  label_roadmap_due_in: "Due in %{value}"
  label_roadmap_overdue: "%{value} late"
  label_roadmap_no_issues: No issues for this version
  label_search: Search
  search_input_placeholder: search ...
  label_result_plural: Results
  label_all_words: All words
  label_wiki: Wiki
  label_wiki_edit: Wiki edit
  label_wiki_edit_plural: Wiki edits
  label_wiki_page: Wiki page
  label_wiki_page_plural: Wiki pages
  label_index_by_title: Index by title
  label_index_by_date: Index by date
  label_current_version: Current version
  label_preview: Preview
  label_feed_plural: Feeds
  label_changes_details: Details of all changes
  label_issue_tracking: Issue tracking
  label_spent_time: Spent time
  label_overall_spent_time: Overall spent time
  label_f_hour: "%{value} hour"
  label_f_hour_plural: "%{value} hours"
  label_time_tracking: Time tracking
  label_change_plural: Changes
  label_statistics: Statistics
  label_commits_per_month: Commits per month
  label_commits_per_author: Commits per author
  label_diff: diff
  label_view_diff: View differences
  label_diff_inline: inline
  label_diff_side_by_side: side by side
  label_options: Options
  label_copy_workflow_from: Copy workflow from
  label_permissions_report: Permissions report
  label_watched_issues: Watched issues
  label_related_issues: Related issues
  label_applied_status: Applied status
  label_loading: Loading...
  label_relation_new: New relation
  label_relation_delete: Delete relation
  label_relates_to: related to
  label_duplicates: duplicates
  label_duplicated_by: duplicated by
  label_blocks: blocks
  label_blocked_by: blocked by
  label_precedes: precedes
  label_follows: follows
  label_end_to_start: end to start
  label_end_to_end: end to end
  label_start_to_start: start to start
  label_start_to_end: start to end
  label_stay_logged_in: Stay logged in
  label_disabled: disabled
  label_show_completed_versions: Show completed versions
  label_me: me
  label_board: Forum
  label_board_new: New forum
  label_board_plural: Forums
  label_board_locked: Locked
  label_board_sticky: Sticky
  label_topic_plural: Topics
  label_message_plural: Messages
  label_message_last: Last message
  label_message_new: New message
  label_message_posted: Message added
  label_reply_plural: Replies
  label_send_information: Send account information to the user
  label_year: Year
  label_month: Month
  label_week: Week
  label_date_from: From
  label_date_to: To
  label_language_based: Based on user's language
  label_sort_by: "Sort by %{value}"
  label_send_test_email: Send a test email
  label_feeds_access_key: RSS access key
  label_missing_feeds_access_key: Missing a RSS access key
  label_feeds_access_key_created_on: "RSS access key created %{value} ago"
  label_module_plural: Modules
  label_added_time_by: "Added by %{author} %{age} ago"
  label_updated_time_by: "Updated by %{author} %{age} ago"
  label_updated_time: "Updated %{value} ago"
  label_jump_to_a_project: Jump to a project...
  label_file_plural: Files
  label_changeset_plural: Changesets
  label_default_columns: Default columns
  label_no_change_option: (No change)
  label_bulk_edit_selected_issues: Bulk edit selected issues
  label_theme: Theme
  label_default: Default
  label_search_titles_only: Search titles only
  label_user_mail_option_all: "For any event on all my projects"
  label_user_mail_option_selected: "For any event on the selected projects only..."
  label_user_mail_option_none: "No events"
  label_user_mail_option_only_my_events: "Only for things I watch or I'm involved in"
  label_user_mail_option_only_assigned: "Only for things I am assigned to"
  label_user_mail_option_only_owner: "Only for things I am the owner of"
  label_user_mail_no_self_notified: "I don't want to be notified of changes that I make myself"
  label_registration_activation_by_email: account activation by email
  label_registration_manual_activation: manual account activation
  label_registration_automatic_activation: automatic account activation
  label_display_per_page: "Per page: %{value}"
  label_age: Age
  label_change_properties: Change properties
  label_general: General
  label_more: More
  label_scm: SCM
  label_plugins: Plugins
  label_ldap_authentication: LDAP authentication
  label_downloads_abbr: D/L
  label_optional_description: Optional description
  label_add_another_file: Add another file
  label_preferences: Preferences
  label_chronological_order: In chronological order
  label_reverse_chronological_order: In reverse chronological order
  label_planning: Planning
  label_incoming_emails: Incoming emails
  label_generate_key: Generate a key
  label_issue_watchers: Watchers
  label_example: Example
  label_display: Display
  label_sort: Sort
  label_ascending: Ascending
  label_descending: Descending
  label_date_from_to: From %{start} to %{end}
  label_wiki_content_added: Wiki page added
  label_wiki_content_updated: Wiki page updated
  label_group: Group
  label_group_plural: Groups
  label_group_new: New group
  label_time_entry_plural: Spent time
  label_version_sharing_none: Not shared
  label_version_sharing_descendants: With subprojects
  label_version_sharing_hierarchy: With project hierarchy
  label_version_sharing_tree: With project tree
  label_version_sharing_system: With all projects
  label_update_issue_done_ratios: Update issue done ratios
  label_copy_source: Source
  label_copy_target: Target
  label_copy_same_as_target: Same as target
  label_display_used_statuses_only: Only display statuses that are used by this tracker
  label_api_access_key: API access key
  label_missing_api_access_key: Missing an API access key
  label_api_access_key_created_on: "API access key created %{value} ago"
  label_profile: Profile
  label_subtask_plural: Subtasks
  label_project_copy_notifications: Send email notifications during the project copy
  label_principal_search: "Search for user or group:"
  label_user_search: "Search for user:"
  label_git_path: Path to .git directory
  label_darcs_path: Root directory
  label_mercurial_path: Root directory
  label_cvs_path: CVSROOT
  label_cvs_module: Module
  label_bazaar_path: Root directory
  label_filesystem_path: Root directory
  label_additional_workflow_transitions_for_assignee: Additional transitions allowed when the user is the assignee
  label_additional_workflow_transitions_for_author: Additional transitions allowed when the user is the author
  label_notify_member_plural: Email issue updates
  label_path_encoding: Path encoding
  label_enable_multi_select: Toggle multiselect
  label_deleted_custom_field: '(deleted custom field)'

  button_login: Login
  button_submit: Submit
  button_save: Save
  button_check_all: Check all
  button_uncheck_all: Uncheck all
  button_collapse_all: Collapse all
  button_expand_all: Expand all
  button_delete: Delete
  button_create: Create
  button_create_and_continue: Create and continue
  button_test: Test
  button_edit: Edit
  button_edit_associated_wikipage: "Edit associated Wiki page: %{page_title}"
  button_add: Add
  button_change: Change
  button_apply: Apply
  button_clear: Clear
  button_lock: Lock
  button_unlock: Unlock
  button_download: Download
  button_list: List
  button_view: View
  button_move: Move
  button_move_and_follow: Move and follow
  button_back: Back
  button_cancel: Cancel
  button_activate: Activate
  button_sort: Sort
  button_log_time: Log time
  button_rollback: Rollback to this version
  button_watch: Watch
  button_unwatch: Unwatch
  button_reply: Reply
  button_archive: Archive
  button_unarchive: Unarchive
  button_reset: Reset
  button_rename: Rename
  button_change_password: Change password
  button_copy: Copy
  button_copy_and_follow: Copy and follow
  button_annotate: Annotate
  button_update: Update
  button_configure: Configure
  button_quote: Quote
  button_duplicate: Duplicate
  button_show: Show

  status_active: active
  status_registered: registered
  status_locked: locked

  version_status_open: open
  version_status_locked: locked
  version_status_closed: closed

  field_active: Active

  text_select_mail_notifications: Select actions for which email notifications should be sent.
  text_regexp_info: eg. ^[A-Z0-9]+$
  text_min_max_length_info: 0 means no restriction
  text_project_destroy_confirmation: Are you sure you want to delete this project and related data?
  text_subprojects_destroy_warning: "Its subproject(s): %{value} will be also deleted."
  text_workflow_edit: Select a role and a tracker to edit the workflow
  text_are_you_sure: Are you sure?
  text_are_you_sure_with_children: "Delete issue and all child issues?"
  text_journal_changed: "%{label} changed from %{old} to %{new}"
  text_journal_changed_no_detail: "%{label} updated"
  text_journal_set_to: "%{label} set to %{value}"
  text_journal_deleted: "%{label} deleted (%{old})"
  text_journal_added: "%{label} %{value} added"
  text_tip_issue_begin_day: issue beginning this day
  text_tip_issue_end_day: issue ending this day
  text_tip_issue_begin_end_day: issue beginning and ending this day
  text_project_identifier_info: 'Only lower case letters (a-z), numbers, dashes and underscores are allowed, must start with a lower case letter.<br />Once saved, the identifier cannot be changed.'
  text_caracters_maximum: "%{count} characters maximum."
  text_caracters_minimum: "Must be at least %{count} characters long."
  text_length_between: "Length between %{min} and %{max} characters."
  text_tracker_no_workflow: No workflow defined for this tracker
  text_unallowed_characters: Unallowed characters
  text_comma_separated: Multiple values allowed (comma separated).
  text_line_separated: Multiple values allowed (one line for each value).
  text_issues_ref_in_commit_messages: Referencing and fixing issues in commit messages
  text_issue_added: "Issue %{id} has been reported by %{author}."
  text_issue_updated: "Issue %{id} has been updated by %{author}."
  text_wiki_destroy_confirmation: Are you sure you want to delete this wiki and all its content?
  text_issue_category_destroy_question: "Some issues (%{count}) are assigned to this category. What do you want to do?"
  text_issue_category_destroy_assignments: Remove category assignments
  text_issue_category_reassign_to: Reassign issues to this category
  text_user_mail_option: "For unselected projects, you will only receive notifications about things you watch or you're involved in (eg. issues you're the author or assignee)."
  text_no_configuration_data: "Roles, trackers, issue statuses and workflow have not been configured yet.\nIt is highly recommended to load the default configuration. You will be able to modify it once loaded."
  text_load_default_configuration: Load the default configuration
  text_status_changed_by_changeset: "Applied in changeset %{value}."
  text_time_logged_by_changeset: "Applied in changeset %{value}."
  text_issues_destroy_confirmation: 'Are you sure you want to delete the selected issue(s)?'
  text_select_project_modules: 'Select modules to enable for this project:'
  text_default_administrator_account_changed: Default administrator account changed
  text_file_repository_writable: Attachments directory writable
  text_plugin_assets_writable: Plugin assets directory writable
  text_rmagick_available: RMagick available (optional)
  text_destroy_time_entries_question: "%{hours} hours were reported on the issues you are about to delete. What do you want to do?"
  text_destroy_time_entries: Delete reported hours
  text_assign_time_entries_to_project: Assign reported hours to the project
  text_reassign_time_entries: 'Reassign reported hours to this issue:'
  text_user_wrote: "%{value} wrote:"
  text_enumeration_destroy_question: "%{count} objects are assigned to this value."
  text_enumeration_category_reassign_to: 'Reassign them to this value:'
  text_email_delivery_not_configured: "Email delivery is not configured, and notifications are disabled.\nConfigure your SMTP server in config/configuration.yml and restart the application to enable them."
  text_repository_usernames_mapping: "Select or update the Redmine user mapped to each username found in the repository log.\nUsers with the same Redmine and repository username or email are automatically mapped."
  text_diff_truncated: '... This diff was truncated because it exceeds the maximum size that can be displayed.'
  text_custom_field_possible_values_info: 'One line for each value'
  text_wiki_page_destroy_question: "This page has %{descendants} child page(s) and descendant(s). What do you want to do?"
  text_wiki_page_nullify_children: "Keep child pages as root pages"
  text_wiki_page_destroy_children: "Delete child pages and all their descendants"
  text_wiki_page_reassign_children: "Reassign child pages to this parent page"
  text_own_membership_delete_confirmation: "You are about to remove some or all of your permissions and may no longer be able to edit this project after that.\nAre you sure you want to continue?"
  text_zoom_in: Zoom in
  text_zoom_out: Zoom out
  text_powered_by: "Powered by %{link}"
  text_warn_on_leaving_unsaved: "The current page contains unsaved text that will be lost if you leave this page."
  text_default_encoding: "Default: UTF-8"
  text_mercurial_repo_example: "local repository (e.g. /hgrepo, c:\\hgrepo)"
  text_git_repo_example: "a bare and local repository (e.g. /gitrepo, c:\\gitrepo)"
  text_analyze: "Further analyze: %{subject}"

  default_role_manager: Manager
  default_role_developer: Developer
  default_role_reporter: Reporter
  default_role_non_member: Non member
  default_role_anonymous: Anonymous
  default_tracker_bug: Bug
  default_tracker_feature: Feature
  default_tracker_support: Support
  default_issue_status_new: New
  default_issue_status_in_progress: In Progress
  default_issue_status_resolved: Resolved
  default_issue_status_feedback: Feedback
  default_issue_status_closed: Closed
  default_issue_status_rejected: Rejected
  default_doc_category_user: User documentation
  default_doc_category_tech: Technical documentation
  default_priority_low: Low
  default_priority_normal: Normal
  default_priority_high: High
  default_priority_urgent: Urgent
  default_priority_immediate: Immediate
  default_activity_design: Design
  default_activity_development: Development

  enumeration_issue_priorities: Issue priorities
  enumeration_doc_categories: Document categories
  enumeration_activities: Activities (time tracking)
  enumeration_system_activity: System Activity
  description_filter: Filter
  description_search: Searchfield
  description_choose_project: Projects
  description_project_scope: Search scope
  description_notes: Notes
  description_message_content: Message content
  description_query_sort_criteria_attribute: Sort attribute
  description_query_sort_criteria_direction: Sort direction
  description_user_mail_notification: Mail notification settings
  description_available_columns: Available Columns
  description_selected_columns: Selected Columns
  description_issue_category_reassign: Choose issue category
  description_wiki_subpages_reassign: Choose new parent page
  description_date_range_list: Choose range from list
  description_date_range_interval: Choose range by selecting start and end date
  description_date_from: Enter start date
  description_date_to: Enter end date
<<<<<<< HEAD
  description_select_issue: Select issue
  description_enter_number: Enter number
  description_enter_text: Enter text
  description_compare_from: Compare from version
  description_compare_to: Compare to version
  description_active: Active?
=======
  description_current_position: "You are here:"
>>>>>>> eb36b36e
<|MERGE_RESOLUTION|>--- conflicted
+++ resolved
@@ -989,13 +989,10 @@
   description_date_range_interval: Choose range by selecting start and end date
   description_date_from: Enter start date
   description_date_to: Enter end date
-<<<<<<< HEAD
   description_select_issue: Select issue
   description_enter_number: Enter number
   description_enter_text: Enter text
   description_compare_from: Compare from version
   description_compare_to: Compare to version
   description_active: Active?
-=======
-  description_current_position: "You are here:"
->>>>>>> eb36b36e
+  description_current_position: "You are here:"