--- conflicted
+++ resolved
@@ -2731,16 +2731,8 @@
         <br/>
         Leave empty to allow any file type to be uploaded.
         Multiple values allowed (one line for each value).
-<<<<<<< HEAD
     brute_force_prevention: "Automated user blocking"
     date_format:
-=======
-    language_name_being_default: '%{language_name} (default)'
-    notifications:
-      events_explanation: 'Governs for which event an email is sent out. Work packages are excluded from this list as the notifications for them can be configured specifically for every user.'
-      delay_minutes_explanation: "Email sending can be delayed to allow users with configured in app notification to confirm the notification within the application before a mail is sent out. Users who read a notification within the application will not receive an email for the already read notification."
-    display:
->>>>>>> 2c19264e
       first_date_of_week_and_year_set: >
         If either options "%{day_of_week_setting_name}" or "%{first_week_setting_name}" are set,
         the other has to be set as well to avoid inconsistencies in the frontend.
@@ -2764,6 +2756,7 @@
       enable_subscriptions_text_html: Allows users with the necessary permissions to subscribe to OpenProject calendars and access work package information via an external calendar client.
       # below line needs to be appended above after docs are ready
       # <strong>Note:</strong> Please read about <a href="%{link}" target="_blank">iCalendar subscriptions</a> to understand potential security risks before enabling this.
+    language_name_being_default: '%{language_name} (default)'
     notifications:
       events_explanation: 'Governs for which event an email is sent out. Work packages are excluded from this list as the notifications for them can be configured specifically for every user.'
       delay_minutes_explanation: "Email sending can be delayed to allow users with configured in app notification to confirm the notification within the application before a mail is sent out. Users who read a notification within the application will not receive an email for the already read notification."
