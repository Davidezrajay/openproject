--- conflicted
+++ resolved
@@ -551,13 +551,8 @@
           true: "public"
           false: "private"
         queries: "Queries"
-<<<<<<< HEAD
-        status_code: 'Status'
+        status_code: 'Project status'
         status_explanation: 'Project status description'
-=======
-        status_code: 'Project status'
-        status_explanation: 'Status description'
->>>>>>> b184c286
         status_codes:
           not_started: 'Not started'
           on_track: 'On track'
