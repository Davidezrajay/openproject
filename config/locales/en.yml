--- conflicted
+++ resolved
@@ -89,11 +89,7 @@
       buttons:
         upgrade: "Upgrade now"
         contact: "Contact us for a demo"
-<<<<<<< HEAD
-      enterprise_info_html: "is an Enterprise <span class='spot-icon spot-icon_enterprise-addons'></span> feature."
-=======
-      enterprise_info_html: "is an Enterprise <span class='spot-icon spot-icon_enterprise-badge'></span> add-on."
->>>>>>> 41b2b418
+      enterprise_info_html: "is an Enterprise <span class='spot-icon spot-icon_enterprise-addons'></span> add-on."
       upgrade_info: "Please upgrade to a paid plan to activate and start using it in your team."
     journal_aggregation:
       explanation:
