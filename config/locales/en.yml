--- conflicted
+++ resolved
@@ -2730,38 +2730,21 @@
         <br/>
         Leave empty to allow any file type to be uploaded.
         Multiple values allowed (one line for each value).
-<<<<<<< HEAD
     brute_force_prevention: "Automated user blocking"
+    language_name_being_default: '%{language_name} (default)'
     date_format:
-=======
-    language_name_being_default: '%{language_name} (default)'
-    notifications:
-      events_explanation: 'Governs for which event an email is sent out. Work packages are excluded from this list as the notifications for them can be configured specifically for every user.'
-      delay_minutes_explanation: "Email sending can be delayed to allow users with configured in app notification to confirm the notification within the application before a mail is sent out. Users who read a notification within the application will not receive an email for the already read notification."
-    display:
->>>>>>> d123e663
       first_date_of_week_and_year_set: >
         If either options "%{day_of_week_setting_name}" or "%{first_week_setting_name}" are set,
         the other has to be set as well to avoid inconsistencies in the frontend.
       first_week_of_year_text_html: >
         Select the date of January that is contained in the first week of the year.
         This value together with first day of the week determines the total number of weeks in a year.
-<<<<<<< HEAD
         For more information, please see our <a href="%{link}" target="_blank">documentation</a> on this topic.
     general: "General"
-=======
     experimental:
       save_confirmation: Caution! Risk of data loss! Only activate experimental features if you do not mind breaking your OpenProject installation and losing all of its data.
       warning_toast: Feature flags are settings that activate features that are still under development. They shall only be used for testing purposes. They shall never be activated on OpenProject installations holding important data. These features will very likely corrupt your data. Use them at your own risk.
       feature_flags: Feature flags
-    projects:
-      section_new_projects: "Settings for new projects"
-      section_project_overview: "Settings for project overview list"
-    user:
-      default_preferences: "Default preferences"
-      display_format: "Display format"
-      deletion: "Deletion"
->>>>>>> d123e663
     highlighting:
       mode_long:
         inline: "Highlight attribute(s) inline"
