--- conflicted
+++ resolved
@@ -2890,11 +2890,7 @@
       schema: Schemat
   doorkeeper:
     pre_authorization:
-<<<<<<< HEAD
-      status: Pre-authorization
-=======
       status: Pre-Autoryzacja
->>>>>>> 539db520
     errors:
       messages:
         invalid_request: The request is missing a required parameter, includes an
@@ -2928,18 +2924,6 @@
           authorization server.
         invalid_token:
           revoked: The access token was revoked
-<<<<<<< HEAD
-          expired: The access token expired
-          unknown: The access token is invalid
-  unsupported_browser:
-    title: Your browser is outdated and unsupported.
-    message: You may run into errors and degraded experience on this page.
-    update_message: Please update your browser.
-    close_warning: Ignore this warning.
-  oauth:
-    application:
-      singular: OAuth application
-=======
           expired: Ten token wygasł
           unknown: Ten token jest nieprawidłowy
   unsupported_browser:
@@ -2950,7 +2934,6 @@
   oauth:
     application:
       singular: Aplikacje OAuth
->>>>>>> 539db520
       plural: OAuth applications
       named: OAuth application '%{name}'
       new: New OAuth application
@@ -2971,11 +2954,7 @@
         register_intro: If you are developing an OAuth API client application for
           OpenProject, you can register it using this form for all users to use.
         default_scopes: ''
-<<<<<<< HEAD
-    client_id: Client ID
-=======
     client_id: Numer klienta
->>>>>>> 539db520
     client_secret_notice: 'This is the only time we can print the client secret, please
       note it down and keep it secure. It should be treated as a password and cannot
       be retrieved by OpenProject at a later time.
@@ -2997,22 +2976,15 @@
         API to perform actions on your behalf.
     grants:
       created_date: Approved on
-<<<<<<< HEAD
-      scopes: Permissions
-=======
       scopes: Uprawnienia
->>>>>>> 539db520
       successful_application_revocation: Revocation of application %{application_name}
         successful.
       none_given: No OAuth applications have been granted access to your user account.
     x_active_tokens:
       one: one active token
       other: "%{count} active token"
-<<<<<<< HEAD
-=======
       few: "%{count} active token"
       many: "%{count} active token"
->>>>>>> 539db520
     flows:
       authorization_code: Authorization code flow
       client_credentials: Client credentials flow
@@ -3029,21 +3001,4 @@
     authorization_error: An authorization error has occurred.
     revoke_my_application_confirmation: Do you really want to remove this application?
       This will revoke %{token_count} active for it.
-<<<<<<< HEAD
-    my_registered_applications: Registered OAuth applications
-  button_remove_widget: Usuń widżet
-  label_and_its_subprojects: "%{value} oraz jego projekty podrzędne"
-  label_my_page_block: Mój blok strony
-  label_responsible_for_work_packages: Pakiety robocze, za które odpowiadam
-  label_search_titles_only: Szukaj tylko w tytułach
-  label_visible_elements: Elementy widoczne
-  setting_security_badge_displayed: Display security badge
-  text_notice_security_badge_displayed_html: >
-    Note: if enabled, this will display a badge with your installation status in the <a href="%{information_panel_path}">%{information_panel_label}</a> administration panel,
-    and on the home page. It is displayed to administrators only.
-    <br/>
-    The badge will check your current OpenProject version against the official OpenProject release database to alert you of any updates or known vulnerabilities.
-    For more information on what the check provides, what data is needed to provide available updates, and how to disable this check, please visit <a href="%{more_info_url}">the configuration documentation</a>.
-=======
-    my_registered_applications: Registered OAuth applications
->>>>>>> 539db520
+    my_registered_applications: Registered OAuth applications