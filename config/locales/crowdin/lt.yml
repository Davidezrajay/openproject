--- conflicted
+++ resolved
@@ -266,11 +266,7 @@
       notice_reset_token: "Naujas %{type} tipo atpažinimo raktas buvo sugeneruotas. Jis dabar yra:"
       token_value_warning: "Pastaba: tai vienintelis kartas, kai matote atpažinimo raktą, todėl būtinai nusikopijuokite jį dabar."
       no_results_title_text: Nėra jokių pasiekiamų prieigos raktų.
-<<<<<<< HEAD
-      notice_ical_token_revoked: "iCalendar token \"%{token_name}\" for calendar \"%{calendar_name}\" of project \"%{project_name}\" has been revoked. The iCalendar URL with this token is now invalid."
-=======
-      notice_ical_tokens_reverted: "iCalendar žetonas „%{token_name}“ projekto „%{project_name}“ kalendoriui „%{calendar_name}“ buvo atšauktas. iCalendar URL su šituo žetonu dabar nebetinkamas."
->>>>>>> ddc5a85c
+      notice_ical_token_revoked: "iCalendar žetonas „%{token_name}“ projekto „%{project_name}“ kalendoriui „%{calendar_name}“ buvo atšauktas. iCalendar URL su šituo žetonu dabar nebetinkamas."
   news:
     index:
       no_results_title_text: Nėra jokių naujienų.
