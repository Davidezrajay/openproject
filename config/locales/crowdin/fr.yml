--- conflicted
+++ resolved
@@ -2911,15 +2911,6 @@
       status: Pre-authorization
     errors:
       messages:
-<<<<<<< HEAD
-        invalid_request: The request is missing a required parameter, includes an
-          unsupported parameter value, or is otherwise malformed.
-        invalid_redirect_uri: The requested redirect uri is malformed or doesn't match
-          client redirect URI.
-        unauthorized_client: The client is not authorized to perform this request
-          using this method.
-        access_denied: The resource owner or authorization server denied the request.
-=======
         invalid_request: Il manque à la requête un paramètre requis, inclut une valeur
           de paramètre non supportée ou est malformée d'une autre manière.
         invalid_redirect_uri: L'uri de redirection demandée est malformée ou ne correspond
@@ -2928,7 +2919,6 @@
           en utilisant cette méthode.
         access_denied: Le propriétaire de la ressource ou le serveur d'autorisation
           a refusé la demande.
->>>>>>> 539db520
         invalid_scope: The requested scope is invalid, unknown, or malformed.
         invalid_code_challenge_method: The code challenge method must be plain or
           S256.
@@ -2958,19 +2948,11 @@
   unsupported_browser:
     title: Your browser is outdated and unsupported.
     message: You may run into errors and degraded experience on this page.
-<<<<<<< HEAD
-    update_message: Please update your browser.
-    close_warning: Ignore this warning.
-  oauth:
-    application:
-      singular: OAuth application
-=======
     update_message: Veuillez mettre à jour votre navigateur.
     close_warning: Ignorer cet avertissement.
   oauth:
     application:
       singular: Applications OAuth
->>>>>>> 539db520
       plural: OAuth applications
       named: OAuth application '%{name}'
       new: New OAuth application
@@ -3003,28 +2985,13 @@
       prompt_html: Authorize <strong>%{application_name}</strong> to use your account
         <em>%{login}</em>?
       title: Authorize %{application_name}
-<<<<<<< HEAD
-      wants_to_access_html: 'This application requests access to your OpenProject
-        account. <br/> <strong>It has requested the following permissions:</strong>
-=======
       wants_to_access_html: 'Cette application demande l''accès à votre compte OpenProject.
         <br/> <strong>Il a demandé les autorisations suivantes:</strong>Il a demandé
         les autorisations suivantes
->>>>>>> 539db520
 
 '
     scopes:
       api_v3: Full API access
-<<<<<<< HEAD
-      api_v3_text: Application will receive full read & write access to the OpenProject
-        API to perform actions on your behalf.
-    grants:
-      created_date: Approved on
-      scopes: Permissions
-      successful_application_revocation: Revocation of application %{application_name}
-        successful.
-      none_given: No OAuth applications have been granted access to your user account.
-=======
       api_v3_text: L'application recevra un accès complet en lecture et écriture à
         l'API OpenProject pour effectuer des actions en votre nom.
     grants:
@@ -3034,7 +3001,6 @@
         réussie.
       none_given: Aucune application OAuth n'a été autorisée à accéder à votre compte
         utilisateur.
->>>>>>> 539db520
     x_active_tokens:
       one: one active token
       other: "%{count} active token"
@@ -3054,21 +3020,4 @@
     authorization_error: An authorization error has occurred.
     revoke_my_application_confirmation: Do you really want to remove this application?
       This will revoke %{token_count} active for it.
-<<<<<<< HEAD
-    my_registered_applications: Registered OAuth applications
-  button_remove_widget: Supprimer widget
-  label_and_its_subprojects: "%{value} et ses sous-projets"
-  label_my_page_block: Ma page bloc
-  label_responsible_for_work_packages: Lots de Travaux dont je suis responsable
-  label_search_titles_only: Recherche uniquement de Titres
-  label_visible_elements: Éléments visibles
-  setting_security_badge_displayed: Display security badge
-  text_notice_security_badge_displayed_html: >
-    Note: if enabled, this will display a badge with your installation status in the <a href="%{information_panel_path}">%{information_panel_label}</a> administration panel,
-    and on the home page. It is displayed to administrators only.
-    <br/>
-    The badge will check your current OpenProject version against the official OpenProject release database to alert you of any updates or known vulnerabilities.
-    For more information on what the check provides, what data is needed to provide available updates, and how to disable this check, please visit <a href="%{more_info_url}">the configuration documentation</a>.
-=======
-    my_registered_applications: Registered OAuth applications
->>>>>>> 539db520
+    my_registered_applications: Registered OAuth applications