---
lol:
  no_results_title_text: crwdns92319:0crwdne92319:0
  activities:
    index:
      no_results_title_text: crwdns92320:0crwdne92320:0
  admin:
    plugins:
      no_results_title_text: crwdns92323:0crwdne92323:0
    custom_styles:
      custom_colors: crwdns92324:0crwdne92324:0
      customize: crwdns92325:0crwdne92325:0
      enterprise_notice: crwdns92326:0crwdne92326:0
      manage_colors: crwdns92327:0crwdne92327:0
      instructions:
        alternative_color: crwdns92328:0crwdne92328:0
        content_link_color: crwdns92329:0crwdne92329:0
        primary_color: crwdns92330:0crwdne92330:0
        primary_color_dark: crwdns92331:0crwdne92331:0
        header_bg_color: crwdns92332:0crwdne92332:0
        header_item_bg_hover_color: crwdns92333:0crwdne92333:0
        header_item_font_color: crwdns92334:0crwdne92334:0
        header_item_font_hover_color: crwdns92335:0crwdne92335:0
        header_border_bottom_color: crwdns92336:0crwdne92336:0
        main_menu_bg_color: crwdns92337:0crwdne92337:0
    enterprise:
      upgrade_to_ee: crwdns92338:0crwdne92338:0
      add_token: crwdns92339:0crwdne92339:0
      replace_token: crwdns92340:0crwdne92340:0
      order: crwdns92341:0crwdne92341:0
      paste: crwdns92342:0crwdne92342:0
      required_for_feature: crwdns92343:0crwdne92343:0
      enterprise_link: crwdns92344:0crwdne92344:0
  announcements:
    show_until: crwdns92345:0crwdne92345:0
    is_active: crwdns92346:0crwdne92346:0
    is_inactive: crwdns92347:0crwdne92347:0
  attribute_help_texts:
    text_overview: crwdns92348:0crwdne92348:0
    label_plural: crwdns92349:0crwdne92349:0
    show_preview: crwdns92350:0crwdne92350:0
    add_new: crwdns92351:0crwdne92351:0
    edit: crwdns92352:0%{attribute_caption}crwdne92352:0
  auth_sources:
    index:
      no_results_content_title: crwdns92353:0crwdne92353:0
      no_results_content_text: crwdns92354:0crwdne92354:0
  boards:
    show:
      no_results_title_text: crwdns92355:0crwdne92355:0
  custom_fields:
    text_add_new_custom_field: 'crwdns92356:0crwdne92356:0

'
    is_enabled_globally: crwdns92357:0crwdne92357:0
    enabled_in_project: crwdns92358:0crwdne92358:0
    contained_in_type: crwdns92359:0crwdne92359:0
    confirm_destroy_option: crwdns92360:0crwdne92360:0
    tab:
      no_results_title_text: crwdns92361:0crwdne92361:0
      no_results_content_text: crwdns92362:0crwdne92362:0
  deprecations:
    old_timeline:
      replacement: crwdns92363:0crwdne92363:0
      removal: crwdns92364:0crwdne92364:0
      further_information_before: crwdns92365:0crwdne92365:0
      link_name: crwdns92366:0crwdne92366:0
      further_information_after: crwdns92367:0crwdne92367:0
    calendar:
      removal: crwdns92368:0crwdne92368:0
  groups:
    index:
      no_results_title_text: crwdns92369:0crwdne92369:0
      no_results_content_text: crwdns92370:0crwdne92370:0
    users:
      no_results_title_text: crwdns92371:0crwdne92371:0
    memberships:
      no_results_title_text: crwdns92372:0crwdne92372:0
  planning_element_type_colors:
    index:
      no_results_title_text: crwdns92373:0crwdne92373:0
      no_results_content_text: crwdns92374:0crwdne92374:0
  projects:
    index:
      no_results_title_text: crwdns92375:0crwdne92375:0
      no_results_content_text: crwdns94791:0crwdne94791:0
    settings:
      activities:
        no_results_title_text: crwdns92376:0crwdne92376:0
      boards:
        no_results_title_text: crwdns92377:0crwdne92377:0
        no_results_content_text: crwdns92378:0crwdne92378:0
      categories:
        no_results_title_text: crwdns92379:0crwdne92379:0
        no_results_content_text: crwdns92380:0crwdne92380:0
      custom_fields:
        no_results_title_text: crwdns92381:0crwdne92381:0
      types:
        no_results_title_text: crwdns92382:0crwdne92382:0
      versions:
        no_results_title_text: crwdns92383:0crwdne92383:0
        no_results_content_text: crwdns92384:0crwdne92384:0
  project_types:
    index:
      no_results_title_text: crwdns92385:0crwdne92385:0
      no_results_content_text: crwdns92386:0crwdne92386:0
  members:
    index:
      no_results_title_text: crwdns92387:0crwdne92387:0
      no_results_content_text: crwdns92388:0crwdne92388:0
  my:
    access_token:
      failed_to_reset_token: crwdns94799:0%{error}crwdne94799:0
      notice_reset_token: crwdns94800:0%{type}crwdne94800:0
      token_value_warning: crwdns94801:0crwdne94801:0
      no_results_title_text: crwdns92389:0crwdne92389:0
  news:
    index:
      no_results_title_text: crwdns92390:0crwdne92390:0
      no_results_content_text: crwdns92391:0crwdne92391:0
    my_page:
      no_results_title_text: crwdns92392:0crwdne92392:0
  users:
    memberships:
      no_results_title_text: crwdns92393:0crwdne92393:0
  reportings:
    index:
      no_results_title_text: crwdns92394:0crwdne92394:0
      no_results_content_text: crwdns92395:0crwdne92395:0
  statuses:
    index:
      no_results_title_text: crwdns92396:0crwdne92396:0
      no_results_content_text: crwdns92397:0crwdne92397:0
  types:
    index:
      no_results_title_text: crwdns92398:0crwdne92398:0
      no_results_content_text: crwdns92399:0crwdne92399:0
    edit:
      settings: crwdns92400:0crwdne92400:0
      form_configuration: crwdns92401:0crwdne92401:0
      projects: crwdns92402:0crwdne92402:0
      enabled_projects: crwdns92403:0crwdne92403:0
      add_group: crwdns92404:0crwdne92404:0
      reset: crwdns92405:0crwdne92405:0
  versions:
    overview:
      no_results_title_text: crwdns92406:0crwdne92406:0
  wiki:
    no_results_title_text: crwdns92407:0crwdne92407:0
    index:
      no_results_content_text: crwdns92408:0crwdne92408:0
  work_flows:
    index:
      no_results_title_text: crwdns92409:0crwdne92409:0
  work_packages:
    move:
      unsupported_for_multiple_projects: crwdns92410:0crwdne92410:0
    list_simple:
      assigned:
        no_results_title_text: crwdns92411:0crwdne92411:0
      reported:
        no_results_title_text: crwdns92412:0crwdne92412:0
      responsible:
        no_results_title_text: crwdns92413:0crwdne92413:0
      watched:
        no_results_title_text: crwdns92414:0crwdne92414:0
    summary:
      reports:
        category:
          no_results_title_text: crwdns92415:0crwdne92415:0
        assigned_to:
          no_results_title_text: crwdns92416:0crwdne92416:0
        responsible:
          no_results_title_text: crwdns92417:0crwdne92417:0
        author:
          no_results_title_text: crwdns92418:0crwdne92418:0
        priority:
          no_results_title_text: crwdns92419:0crwdne92419:0
        type:
          no_results_title_text: crwdns92420:0crwdne92420:0
        version:
          no_results_title_text: crwdns92421:0crwdne92421:0
  label_invitation: crwdns92422:0crwdne92422:0
  account:
    delete: crwdns92423:0crwdne92423:0
    delete_confirmation: crwdns92424:0crwdne92424:0
    deleted: crwdns92425:0crwdne92425:0
    deletion_info:
      data_consequences:
        other: crwdns92426:0crwdne92426:0
        self: crwdns92427:0crwdne92427:0
      heading: crwdns92428:0%{name}crwdne92428:0
      info:
        other: crwdns92429:0crwdne92429:0
        self: crwdns92430:0crwdne92430:0
      login_consequences:
        other: crwdns92431:0crwdne92431:0
        self: crwdns92432:0crwdne92432:0
      login_verification:
        other: crwdns95445:0%{name}crwdne95445:0
        self: crwdns95446:0%{name}crwdne95446:0
    error_inactive_activation_by_mail: 'crwdns92435:0crwdne92435:0

'
    error_inactive_manual_activation: 'crwdns92436:0crwdne92436:0

'
    error_self_registration_disabled: 'crwdns92437:0crwdne92437:0

'
    login_with_auth_provider: crwdns92438:0crwdne92438:0
    signup_with_auth_provider: crwdns92439:0crwdne92439:0
    auth_source_login: crwdns92440:0%{login}crwdne92440:0
    omniauth_login: crwdns92441:0crwdne92441:0
  actionview_instancetag_blank_option: crwdns92442:0crwdne92442:0
  activerecord:
    attributes:
      announcements:
        show_until: crwdns92454:0crwdne92454:0
      attachment:
        downloads: crwdns92455:0crwdne92455:0
        file: crwdns92456:0crwdne92456:0
        filename: crwdns92457:0crwdne92457:0
        filesize: crwdns92458:0crwdne92458:0
      attribute_help_text:
        attribute_name: crwdns92459:0crwdne92459:0
        help_text: crwdns92460:0crwdne92460:0
      auth_source:
        account: crwdns92461:0crwdne92461:0
        attr_firstname: crwdns92462:0crwdne92462:0
        attr_lastname: crwdns92463:0crwdne92463:0
        attr_login: crwdns92464:0crwdne92464:0
        attr_mail: crwdns92465:0crwdne92465:0
        base_dn: crwdns92466:0crwdne92466:0
        host: crwdns92467:0crwdne92467:0
        onthefly: crwdns92468:0crwdne92468:0
        port: crwdns92469:0crwdne92469:0
      changeset:
        repository: crwdns92470:0crwdne92470:0
      comment:
        commented: crwdns92471:0crwdne92471:0
      custom_field:
        default_value: crwdns92472:0crwdne92472:0
        editable: crwdns92473:0crwdne92473:0
        field_format: crwdns92474:0crwdne92474:0
        is_filter: crwdns92475:0crwdne92475:0
        is_required: crwdns92476:0crwdne92476:0
        max_length: crwdns92477:0crwdne92477:0
        min_length: crwdns92478:0crwdne92478:0
        multi_value: crwdns92479:0crwdne92479:0
        possible_values: crwdns92480:0crwdne92480:0
        regexp: crwdns92481:0crwdne92481:0
        searchable: crwdns92482:0crwdne92482:0
        visible: crwdns92483:0crwdne92483:0
      custom_value:
        value: crwdns92484:0crwdne92484:0
      enterprise_token:
        starts_at: crwdns92485:0crwdne92485:0
        expires_at: crwdns92486:0crwdne92486:0
        subscriber: crwdns92487:0crwdne92487:0
        encoded_token: crwdns92488:0crwdne92488:0
      relation:
        delay: crwdns92489:0crwdne92489:0
        from: crwdns94795:0crwdne94795:0
        to: crwdns92491:0crwdne92491:0
      status:
        is_closed: crwdns92492:0crwdne92492:0
      journal:
        notes: crwdns92493:0crwdne92493:0
      member:
        roles: crwdns92494:0crwdne92494:0
      project:
        identifier: crwdns92495:0crwdne92495:0
        latest_activity_at: crwdns92496:0crwdne92496:0
        parent: crwdns92497:0crwdne92497:0
        project_type: crwdns92498:0crwdne92498:0
        queries: crwdns92499:0crwdne92499:0
        responsible: crwdns92500:0crwdne92500:0
        types: crwdns92501:0crwdne92501:0
        versions: crwdns92502:0crwdne92502:0
        work_packages: crwdns92503:0crwdne92503:0
      query:
        column_names: crwdns92504:0crwdne92504:0
        relations_to_type_column: crwdns92505:0%{type}crwdne92505:0
        relations_of_type_column: crwdns92506:0%{type}crwdne92506:0
        group_by: crwdns92507:0crwdne92507:0
        filters: crwdns92508:0crwdne92508:0
        timeline_labels: crwdns92509:0crwdne92509:0
      repository:
        url: crwdns92510:0crwdne92510:0
      role:
        assignable: crwdns92511:0crwdne92511:0
      time_entry:
        activity: crwdns92512:0crwdne92512:0
        hours: crwdns92513:0crwdne92513:0
        spent_on: crwdns92514:0crwdne92514:0
        type: crwdns92515:0crwdne92515:0
      type:
        is_in_roadmap: crwdns92516:0crwdne92516:0
        in_aggregation: crwdns92517:0crwdne92517:0
        is_milestone: crwdns92518:0crwdne92518:0
        color: crwdns92519:0crwdne92519:0
      user:
        admin: crwdns92520:0crwdne92520:0
        auth_source: crwdns92521:0crwdne92521:0
        current_password: crwdns92522:0crwdne92522:0
        force_password_change: crwdns92523:0crwdne92523:0
        language: crwdns92524:0crwdne92524:0
        last_login_on: crwdns92525:0crwdne92525:0
        mail_notification: crwdns92526:0crwdne92526:0
        new_password: crwdns92527:0crwdne92527:0
        password_confirmation: crwdns92528:0crwdne92528:0
      user_preference:
        comments_sorting: crwdns92529:0crwdne92529:0
        hide_mail: crwdns92530:0crwdne92530:0
        impaired: crwdns92531:0crwdne92531:0
        time_zone: crwdns92532:0crwdne92532:0
        auto_hide_popups: crwdns92533:0crwdne92533:0
        warn_on_leaving_unsaved: crwdns92534:0crwdne92534:0
      version:
        effective_date: crwdns92535:0crwdne92535:0
        sharing: crwdns92536:0crwdne92536:0
      wiki:
        start_page: crwdns92537:0crwdne92537:0
      wiki_content:
        text: crwdns92538:0crwdne92538:0
      wiki_page:
        parent_title: crwdns92539:0crwdne92539:0
        redirect_existing_links: crwdns92540:0crwdne92540:0
      planning_element_type_color:
        hexcode: crwdns92541:0crwdne92541:0
<<<<<<< HEAD
      project_type:
        position: crwdns92546:0crwdne92546:0
        allows_association: ''
        reported_project_statuses: ''
=======
      project_association:
        description: crwdns95534:0crwdne95534:0
        project_b: crwdns95535:0crwdne95535:0
      project_type:
        allows_association: crwdns95536:0crwdne95536:0
        reported_project_statuses: crwdns95537:0crwdne95537:0
        position: crwdns92546:0crwdne92546:0
      timeline:
        options: crwdns95538:0crwdne95538:0
      reporting:
        reported_project_status_comment: crwdns95539:0crwdne95539:0
        reporting_to_project: crwdns95540:0crwdne95540:0
        reported_project_status: crwdns95541:0crwdne95541:0
        created_at: crwdns95542:0crwdne95542:0
>>>>>>> 9a5cce83
      work_package:
        begin_insertion: crwdns92552:0crwdne92552:0
        begin_deletion: crwdns92553:0crwdne92553:0
        done_ratio: crwdns92554:0crwdne92554:0
        end_insertion: crwdns92555:0crwdne92555:0
        end_deletion: crwdns92556:0crwdne92556:0
        fixed_version: crwdns92557:0crwdne92557:0
        parent: crwdns92558:0crwdne92558:0
        parent_issue: crwdns92559:0crwdne92559:0
        parent_work_package: crwdns92560:0crwdne92560:0
        priority: crwdns92561:0crwdne92561:0
        progress: crwdns92562:0crwdne92562:0
        responsible: crwdns92563:0crwdne92563:0
        spent_hours: crwdns92564:0crwdne92564:0
        spent_time: crwdns92565:0crwdne92565:0
        subproject: crwdns92566:0crwdne92566:0
        time_entries: crwdns92567:0crwdne92567:0
        type: crwdns92568:0crwdne92568:0
        watcher: crwdns92569:0crwdne92569:0
      project_association:
        description: ''
        project_b: ''
      timeline:
        options: ''
      reporting:
        reported_project_status_comment: ''
        reporting_to_project: ''
        reported_project_status: ''
        created_at: ''
    errors:
      messages:
        accepted: crwdns92570:0crwdne92570:0
        blank: crwdns92571:0crwdne92571:0
        cant_link_a_work_package_with_a_descendant: crwdns92572:0crwdne92572:0
        circular_dependency: crwdns92573:0crwdne92573:0
        confirmation: crwdns92574:0%{attribute}crwdne92574:0
        does_not_exist: crwdns92575:0crwdne92575:0
        empty: crwdns92576:0crwdne92576:0
        even: crwdns92577:0crwdne92577:0
        exclusion: crwdns92578:0crwdne92578:0
        file_too_large: crwdns92579:0%{count}crwdne92579:0
        greater_than: crwdns92580:0%{count}crwdne92580:0
        greater_than_or_equal_to: crwdns92581:0%{count}crwdne92581:0
        smaller_than_or_equal_to_max_length: crwdns92582:0crwdne92582:0
        greater_than_start_date: crwdns92583:0crwdne92583:0
        greater_than_or_equal_to_start_date: crwdns92584:0crwdne92584:0
        inclusion: crwdns92585:0crwdne92585:0
        invalid: crwdns92586:0crwdne92586:0
        invalid_url: crwdns95447:0crwdne95447:0
        invalid_url_scheme: crwdns95448:0%{allowed_schemes}crwdne95448:0
        less_than_or_equal_to: crwdns92587:0%{count}crwdne92587:0
        not_a_date: crwdns92588:0crwdne92588:0
        not_a_datetime: crwdns92589:0crwdne92589:0
        not_an_iso_date: crwdns92590:0crwdne92590:0
        not_a_number: crwdns92591:0crwdne92591:0
        not_an_integer: crwdns92592:0crwdne92592:0
        not_same_project: crwdns92593:0crwdne92593:0
        odd: crwdns92594:0crwdne92594:0
        taken: crwdns92595:0crwdne92595:0
        too_long: crwdns92596:0%{count}crwdne92596:0
        too_short: crwdns92597:0%{count}crwdne92597:0
        wrong_length: crwdns92598:0%{count}crwdne92598:0
        after: crwdns92599:0%{date}crwdne92599:0
        after_or_equal_to: crwdns92600:0%{date}crwdne92600:0
        before: crwdns92601:0%{date}crwdne92601:0
        before_or_equal_to: crwdns92602:0%{date}crwdne92602:0
        could_not_be_copied: crwdns92603:0crwdne92603:0
        regex_invalid: crwdns92604:0crwdne92604:0
      models:
        custom_field:
          at_least_one_custom_option: crwdns92605:0crwdne92605:0
        enterprise_token:
          unreadable: crwdns92606:0crwdne92606:0
        parse_schema_filter_params_service:
          attributes:
            base:
              unsupported_operator: crwdns95408:0crwdne95408:0
              invalid_values: crwdns95409:0crwdne95409:0
              id_filter_required: crwdns95410:0crwdne95410:0
        project:
          attributes:
            types:
              in_use_by_work_packages: crwdns92607:0%{types}crwdne92607:0
<<<<<<< HEAD
=======
        project_association:
          identical_projects: crwdns95543:0crwdne95543:0
          project_association_not_allowed: crwdns95544:0crwdne95544:0
>>>>>>> 9a5cce83
        query:
          attributes:
            project:
              error_not_found: crwdns95411:0crwdne95411:0
            public:
              error_unauthorized: crwdns95412:0crwdne95412:0
          group_by_hierarchies_exclusive: crwdns92610:0%{group_by}crwdne92610:0
          filters:
            custom_fields:
              inexistent: crwdns92611:0crwdne92611:0
              invalid: crwdns92612:0crwdne92612:0
        relation:
          typed_dag:
            circular_dependency: crwdns95422:0crwdne95422:0
          attributes:
            to:
              error_not_found: crwdns95413:0crwdne95413:0
              error_readonly: crwdns95414:0crwdne95414:0
            from:
              error_not_found: crwdns95415:0crwdne95415:0
              error_readonly: crwdns95416:0crwdne95416:0
        repository:
          not_available: crwdns92613:0crwdne92613:0
          not_whitelisted: crwdns92614:0crwdne92614:0
          invalid_url: crwdns92615:0crwdne92615:0
          must_not_be_ssh: crwdns92616:0crwdne92616:0
          no_directory: crwdns92617:0crwdne92617:0
        work_package:
          is_not_a_valid_target_for_time_entries: crwdns92618:0%{id}crwdne92618:0
          attributes:
            due_date:
              not_start_date: crwdns92619:0crwdne92619:0
            parent:
              cannot_be_milestone: crwdns94796:0crwdne94796:0
              cannot_be_in_another_project: crwdns94797:0crwdne94797:0
              not_a_valid_parent: crwdns94798:0crwdne94798:0
            start_date:
              violates_relationships: crwdns92623:0%{soonest_start}crwdne92623:0
            status_id:
              status_transition_invalid: crwdns92625:0crwdne92625:0
            priority_id:
              only_active_priorities_allowed: crwdns92626:0crwdne92626:0
            category:
              only_same_project_categories_allowed: crwdns92627:0crwdne92627:0
              does_not_exist: crwdns92628:0crwdne92628:0
            estimated_hours:
              only_values_greater_or_equal_zeroes_allowed: crwdns92629:0crwdne92629:0
        type:
          attributes:
            attribute_groups:
              group_without_name: crwdns92630:0crwdne92630:0
              duplicate_group: crwdns92631:0%{group}crwdne92631:0
              attribute_unknown: crwdns92632:0crwdne92632:0
        user:
          attributes:
            password:
              weak: crwdns92633:0%{min_count}crwdnd92633:0%{all_count}crwdnd92633:0%{rules}crwdne92633:0
              lowercase: crwdns92634:0crwdne92634:0
              uppercase: crwdns92635:0crwdne92635:0
              numeric: crwdns92636:0crwdne92636:0
              special: crwdns92637:0crwdne92637:0
              reused:
                one: crwdns92638:0crwdne92638:0
                other: crwdns92638:1%{count}crwdne92638:1
              match:
                confirm: crwdns92639:0crwdne92639:0
                description: crwdns92640:0crwdne92640:0
            status:
              invalid_on_create: crwdns95417:0crwdne95417:0
            auth_source:
              error_not_found: crwdns95418:0crwdne95418:0
        member:
          principal_blank: crwdns92641:0crwdne92641:0
          role_blank: crwdns92642:0crwdne92642:0
        project_association:
          identical_projects: ''
          project_association_not_allowed: ''
      template:
        body: crwdns92643:0crwdne92643:0
        header:
          one: crwdns92644:0%{model}crwdne92644:0
          other: crwdns92644:1%{count}crwdnd92644:1%{model}crwdne92644:1
    models:
      attachment: crwdns92645:0crwdne92645:0
      attribute_help_text: crwdns92646:0crwdne92646:0
      board: crwdns92647:0crwdne92647:0
      comment: crwdns92648:0crwdne92648:0
      custom_field: crwdns92649:0crwdne92649:0
      group: crwdns92650:0crwdne92650:0
      category: crwdns92651:0crwdne92651:0
      status: crwdns92652:0crwdne92652:0
      member: crwdns92653:0crwdne92653:0
      news: crwdns92654:0crwdne92654:0
      project: crwdns92655:0crwdne92655:0
      query: crwdns92656:0crwdne92656:0
      role:
        one: crwdns92657:0crwdne92657:0
        other: crwdns92657:1crwdne92657:1
      type: crwdns92658:0crwdne92658:0
      project_type: crwdns92659:0crwdne92659:0
      user: crwdns92660:0crwdne92660:0
      version: crwdns92661:0crwdne92661:0
      wiki: crwdns92662:0crwdne92662:0
      wiki_page: crwdns92663:0crwdne92663:0
      workflow: crwdns92664:0crwdne92664:0
      work_package: crwdns92665:0crwdne92665:0
  errors:
    header_invalid_fields: crwdns92666:0crwdne92666:0
    field_erroneous_label: crwdns92667:0%{full_errors}crwdne92667:0
  activity:
    created: crwdns92668:0%{title}crwdne92668:0
    updated: crwdns92669:0%{title}crwdne92669:0
  attributes:
    active: crwdns92670:0crwdne92670:0
    assigned_to: crwdns92671:0crwdne92671:0
    assignee: crwdns92672:0crwdne92672:0
    attachments: crwdns92673:0crwdne92673:0
    author: crwdns92674:0crwdne92674:0
    base: crwdns92675:0crwdne92675:0
    blocks_ids: crwdns92676:0crwdne92676:0
    category: crwdns92677:0crwdne92677:0
    comment: crwdns92678:0crwdne92678:0
    comments: crwdns92679:0crwdne92679:0
    content: crwdns92680:0crwdne92680:0
    created_at: crwdns92681:0crwdne92681:0
    created_on: crwdns92682:0crwdne92682:0
    custom_options: crwdns92683:0crwdne92683:0
    custom_values: crwdns92684:0crwdne92684:0
    date: crwdns92685:0crwdne92685:0
    default_columns: crwdns92686:0crwdne92686:0
    description: crwdns92687:0crwdne92687:0
    display_sums: crwdns92688:0crwdne92688:0
    due_date: crwdns92689:0crwdne92689:0
    estimated_hours: crwdns92690:0crwdne92690:0
    estimated_time: crwdns92691:0crwdne92691:0
    firstname: crwdns92692:0crwdne92692:0
    group: crwdns92693:0crwdne92693:0
    groups: crwdns92694:0crwdne92694:0
    groupname: crwdns92695:0crwdne92695:0
    id: crwdns92696:0crwdne92696:0
    is_default: crwdns92697:0crwdne92697:0
    is_for_all: crwdns92698:0crwdne92698:0
    is_public: crwdns92699:0crwdne92699:0
    issue: crwdns92700:0crwdne92700:0
    lastname: crwdns92701:0crwdne92701:0
    login: crwdns92702:0crwdne92702:0
    mail: crwdns92703:0crwdne92703:0
    name: crwdns92704:0crwdne92704:0
    password: crwdns92705:0crwdne92705:0
    priority: crwdns92706:0crwdne92706:0
    project: crwdns92707:0crwdne92707:0
    responsible: crwdns92708:0crwdne92708:0
    role: crwdns92709:0crwdne92709:0
    roles: crwdns92710:0crwdne92710:0
    start_date: crwdns92711:0crwdne92711:0
    status: crwdns92712:0crwdne92712:0
    subject: crwdns92713:0crwdne92713:0
    summary: crwdns92714:0crwdne92714:0
    title: crwdns92715:0crwdne92715:0
    type: crwdns92716:0crwdne92716:0
    updated_at: crwdns92717:0crwdne92717:0
    updated_on: crwdns92718:0crwdne92718:0
    user: crwdns92719:0crwdne92719:0
    version: crwdns92720:0crwdne92720:0
    work_package: crwdns92721:0crwdne92721:0
  button_add: crwdns92722:0crwdne92722:0
  button_add_member: crwdns92723:0crwdne92723:0
  button_add_watcher: crwdns92724:0crwdne92724:0
  button_annotate: crwdns92725:0crwdne92725:0
  button_apply: crwdns92726:0crwdne92726:0
  button_archive: crwdns92727:0crwdne92727:0
  button_back: crwdns92728:0crwdne92728:0
  button_cancel: crwdns92729:0crwdne92729:0
  button_change: crwdns92730:0crwdne92730:0
  button_change_parent_page: crwdns92731:0crwdne92731:0
  button_change_password: crwdns92732:0crwdne92732:0
  button_check_all: crwdns92733:0crwdne92733:0
  button_clear: crwdns92734:0crwdne92734:0
  button_close: crwdns95449:0crwdne95449:0
  button_collapse_all: crwdns92735:0crwdne92735:0
  button_configure: crwdns92736:0crwdne92736:0
  button_copy: crwdns92737:0crwdne92737:0
  button_copy_and_follow: crwdns92738:0crwdne92738:0
  button_create: crwdns92739:0crwdne92739:0
  button_create_and_continue: crwdns92740:0crwdne92740:0
  button_delete: crwdns92741:0crwdne92741:0
  button_delete_watcher: crwdns92742:0%{name}crwdne92742:0
  button_download: crwdns92743:0crwdne92743:0
  button_duplicate: crwdns92744:0crwdne92744:0
  button_edit: crwdns92745:0crwdne92745:0
  button_edit_associated_wikipage: crwdns92746:0%{page_title}crwdne92746:0
  button_expand_all: crwdns92747:0crwdne92747:0
  button_filter: crwdns95437:0crwdne95437:0
  button_generate: crwdns92748:0crwdne92748:0
  button_list: crwdns92749:0crwdne92749:0
  button_lock: crwdns92750:0crwdne92750:0
  button_log_time: crwdns92751:0crwdne92751:0
  button_login: crwdns92752:0crwdne92752:0
  button_move: crwdns92753:0crwdne92753:0
  button_move_and_follow: crwdns92754:0crwdne92754:0
  button_print: crwdns95443:0crwdne95443:0
  button_quote: crwdns92755:0crwdne92755:0
  button_remove: crwdns92756:0crwdne92756:0
  button_remove_widget: crwdns92757:0crwdne92757:0
  button_rename: crwdns92758:0crwdne92758:0
  button_replace: crwdns92759:0crwdne92759:0
  button_reply: crwdns92760:0crwdne92760:0
  button_reset: crwdns92761:0crwdne92761:0
  button_rollback: crwdns92762:0crwdne92762:0
  button_save: crwdns92763:0crwdne92763:0
  button_save_back: crwdns92764:0crwdne92764:0
  button_show: crwdns92765:0crwdne92765:0
  button_sort: crwdns92766:0crwdne92766:0
  button_submit: crwdns92767:0crwdne92767:0
  button_test: crwdns92768:0crwdne92768:0
  button_unarchive: crwdns92769:0crwdne92769:0
  button_uncheck_all: crwdns92770:0crwdne92770:0
  button_unlock: crwdns92771:0crwdne92771:0
  button_unwatch: crwdns92772:0crwdne92772:0
  button_update: crwdns92773:0crwdne92773:0
  button_upload: crwdns92774:0crwdne92774:0
  button_view: crwdns92775:0crwdne92775:0
  button_watch: crwdns92776:0crwdne92776:0
  button_manage_menu_entry: crwdns92777:0crwdne92777:0
  button_add_menu_entry: crwdns92778:0crwdne92778:0
  button_configure_menu_entry: crwdns92779:0crwdne92779:0
  button_delete_menu_entry: crwdns92780:0crwdne92780:0
  copy_project:
    started: crwdns92781:0%{source_project_name}crwdnd92781:0%{target_project_name}crwdnd92781:0%{target_project_name}crwdne92781:0
    failed: crwdns92782:0%{source_project_name}crwdne92782:0
    succeeded: crwdns92783:0%{target_project_name}crwdne92783:0
    errors: crwdns92784:0crwdne92784:0
    project_custom_fields: crwdns95419:0crwdne95419:0
    text:
      failed: crwdns92785:0%{source_project_name}crwdnd92785:0%{target_project_name}crwdne92785:0
      succeeded: crwdns92786:0%{source_project_name}crwdnd92786:0%{target_project_name}crwdne92786:0
  create_new_page: crwdns92787:0crwdne92787:0
  date:
    abbr_day_names:
    - crwdns92788:0crwdne92788:0
    - crwdns92789:0crwdne92789:0
    - crwdns92790:0crwdne92790:0
    - crwdns92791:0crwdne92791:0
    - crwdns92792:0crwdne92792:0
    - crwdns92793:0crwdne92793:0
    - crwdns92794:0crwdne92794:0
    abbr_month_names:
    - 
    - crwdns92795:0crwdne92795:0
    - crwdns92796:0crwdne92796:0
    - crwdns92797:0crwdne92797:0
    - crwdns92798:0crwdne92798:0
    - crwdns92799:0crwdne92799:0
    - crwdns92800:0crwdne92800:0
    - crwdns92801:0crwdne92801:0
    - crwdns92802:0crwdne92802:0
    - crwdns92803:0crwdne92803:0
    - crwdns92804:0crwdne92804:0
    - crwdns92805:0crwdne92805:0
    - crwdns92806:0crwdne92806:0
    day_names:
    - crwdns92807:0crwdne92807:0
    - crwdns92808:0crwdne92808:0
    - crwdns92809:0crwdne92809:0
    - crwdns92810:0crwdne92810:0
    - crwdns92811:0crwdne92811:0
    - crwdns92812:0crwdne92812:0
    - crwdns92813:0crwdne92813:0
    formats:
      default: crwdns92814:0%mcrwdnd92814:0%dcrwdnd92814:0%Ycrwdne92814:0
      long: crwdns92815:0%Bcrwdnd92815:0%dcrwdnd92815:0%Ycrwdne92815:0
      short: crwdns92816:0%bcrwdnd92816:0%dcrwdne92816:0
    month_names:
    - 
    - crwdns92817:0crwdne92817:0
    - crwdns92818:0crwdne92818:0
    - crwdns92819:0crwdne92819:0
    - crwdns92820:0crwdne92820:0
    - crwdns92821:0crwdne92821:0
    - crwdns92822:0crwdne92822:0
    - crwdns92823:0crwdne92823:0
    - crwdns92824:0crwdne92824:0
    - crwdns92825:0crwdne92825:0
    - crwdns92826:0crwdne92826:0
    - crwdns92827:0crwdne92827:0
    - crwdns92828:0crwdne92828:0
    order:
    - crwdns92829:0crwdne92829:0
    - crwdns92830:0crwdne92830:0
    - crwdns92831:0crwdne92831:0
  datetime:
    distance_in_words:
      about_x_hours:
        one: crwdns92832:0crwdne92832:0
        other: crwdns92832:1%{count}crwdne92832:1
      about_x_months:
        one: crwdns92833:0crwdne92833:0
        other: crwdns92833:1%{count}crwdne92833:1
      about_x_years:
        one: crwdns92834:0crwdne92834:0
        other: crwdns92834:1%{count}crwdne92834:1
      almost_x_years:
        one: crwdns92835:0crwdne92835:0
        other: crwdns92835:1%{count}crwdne92835:1
      half_a_minute: crwdns92836:0crwdne92836:0
      less_than_x_minutes:
        one: crwdns92837:0crwdne92837:0
        other: crwdns92837:1%{count}crwdne92837:1
      less_than_x_seconds:
        one: crwdns92838:0crwdne92838:0
        other: crwdns92838:1%{count}crwdne92838:1
      over_x_years:
        one: crwdns92839:0crwdne92839:0
        other: crwdns92839:1%{count}crwdne92839:1
      x_days:
        one: crwdns92840:0crwdne92840:0
        other: crwdns92840:1%{count}crwdne92840:1
      x_minutes:
        one: crwdns92841:0crwdne92841:0
        other: crwdns92841:1%{count}crwdne92841:1
      x_months:
        one: crwdns92842:0crwdne92842:0
        other: crwdns92842:1%{count}crwdne92842:1
      x_seconds:
        one: crwdns92843:0crwdne92843:0
        other: crwdns92843:1%{count}crwdne92843:1
    units:
      hour:
        one: crwdns92844:0crwdne92844:0
        other: crwdns92844:1crwdne92844:1
  default_activity_development: crwdns92845:0crwdne92845:0
  default_activity_management: crwdns92846:0crwdne92846:0
  default_activity_other: crwdns92847:0crwdne92847:0
  default_activity_specification: crwdns92848:0crwdne92848:0
  default_activity_support: crwdns92849:0crwdne92849:0
  default_activity_testing: crwdns92850:0crwdne92850:0
  default_color_black: crwdns92851:0crwdne92851:0
  default_color_blue: crwdns92852:0crwdne92852:0
  default_color_blue_dark: crwdns92853:0crwdne92853:0
  default_color_blue_light: crwdns92854:0crwdne92854:0
  default_color_green_dark: crwdns92855:0crwdne92855:0
  default_color_green_light: crwdns92856:0crwdne92856:0
  default_color_grey_dark: crwdns92857:0crwdne92857:0
  default_color_grey_light: crwdns92858:0crwdne92858:0
  default_color_grey: crwdns92859:0crwdne92859:0
  default_color_magenta: crwdns92860:0crwdne92860:0
  default_color_orange: crwdns92861:0crwdne92861:0
  default_color_red: crwdns92862:0crwdne92862:0
  default_color_white: crwdns92863:0crwdne92863:0
  default_color_yellow: crwdns92864:0crwdne92864:0
  default_status_closed: crwdns92865:0crwdne92865:0
  default_status_confirmed: crwdns92866:0crwdne92866:0
  default_status_developed: crwdns92867:0crwdne92867:0
  default_status_in_development: crwdns92868:0crwdne92868:0
  default_status_in_progress: crwdns92869:0crwdne92869:0
  default_status_in_specification: crwdns92870:0crwdne92870:0
  default_status_in_testing: crwdns92871:0crwdne92871:0
  default_status_new: crwdns92872:0crwdne92872:0
  default_status_on_hold: crwdns92873:0crwdne92873:0
  default_status_rejected: crwdns92874:0crwdne92874:0
  default_status_scheduled: crwdns92875:0crwdne92875:0
  default_status_specified: crwdns92876:0crwdne92876:0
  default_status_tested: crwdns92877:0crwdne92877:0
  default_status_test_failed: crwdns92878:0crwdne92878:0
  default_status_to_be_scheduled: crwdns92879:0crwdne92879:0
  default_priority_low: crwdns92880:0crwdne92880:0
  default_priority_normal: crwdns92881:0crwdne92881:0
  default_priority_high: crwdns92882:0crwdne92882:0
  default_priority_immediate: crwdns92883:0crwdne92883:0
  default_project_type_scrum: crwdns92884:0crwdne92884:0
  default_project_type_standard: crwdns92885:0crwdne92885:0
  default_reported_project_status_green: crwdns92886:0crwdne92886:0
  default_reported_project_status_amber: crwdns92887:0crwdne92887:0
  default_reported_project_status_red: crwdns92888:0crwdne92888:0
  default_role_anonymous: crwdns92889:0crwdne92889:0
  default_role_developer: crwdns92890:0crwdne92890:0
  default_role_project_admin: crwdns92891:0crwdne92891:0
  default_role_non_member: crwdns92892:0crwdne92892:0
  default_role_reader: crwdns92893:0crwdne92893:0
  default_role_member: crwdns92894:0crwdne92894:0
  default_type: crwdns92895:0crwdne92895:0
  default_type_bug: crwdns92896:0crwdne92896:0
  default_type_deliverable: crwdns92897:0crwdne92897:0
  default_type_epic: crwdns92898:0crwdne92898:0
  default_type_feature: crwdns92899:0crwdne92899:0
  default_type_milestone: crwdns92900:0crwdne92900:0
  default_type_phase: crwdns92901:0crwdne92901:0
  default_type_task: crwdns92902:0crwdne92902:0
  default_type_user_story: crwdns92903:0crwdne92903:0
  description_active: crwdns92904:0crwdne92904:0
  description_attachment_toggle: crwdns92905:0crwdne92905:0
  description_autocomplete: 'crwdns92906:0crwdne92906:0

'
  description_available_columns: crwdns92907:0crwdne92907:0
  description_choose_project: crwdns92908:0crwdne92908:0
  description_compare_from: crwdns92909:0crwdne92909:0
  description_compare_to: crwdns92910:0crwdne92910:0
  description_current_position: crwdns92911:0crwdne92911:0
  description_date_from: crwdns92912:0crwdne92912:0
  description_date_range_interval: crwdns92913:0crwdne92913:0
  description_date_range_list: crwdns92914:0crwdne92914:0
  description_date_to: crwdns92915:0crwdne92915:0
  description_enter_number: crwdns92916:0crwdne92916:0
  description_enter_text: crwdns92917:0crwdne92917:0
  description_filter: crwdns92918:0crwdne92918:0
  description_filter_toggle: crwdns92919:0crwdne92919:0
  description_category_reassign: crwdns92920:0crwdne92920:0
  description_message_content: crwdns92921:0crwdne92921:0
  description_my_project: crwdns92922:0crwdne92922:0
  description_notes: crwdns92923:0crwdne92923:0
  description_parent_work_package: crwdns92924:0crwdne92924:0
  description_project_scope: crwdns92925:0crwdne92925:0
  description_query_sort_criteria_attribute: crwdns92926:0crwdne92926:0
  description_query_sort_criteria_direction: crwdns92927:0crwdne92927:0
  description_search: crwdns92928:0crwdne92928:0
  description_select_work_package: crwdns92929:0crwdne92929:0
  description_selected_columns: crwdns92930:0crwdne92930:0
  description_sub_work_package: crwdns92931:0crwdne92931:0
  description_toc_toggle: crwdns92932:0crwdne92932:0
  description_wiki_subpages_reassign: crwdns92933:0crwdne92933:0
  direction: crwdns92934:0crwdne92934:0
  ee:
    upsale:
      form_configuration:
        description: crwdns92935:0crwdne92935:0
        add_groups: crwdns92936:0crwdne92936:0
        rename_groups: crwdns92937:0crwdne92937:0
      project_filters:
        description_html: crwdns95438:0%{link}crwdne95438:0
  enumeration_activities: crwdns92938:0crwdne92938:0
  enumeration_work_package_priorities: crwdns92939:0crwdne92939:0
  enumeration_system_activity: crwdns92940:0crwdne92940:0
  enumeration_reported_project_statuses: crwdns92941:0crwdne92941:0
  error_auth_source_sso_failed: crwdns92942:0%{value}crwdne92942:0
  error_can_not_archive_project: crwdns92943:0crwdne92943:0
  error_can_not_delete_entry: crwdns92944:0crwdne92944:0
  error_can_not_delete_custom_field: crwdns92945:0crwdne92945:0
  error_can_not_delete_type: crwdns92946:0crwdne92946:0
  error_can_not_delete_standard_type: crwdns92947:0crwdne92947:0
  error_can_not_invite_user: crwdns92948:0crwdne92948:0
  error_can_not_remove_role: crwdns92949:0crwdne92949:0
  error_can_not_reopen_work_package_on_closed_version: crwdns92950:0crwdne92950:0
  error_check_user_and_role: crwdns92951:0crwdne92951:0
  error_cookie_missing: crwdns92952:0crwdne92952:0
  error_custom_option_not_found: crwdns92953:0crwdne92953:0
  error_failed_to_delete_entry: crwdns92954:0crwdne92954:0
  error_invalid_group_by: crwdns92955:0%{value}crwdne92955:0
  error_invalid_query_column: crwdns92956:0%{value}crwdne92956:0
  error_invalid_sort_criterion: crwdns92957:0%{value}crwdne92957:0
  error_pdf_export_too_many_columns: crwdns92958:0crwdne92958:0
  error_token_authenticity: crwdns92959:0crwdne92959:0
  error_work_package_done_ratios_not_updated: crwdns92960:0crwdne92960:0
  error_work_package_not_found_in_project: crwdns92961:0crwdne92961:0
  error_must_be_project_member: crwdns92962:0crwdne92962:0
  error_no_default_work_package_status: crwdns92963:0crwdne92963:0
  error_no_type_in_project: crwdns92964:0crwdne92964:0
  error_omniauth_registration_timed_out: crwdns92965:0crwdne92965:0
  error_scm_command_failed: crwdns92966:0%{value}crwdne92966:0
  error_scm_not_found: crwdns92967:0crwdne92967:0
  error_unable_delete_status: crwdns92968:0crwdne92968:0
  error_unable_delete_default_status: crwdns92969:0crwdne92969:0
  error_unable_to_connect: crwdns92970:0%{value}crwdne92970:0
  error_unable_delete_wiki: crwdns92971:0crwdne92971:0
  error_unable_update_wiki: crwdns92972:0crwdne92972:0
  error_workflow_copy_source: crwdns92973:0crwdne92973:0
  error_workflow_copy_target: crwdns92974:0crwdne92974:0
  error_menu_item_not_created: crwdns92975:0crwdne92975:0
  error_menu_item_not_saved: crwdns92976:0crwdne92976:0
  error_wiki_root_menu_item_conflict: 'crwdns92977:0%{old_name}crwdnd92977:0%{new_name}crwdnd92977:0%{existing_caption}crwdnd92977:0%{existing_identifier}crwdne92977:0

'
  error_external_authentication_failed: crwdns92978:0crwdne92978:0
  events:
    project: crwdns92979:0crwdne92979:0
    changeset: crwdns92980:0crwdne92980:0
    message: crwdns92981:0crwdne92981:0
    news: crwdns92982:0crwdne92982:0
    reply: crwdns92983:0crwdne92983:0
    time_entry: crwdns92984:0crwdne92984:0
    wiki_page: crwdns92985:0crwdne92985:0
    work_package_closed: crwdns92986:0crwdne92986:0
    work_package_edit: crwdns92987:0crwdne92987:0
    work_package_note: crwdns92988:0crwdne92988:0
  export:
    format:
      atom: crwdns92989:0crwdne92989:0
      csv: crwdns92990:0crwdne92990:0
      pdf: crwdns92991:0crwdne92991:0
      pdf_with_descriptions: crwdns92992:0crwdne92992:0
  general_csv_decimal_separator: crwdns92993:0crwdne92993:0
  general_csv_encoding: crwdns92994:0crwdne92994:0
  general_csv_separator: crwdns92995:0crwdne92995:0
  general_first_day_of_week: crwdns92996:0crwdne92996:0
  general_lang_name: crwdns92997:0crwdne92997:0
  general_pdf_encoding: crwdns92998:0crwdne92998:0
  general_text_no: crwdns92999:0crwdne92999:0
  general_text_yes: crwdns93000:0crwdne93000:0
  general_text_No: crwdns93001:0crwdne93001:0
  general_text_Yes: crwdns93002:0crwdne93002:0
  gui_validation_error: crwdns93003:0crwdne93003:0
  gui_validation_error_plural: crwdns93004:0%{count}crwdne93004:0
  homescreen:
    additional:
      projects: crwdns93005:0crwdne93005:0
      users: crwdns93006:0crwdne93006:0
    blocks:
      community: crwdns93007:0crwdne93007:0
      upsale:
        become_hero: crwdns93008:0crwdne93008:0
        title: crwdns93009:0crwdne93009:0
        description: crwdns93010:0crwdne93010:0
        more_info: crwdns93011:0crwdne93011:0
        additional_features: crwdns93012:0crwdne93012:0
        professional_support: crwdns93013:0crwdne93013:0
        you_contribute: crwdns93014:0crwdne93014:0
    links:
      upgrade_enterprise_edition: crwdns93015:0crwdne93015:0
      user_guides: crwdns93016:0crwdne93016:0
      faq: crwdns93017:0crwdne93017:0
      glossary: crwdns93018:0crwdne93018:0
      shortcuts: crwdns93019:0crwdne93019:0
      forums: crwdns93020:0crwdne93020:0
      blog: crwdns93021:0crwdne93021:0
      boards: crwdns93022:0crwdne93022:0
      newsletter: crwdns93023:0crwdne93023:0
  instructions_after_registration: crwdns93024:0%{signin}crwdne93024:0
  instructions_after_logout: crwdns93025:0%{signin}crwdne93025:0
  instructions_after_error: crwdns93026:0%{signin}crwdne93026:0
  my_account:
    access_tokens:
      no_results:
        title: crwdns93027:0crwdne93027:0
        description: crwdns93028:0crwdne93028:0
      access_token: crwdns93029:0crwdne93029:0
      headers:
        action: crwdns93030:0crwdne93030:0
        expiration: crwdns93031:0crwdne93031:0
      indefinite_expiration: crwdns93032:0crwdne93032:0
  label_accessibility: crwdns93033:0crwdne93033:0
  label_account: crwdns93034:0crwdne93034:0
  label_active: crwdns93035:0crwdne93035:0
  label_activate_user: crwdns93036:0crwdne93036:0
  label_active_in_new_projects: crwdns93037:0crwdne93037:0
  label_activity: crwdns93038:0crwdne93038:0
  label_add_edit_translations: crwdns93039:0crwdne93039:0
  label_add_another_file: crwdns93040:0crwdne93040:0
  label_add_columns: crwdns93041:0crwdne93041:0
  label_add_note: crwdns93042:0crwdne93042:0
  label_add_related_work_packages: crwdns93043:0crwdne93043:0
  label_add_subtask: crwdns93044:0crwdne93044:0
  label_added: crwdns93045:0crwdne93045:0
  label_added_time_by: crwdns93046:0%{author}crwdnd93046:0%{age}crwdne93046:0
  label_additional_workflow_transitions_for_assignee: crwdns93047:0crwdne93047:0
  label_additional_workflow_transitions_for_author: crwdns93048:0crwdne93048:0
  label_administration: crwdns93049:0crwdne93049:0
  label_advanced_settings: crwdns93050:0crwdne93050:0
  label_age: crwdns93051:0crwdne93051:0
  label_ago: crwdns93052:0crwdne93052:0
  label_all: crwdns93053:0crwdne93053:0
  label_all_time: crwdns93054:0crwdne93054:0
  label_all_words: crwdns93055:0crwdne93055:0
  label_always_visible: crwdns93056:0crwdne93056:0
  label_announcement: crwdns93057:0crwdne93057:0
  label_and_its_subprojects: crwdns93058:0%{value}crwdne93058:0
  label_api_access_key: crwdns93059:0crwdne93059:0
  label_api_access_key_created_on: crwdns93060:0%{value}crwdne93060:0
  label_api_access_key_type: crwdns93061:0crwdne93061:0
  label_applied_status: crwdns93062:0crwdne93062:0
  label_archive_project: crwdns93063:0crwdne93063:0
  label_ascending: crwdns93064:0crwdne93064:0
  label_assigned_to_me_work_packages: crwdns93065:0crwdne93065:0
  label_associated_revisions: crwdns93066:0crwdne93066:0
  label_attachment_delete: crwdns93067:0crwdne93067:0
  label_attachment_new: crwdns93068:0crwdne93068:0
  label_attachment_plural: crwdns93069:0crwdne93069:0
  label_attribute: crwdns93070:0crwdne93070:0
  label_attribute_plural: crwdns93071:0crwdne93071:0
  label_auth_source: crwdns93072:0crwdne93072:0
  label_auth_source_new: crwdns93073:0crwdne93073:0
  label_auth_source_plural: crwdns93074:0crwdne93074:0
  label_authentication: crwdns93075:0crwdne93075:0
  label_available_project_work_package_categories: crwdns93076:0crwdne93076:0
  label_available_project_boards: crwdns93077:0crwdne93077:0
  label_available_project_versions: crwdns93078:0crwdne93078:0
  label_available_project_repositories: crwdns93079:0crwdne93079:0
  label_api_documentation: crwdns93080:0crwdne93080:0
  label_between: crwdns93081:0crwdne93081:0
  label_blocked_by: crwdns93082:0crwdne93082:0
  label_blocks: crwdns93083:0crwdne93083:0
  label_blog: crwdns93084:0crwdne93084:0
  label_board_locked: crwdns93085:0crwdne93085:0
  label_board_new: crwdns93086:0crwdne93086:0
  label_board_plural: crwdns93087:0crwdne93087:0
  label_board_sticky: crwdns93088:0crwdne93088:0
  label_boolean: crwdns93089:0crwdne93089:0
  label_branch: crwdns93090:0crwdne93090:0
  label_browse: crwdns93091:0crwdne93091:0
  label_bulk_edit_selected_work_packages: crwdns93092:0crwdne93092:0
  label_calendar: crwdns93093:0crwdne93093:0
  label_calendar_show: crwdns93094:0crwdne93094:0
  label_category: crwdns93095:0crwdne93095:0
  label_wiki_menu_item: crwdns93096:0crwdne93096:0
  label_select_main_menu_item: crwdns93097:0crwdne93097:0
  label_select_project: crwdns93098:0crwdne93098:0
  label_required_disk_storage: crwdns93099:0crwdne93099:0
  label_send_invitation: crwdns95420:0crwdne95420:0
  label_change_plural: crwdns93101:0crwdne93101:0
  label_change_properties: crwdns93102:0crwdne93102:0
  label_change_status: crwdns93103:0crwdne93103:0
  label_change_status_of_user: crwdns93104:0#{username}crwdne93104:0
  label_change_view_all: crwdns93105:0crwdne93105:0
  label_changes_details: crwdns93106:0crwdne93106:0
  label_changeset: crwdns93107:0crwdne93107:0
  label_changeset_id: crwdns93108:0crwdne93108:0
  label_changeset_plural: crwdns93109:0crwdne93109:0
  label_checked: crwdns93110:0crwdne93110:0
  label_check_uncheck_all_in_column: crwdns93111:0crwdne93111:0
  label_check_uncheck_all_in_row: crwdns93112:0crwdne93112:0
  label_child_element: crwdns93113:0crwdne93113:0
  label_chronological_order: crwdns93114:0crwdne93114:0
  label_close_versions: crwdns93115:0crwdne93115:0
  label_closed_work_packages: crwdns93116:0crwdne93116:0
  label_collapse: crwdns93117:0crwdne93117:0
  label_configuration: crwdns93118:0crwdne93118:0
  label_comment_add: crwdns93119:0crwdne93119:0
  label_comment_added: crwdns93120:0crwdne93120:0
  label_comment_delete: crwdns93121:0crwdne93121:0
  label_comment_plural: crwdns93122:0crwdne93122:0
  label_commits_per_author: crwdns93123:0crwdne93123:0
  label_commits_per_month: crwdns93124:0crwdne93124:0
  label_confirmation: crwdns93125:0crwdne93125:0
  label_contains: crwdns93126:0crwdne93126:0
  label_content: crwdns93127:0crwdne93127:0
  label_copied: crwdns93128:0crwdne93128:0
  label_copy_to_clipboard: crwdns93129:0crwdne93129:0
  label_copy_same_as_target: crwdns93130:0crwdne93130:0
  label_copy_source: crwdns93131:0crwdne93131:0
  label_copy_target: crwdns93132:0crwdne93132:0
  label_copy_workflow_from: crwdns93133:0crwdne93133:0
  label_copy_project: crwdns93134:0crwdne93134:0
  label_core_version: crwdns93135:0crwdne93135:0
  label_current_status: crwdns93136:0crwdne93136:0
  label_current_version: crwdns93137:0crwdne93137:0
  label_custom_field_add_no_type: crwdns93138:0crwdne93138:0
  label_custom_field_new: crwdns93139:0crwdne93139:0
  label_custom_field_plural: crwdns93140:0crwdne93140:0
  label_custom_field_default_type: crwdns93141:0crwdne93141:0
  label_custom_style: crwdns93142:0crwdne93142:0
  label_date: crwdns93143:0crwdne93143:0
  label_date_and_time: crwdns93144:0crwdne93144:0
  label_date_from: crwdns93145:0crwdne93145:0
  label_date_from_to: crwdns93146:0%{start}crwdnd93146:0%{end}crwdne93146:0
  label_date_range: crwdns93147:0crwdne93147:0
  label_date_to: crwdns93148:0crwdne93148:0
  label_day_plural: crwdns93149:0crwdne93149:0
  label_default: crwdns93150:0crwdne93150:0
  label_delete_user: crwdns93151:0crwdne93151:0
  label_delete_project: crwdns93152:0crwdne93152:0
  label_deleted: crwdns93153:0crwdne93153:0
  label_deleted_custom_field: crwdns93154:0crwdne93154:0
  label_descending: crwdns93155:0crwdne93155:0
  label_details: crwdns93156:0crwdne93156:0
  label_development_roadmap: crwdns93157:0crwdne93157:0
  label_diff: crwdns93158:0crwdne93158:0
  label_diff_inline: crwdns93159:0crwdne93159:0
  label_diff_side_by_side: crwdns93160:0crwdne93160:0
  label_disabled: crwdns93161:0crwdne93161:0
  label_display: crwdns93162:0crwdne93162:0
  label_display_per_page: crwdns93163:0%{value}crwdne93163:0
  label_display_used_statuses_only: crwdns93164:0crwdne93164:0
  label_download: crwdns93165:0%{count}crwdne93165:0
  label_download_plural: crwdns93166:0%{count}crwdne93166:0
  label_downloads_abbr: crwdns93167:0crwdne93167:0
  label_duplicated_by: crwdns93168:0crwdne93168:0
  label_duplicate: crwdns93169:0crwdne93169:0
  label_duplicates: crwdns93170:0crwdne93170:0
  label_edit: crwdns93171:0crwdne93171:0
  label_enable_multi_select: crwdns93172:0crwdne93172:0
  label_enabled_project_custom_fields: crwdns93173:0crwdne93173:0
  label_enabled_project_types: crwdns93174:0crwdne93174:0
  label_enabled_project_modules: crwdns93175:0crwdne93175:0
  label_enabled_project_activities: crwdns93176:0crwdne93176:0
  label_end_to_end: crwdns93177:0crwdne93177:0
  label_end_to_start: crwdns93178:0crwdne93178:0
  label_enumeration_new: crwdns93179:0crwdne93179:0
  label_enumeration_value: crwdns93180:0crwdne93180:0
  label_enumerations: crwdns93181:0crwdne93181:0
  label_enterprise: crwdns93182:0crwdne93182:0
  label_enterprise_edition: crwdns93183:0crwdne93183:0
  label_environment: crwdns93184:0crwdne93184:0
  label_estimates_and_time: crwdns93185:0crwdne93185:0
  label_equals: crwdns93186:0crwdne93186:0
  label_example: crwdns93187:0crwdne93187:0
  label_export_to: crwdns93188:0crwdne93188:0
  label_f_hour: crwdns93189:0%{value}crwdne93189:0
  label_f_hour_plural: crwdns93190:0%{value}crwdne93190:0
  label_feed_plural: crwdns93191:0crwdne93191:0
  label_feeds_access_key: crwdns93192:0crwdne93192:0
  label_feeds_access_key_created_on: crwdns93193:0%{value}crwdne93193:0
  label_feeds_access_key_type: crwdns93194:0crwdne93194:0
  label_file_added: crwdns93195:0crwdne93195:0
  label_file_plural: crwdns93196:0crwdne93196:0
  label_filter_add: crwdns93197:0crwdne93197:0
  label_filter_plural: crwdns93198:0crwdne93198:0
  label_filters_toggle: crwdns95439:0crwdne95439:0
  label_float: crwdns93199:0crwdne93199:0
  label_folder: crwdns93200:0crwdne93200:0
  label_follows: crwdns93201:0crwdne93201:0
  label_force_user_language_to_default: crwdns93202:0crwdne93202:0
  label_form_configuration: crwdns93203:0crwdne93203:0
  label_general: crwdns93204:0crwdne93204:0
  label_generate_key: crwdns93205:0crwdne93205:0
  label_git_path: crwdns93206:0crwdne93206:0
  label_greater_or_equal: crwdns93207:0crwdne93207:0
  label_group_by: crwdns93208:0crwdne93208:0
  label_group_new: crwdns93209:0crwdne93209:0
  label_group: crwdns95522:0crwdne95522:0
  label_group_plural: crwdns93210:0crwdne93210:0
  label_help: crwdns93211:0crwdne93211:0
  label_here: crwdns93212:0crwdne93212:0
  label_hide: crwdns93213:0crwdne93213:0
  label_history: crwdns93214:0crwdne93214:0
  label_home: crwdns93215:0crwdne93215:0
  label_in: crwdns93216:0crwdne93216:0
  label_in_less_than: crwdns93217:0crwdne93217:0
  label_in_more_than: crwdns93218:0crwdne93218:0
  label_inactive: crwdns93219:0crwdne93219:0
  label_incoming_emails: crwdns93220:0crwdne93220:0
  label_includes: crwdns93221:0crwdne93221:0
  label_index_by_date: crwdns93222:0crwdne93222:0
  label_index_by_title: crwdns93223:0crwdne93223:0
  label_information: crwdns93224:0crwdne93224:0
  label_information_plural: crwdns93225:0crwdne93225:0
  label_integer: crwdns93226:0crwdne93226:0
  label_internal: crwdns93227:0crwdne93227:0
  label_invite_user: crwdns93228:0crwdne93228:0
  label_show_hide: crwdns93229:0crwdne93229:0
  label_show_all_registered_users: crwdns93230:0crwdne93230:0
  label_journal: crwdns93231:0crwdne93231:0
  label_journal_diff: crwdns93232:0crwdne93232:0
  label_language: crwdns93233:0crwdne93233:0
  label_jump_to_a_project: crwdns93234:0crwdne93234:0
  label_language_based: crwdns93235:0crwdne93235:0
  label_last_activity: crwdns93236:0crwdne93236:0
  label_last_change_on: crwdns93237:0crwdne93237:0
  label_last_changes: crwdns93238:0%{count}crwdne93238:0
  label_last_login: crwdns93239:0crwdne93239:0
  label_last_month: crwdns93240:0crwdne93240:0
  label_last_n_days: crwdns93241:0%{count}crwdne93241:0
  label_last_week: crwdns93242:0crwdne93242:0
  label_latest_revision: crwdns93243:0crwdne93243:0
  label_latest_revision_plural: crwdns93244:0crwdne93244:0
  label_ldap_authentication: crwdns93245:0crwdne93245:0
  label_less_or_equal: crwdns93246:0crwdne93246:0
  label_less_than_ago: crwdns93247:0crwdne93247:0
  label_list: crwdns93248:0crwdne93248:0
  label_loading: crwdns93249:0crwdne93249:0
  label_lock_user: crwdns93250:0crwdne93250:0
  label_logged_as: crwdns93251:0crwdne93251:0
  label_login: crwdns93252:0crwdne93252:0
  label_custom_logo: crwdns93253:0crwdne93253:0
  label_custom_favicon: crwdns93254:0crwdne93254:0
  label_custom_touch_icon: crwdns93255:0crwdne93255:0
  label_logout: crwdns93256:0crwdne93256:0
  label_main_menu: crwdns93257:0crwdne93257:0
  label_manage_groups: crwdns93258:0crwdne93258:0
  label_managed_repositories_vendor: crwdns93259:0%{vendor}crwdne93259:0
  label_max_size: crwdns93260:0crwdne93260:0
  label_me: crwdns93261:0crwdne93261:0
  label_member_new: crwdns93262:0crwdne93262:0
  label_member_plural: crwdns93263:0crwdne93263:0
  label_view_all_members: crwdns93264:0crwdne93264:0
  label_menu_item_name: crwdns93265:0crwdne93265:0
  label_message: crwdns93266:0crwdne93266:0
  label_message_last: crwdns93267:0crwdne93267:0
  label_message_new: crwdns93268:0crwdne93268:0
  label_message_plural: crwdns93269:0crwdne93269:0
  label_message_posted: crwdns93270:0crwdne93270:0
  label_min_max_length: crwdns93271:0crwdne93271:0
  label_minute_plural: crwdns93272:0crwdne93272:0
  label_missing_api_access_key: crwdns93273:0crwdne93273:0
  label_missing_feeds_access_key: crwdns93274:0crwdne93274:0
  label_modification: crwdns93275:0%{count}crwdne93275:0
  label_modified: crwdns93276:0crwdne93276:0
  label_module_plural: crwdns93277:0crwdne93277:0
  label_modules: crwdns93278:0crwdne93278:0
  label_month: crwdns93279:0crwdne93279:0
  label_months_from: crwdns93280:0crwdne93280:0
  label_more: crwdns93281:0crwdne93281:0
  label_more_than_ago: crwdns93282:0crwdne93282:0
  label_move_work_package: crwdns93283:0crwdne93283:0
  label_my_account: crwdns93284:0crwdne93284:0
  label_my_account_data: crwdns93285:0crwdne93285:0
  label_my_page: crwdns93286:0crwdne93286:0
  label_my_page_block: crwdns93287:0crwdne93287:0
  label_my_projects: crwdns93288:0crwdne93288:0
  label_my_queries: crwdns93289:0crwdne93289:0
  label_new: crwdns93290:0crwdne93290:0
  label_new_statuses_allowed: crwdns93291:0crwdne93291:0
  label_news_added: crwdns93292:0crwdne93292:0
  label_news_comment_added: crwdns93293:0crwdne93293:0
  label_news_latest: crwdns93294:0crwdne93294:0
  label_news_new: crwdns93295:0crwdne93295:0
  label_news_edit: crwdns93296:0crwdne93296:0
  label_news_plural: crwdns93297:0crwdne93297:0
  label_news_view_all: crwdns93298:0crwdne93298:0
  label_next: crwdns93299:0crwdne93299:0
  label_next_week: crwdns93300:0crwdne93300:0
  label_no_change_option: crwdns93301:0crwdne93301:0
  label_no_data: crwdns93302:0crwdne93302:0
  label_nothing_display: crwdns93303:0crwdne93303:0
  label_nobody: crwdns93304:0crwdne93304:0
  label_none: crwdns93305:0crwdne93305:0
  label_none_parentheses: crwdns93306:0crwdne93306:0
  label_not_contains: crwdns93307:0crwdne93307:0
  label_not_equals: crwdns93308:0crwdne93308:0
  label_notify_member_plural: crwdns93309:0crwdne93309:0
  label_on: crwdns93310:0crwdne93310:0
  label_open_menu: crwdns93311:0crwdne93311:0
  label_open_work_packages: crwdns93312:0crwdne93312:0
  label_open_work_packages_plural: crwdns93313:0crwdne93313:0
  label_optional_description: crwdns93314:0crwdne93314:0
  label_options: crwdns93315:0crwdne93315:0
  label_other: crwdns93316:0crwdne93316:0
  label_overall_activity: crwdns93317:0crwdne93317:0
  label_overall_spent_time: crwdns93318:0crwdne93318:0
  label_overview: crwdns93319:0crwdne93319:0
  label_part_of: crwdns93320:0crwdne93320:0
  label_password_lost: crwdns93321:0crwdne93321:0
  label_password_rule_lowercase: crwdns93322:0crwdne93322:0
  label_password_rule_numeric: crwdns93323:0crwdne93323:0
  label_password_rule_special: crwdns93324:0crwdne93324:0
  label_password_rule_uppercase: crwdns93325:0crwdne93325:0
  label_path_encoding: crwdns93326:0crwdne93326:0
  label_pdf_with_descriptions: crwdns93327:0crwdne93327:0
  label_per_page: crwdns93328:0crwdne93328:0
  label_people: crwdns93329:0crwdne93329:0
  label_permissions: crwdns93330:0crwdne93330:0
  label_permissions_report: crwdns93331:0crwdne93331:0
  label_personalize_page: crwdns93332:0crwdne93332:0
  label_planning: crwdns93333:0crwdne93333:0
  label_please_login: crwdns93334:0crwdne93334:0
  label_plugins: crwdns93335:0crwdne93335:0
  label_precedes: crwdns93336:0crwdne93336:0
  label_preferences: crwdns93337:0crwdne93337:0
  label_preview: crwdns93338:0crwdne93338:0
  label_previous: crwdns93339:0crwdne93339:0
  label_previous_week: crwdns93340:0crwdne93340:0
  label_principal_invite_via_email: crwdns93341:0crwdne93341:0
  label_principal_search: crwdns93342:0crwdne93342:0
  label_product_version: crwdns93343:0crwdne93343:0
  label_professional_support: crwdns93344:0crwdne93344:0
  label_profile: crwdns93345:0crwdne93345:0
  label_project_all: crwdns93346:0crwdne93346:0
  label_project_count: crwdns93347:0crwdne93347:0
  label_project_copy_notifications: crwdns93348:0crwdne93348:0
  label_project_latest: crwdns93349:0crwdne93349:0
  label_project_default_type: crwdns93350:0crwdne93350:0
  label_project_hierarchy: crwdns93351:0crwdne93351:0
  label_project_new: crwdns93352:0crwdne93352:0
  label_project_plural: crwdns93353:0crwdne93353:0
  label_project_settings: crwdns93354:0crwdne93354:0
  label_projects_storage_information: crwdns93355:0%{count}crwdnd93355:0%{storage}crwdne93355:0
  label_project_view_all: crwdns93356:0crwdne93356:0
  label_project_show_details: crwdns94792:0crwdne94792:0
  label_project_hide_details: crwdns94793:0crwdne94793:0
  label_public_projects: crwdns93357:0crwdne93357:0
  label_query_new: crwdns93358:0crwdne93358:0
  label_query_plural: crwdns93359:0crwdne93359:0
  label_query_menu_item: crwdns93360:0crwdne93360:0
  label_read: crwdns93361:0crwdne93361:0
  label_register: crwdns93362:0crwdne93362:0
  label_register_with_developer: crwdns93363:0crwdne93363:0
  label_registered_on: crwdns93364:0crwdne93364:0
  label_registration_activation_by_email: crwdns93365:0crwdne93365:0
  label_registration_automatic_activation: crwdns93366:0crwdne93366:0
  label_registration_manual_activation: crwdns93367:0crwdne93367:0
  label_related_work_packages: crwdns93368:0crwdne93368:0
  label_relates: crwdns93369:0crwdne93369:0
  label_relates_to: crwdns93370:0crwdne93370:0
  label_relation_delete: crwdns93371:0crwdne93371:0
  label_relation_new: crwdns93372:0crwdne93372:0
  label_release_notes: crwdns93373:0crwdne93373:0
  label_remove_columns: crwdns93374:0crwdne93374:0
  label_renamed: crwdns93375:0crwdne93375:0
  label_reply_plural: crwdns93376:0crwdne93376:0
  label_report: crwdns93377:0crwdne93377:0
  label_report_bug: crwdns93378:0crwdne93378:0
  label_report_plural: crwdns93379:0crwdne93379:0
  label_reported_work_packages: crwdns93380:0crwdne93380:0
  label_reporting: crwdns93381:0crwdne93381:0
  label_reporting_plural: crwdns93382:0crwdne93382:0
  label_repository: crwdns93383:0crwdne93383:0
  label_repository_root: crwdns93384:0crwdne93384:0
  label_repository_plural: crwdns93385:0crwdne93385:0
  label_required: crwdns93386:0crwdne93386:0
  label_requires: crwdns93387:0crwdne93387:0
  label_responsible_for_work_packages: crwdns93388:0crwdne93388:0
  label_result_plural: crwdns93389:0crwdne93389:0
  label_reverse_chronological_order: crwdns93390:0crwdne93390:0
  label_revision: crwdns93391:0crwdne93391:0
  label_revision_id: crwdns93392:0%{value}crwdne93392:0
  label_revision_plural: crwdns93393:0crwdne93393:0
  label_roadmap: crwdns93394:0crwdne93394:0
  label_roadmap_edit: crwdns93395:0%{name}crwdne93395:0
  label_roadmap_due_in: crwdns93396:0%{value}crwdne93396:0
  label_roadmap_no_work_packages: crwdns93397:0crwdne93397:0
  label_roadmap_overdue: crwdns93398:0%{value}crwdne93398:0
  label_role_and_permissions: crwdns93399:0crwdne93399:0
  label_role_new: crwdns93400:0crwdne93400:0
  label_role_plural: crwdns93401:0crwdne93401:0
  label_role_search: crwdns93402:0crwdne93402:0
  label_scm: crwdns93403:0crwdne93403:0
  label_search: crwdns93404:0crwdne93404:0
  label_search_titles_only: crwdns93405:0crwdne93405:0
  label_send_information: crwdns93406:0crwdne93406:0
  label_send_test_email: crwdns93407:0crwdne93407:0
  label_settings: crwdns93408:0crwdne93408:0
  label_system_settings: crwdns93409:0crwdne93409:0
  label_show_completed_versions: crwdns93410:0crwdne93410:0
  label_sort: crwdns93411:0crwdne93411:0
  label_sort_by: crwdns93412:0%{value}crwdne93412:0
  label_sorted_by: crwdns93413:0%{value}crwdne93413:0
  label_sort_higher: crwdns93414:0crwdne93414:0
  label_sort_highest: crwdns93415:0crwdne93415:0
  label_sort_lower: crwdns93416:0crwdne93416:0
  label_sort_lowest: crwdns93417:0crwdne93417:0
  label_spent_time: crwdns93418:0crwdne93418:0
  label_start_to_end: crwdns93419:0crwdne93419:0
  label_start_to_start: crwdns93420:0crwdne93420:0
  label_statistics: crwdns93421:0crwdne93421:0
  label_status: crwdns93422:0crwdne93422:0
  label_status_updated: crwdns93423:0crwdne93423:0
  label_stay_logged_in: crwdns93424:0crwdne93424:0
  label_storage_free_space: crwdns93425:0crwdne93425:0
  label_storage_used_space: crwdns93426:0crwdne93426:0
  label_storage_group: crwdns93427:0%{identifier}crwdne93427:0
  label_storage_for: crwdns93428:0crwdne93428:0
  label_string: crwdns93429:0crwdne93429:0
  label_subproject: crwdns93430:0crwdne93430:0
  label_subproject_new: crwdns93431:0crwdne93431:0
  label_subproject_plural: crwdns93432:0crwdne93432:0
  label_subtask_plural: crwdns93433:0crwdne93433:0
  label_summary: crwdns93434:0crwdne93434:0
  label_system: crwdns93435:0crwdne93435:0
  label_system_storage: crwdns93436:0crwdne93436:0
  label_table_of_contents: crwdns93437:0crwdne93437:0
  label_tag: crwdns93438:0crwdne93438:0
  label_text: crwdns93439:0crwdne93439:0
  label_this_month: crwdns93440:0crwdne93440:0
  label_this_week: crwdns93441:0crwdne93441:0
  label_this_year: crwdns93442:0crwdne93442:0
  label_time_entry_plural: crwdns93443:0crwdne93443:0
  label_time_sheet_menu: crwdns93444:0crwdne93444:0
  label_time_tracking: crwdns93445:0crwdne93445:0
  label_today: crwdns93446:0crwdne93446:0
  label_top_menu: crwdns93447:0crwdne93447:0
  label_topic_plural: crwdns93448:0crwdne93448:0
  label_total: crwdns93449:0crwdne93449:0
  label_type_new: crwdns93450:0crwdne93450:0
  label_type_plural: crwdns93451:0crwdne93451:0
  label_type_default_new_projects: crwdns93452:0crwdne93452:0
  label_ui: crwdns93453:0crwdne93453:0
  label_update_work_package_done_ratios: crwdns93454:0crwdne93454:0
  label_updated_time: crwdns93455:0%{value}crwdne93455:0
  label_updated_time_at: crwdns93456:0%{author}crwdnd93456:0%{age}crwdne93456:0
  label_updated_time_by: crwdns93457:0%{author}crwdnd93457:0%{age}crwdne93457:0
  label_used_by: crwdns93458:0crwdne93458:0
  label_used_by_types: crwdns93459:0crwdne93459:0
  label_used_in_projects: crwdns93460:0crwdne93460:0
  label_user: crwdns93461:0crwdne93461:0
  label_user_activity: crwdns93462:0%{value}crwdne93462:0
  label_user_anonymous: crwdns93463:0crwdne93463:0
  label_user_mail_option_all: crwdns93464:0crwdne93464:0
  label_user_mail_option_none: crwdns93465:0crwdne93465:0
  label_user_mail_option_only_assigned: crwdns93466:0crwdne93466:0
  label_user_mail_option_only_my_events: crwdns93467:0crwdne93467:0
  label_user_mail_option_only_owner: crwdns93468:0crwdne93468:0
  label_user_mail_option_selected: crwdns93469:0crwdne93469:0
  label_user_new: crwdns93470:0crwdne93470:0
  label_user_plural: crwdns93471:0crwdne93471:0
  label_user_search: crwdns93472:0crwdne93472:0
  label_version_new: crwdns93473:0crwdne93473:0
  label_version_plural: crwdns93474:0crwdne93474:0
  label_version_sharing_descendants: crwdns93475:0crwdne93475:0
  label_version_sharing_hierarchy: crwdns93476:0crwdne93476:0
  label_version_sharing_none: crwdns93477:0crwdne93477:0
  label_version_sharing_system: crwdns93478:0crwdne93478:0
  label_version_sharing_tree: crwdns93479:0crwdne93479:0
  label_video: crwdns93480:0crwdne93480:0
  label_view_all_revisions: crwdns93481:0crwdne93481:0
  label_view_diff: crwdns93482:0crwdne93482:0
  label_view_revisions: crwdns93483:0crwdne93483:0
  label_watched_work_packages: crwdns93484:0crwdne93484:0
  label_week: crwdns93485:0crwdne93485:0
  label_wiki_content_added: crwdns93486:0crwdne93486:0
  label_wiki_content_updated: crwdns93487:0crwdne93487:0
  label_wiki_toc: crwdns93488:0crwdne93488:0
  label_wiki_dont_show_menu_item: crwdns93489:0crwdne93489:0
  label_wiki_edit: crwdns93490:0crwdne93490:0
  label_wiki_edit_plural: crwdns93491:0crwdne93491:0
  label_wiki_page_attachments: crwdns93492:0crwdne93492:0
  label_wiki_page_id: crwdns93493:0crwdne93493:0
  label_wiki_navigation: crwdns93494:0crwdne93494:0
  label_wiki_page: crwdns93495:0crwdne93495:0
  label_wiki_page_plural: crwdns93496:0crwdne93496:0
  label_wiki_show_index_page_link: crwdns93497:0crwdne93497:0
  label_wiki_show_menu_item: crwdns93498:0crwdne93498:0
  label_wiki_show_new_page_link: crwdns93499:0crwdne93499:0
  label_wiki_show_submenu_item: crwdns93500:0crwdne93500:0
  label_work_package: crwdns93501:0crwdne93501:0
  label_work_package_added: crwdns93502:0crwdne93502:0
  label_work_package_attachments: crwdns93503:0crwdne93503:0
  label_work_package_category_new: crwdns93504:0crwdne93504:0
  label_work_package_category_plural: crwdns93505:0crwdne93505:0
  label_work_package_hierarchy: crwdns93506:0crwdne93506:0
  label_work_package_new: crwdns93507:0crwdne93507:0
  label_work_package_note_added: crwdns93508:0crwdne93508:0
  label_work_package_edit: crwdns93509:0%{name}crwdne93509:0
  label_work_package_plural: crwdns93510:0crwdne93510:0
  label_work_package_priority_updated: crwdns93511:0crwdne93511:0
  label_work_package_status: crwdns93512:0crwdne93512:0
  label_work_package_status_new: crwdns93513:0crwdne93513:0
  label_work_package_status_plural: crwdns93514:0crwdne93514:0
  label_work_package_types: crwdns93515:0crwdne93515:0
  label_work_package_updated: crwdns93516:0crwdne93516:0
  label_work_package_tracking: crwdns93517:0crwdne93517:0
  label_work_package_view_all: crwdns93518:0crwdne93518:0
  label_work_package_view_all_assigned_to_me: crwdns93519:0crwdne93519:0
  label_work_package_view_all_reported_by_me: crwdns93520:0crwdne93520:0
  label_work_package_view_all_responsible_for: crwdns93521:0crwdne93521:0
  label_work_package_view_all_watched: crwdns93522:0crwdne93522:0
  label_work_package_watchers: crwdns93523:0crwdne93523:0
  label_workflow: crwdns93524:0crwdne93524:0
  label_workflow_plural: crwdns93525:0crwdne93525:0
  label_workflow_summary: crwdns93526:0crwdne93526:0
  label_x_closed_work_packages_abbr:
    one: crwdns93527:0crwdne93527:0
    other: crwdns93527:1%{count}crwdne93527:1
    zero: 0 closed
  label_x_comments:
    one: crwdns93528:0crwdne93528:0
    other: crwdns93528:1%{count}crwdne93528:1
    zero: no comments
  label_x_open_work_packages_abbr:
    one: crwdns93529:0crwdne93529:0
    other: crwdns93529:1%{count}crwdne93529:1
    zero: 0 open
  label_x_open_work_packages_abbr_on_total:
    one: crwdns93530:0%{total}crwdne93530:0
    other: crwdns93530:1%{count}crwdnd93530:1%{total}crwdne93530:1
    zero: 0 open / %{total}
  label_x_projects:
    one: crwdns93531:0crwdne93531:0
    other: crwdns93531:1%{count}crwdne93531:1
    zero: no projects
  label_year: crwdns93532:0crwdne93532:0
  label_yesterday: crwdns93533:0crwdne93533:0
  label_keyboard_function: crwdns93534:0crwdne93534:0
  label_keyboard_shortcut: crwdns93535:0crwdne93535:0
  label_keyboard_accesskey: crwdns93536:0crwdne93536:0
  label_keyboard_shortcut_help_heading: crwdns93537:0crwdne93537:0
  label_keyboard_shortcut_within_project: crwdns93538:0crwdne93538:0
  label_keyboard_shortcut_global_shortcuts: crwdns93539:0crwdne93539:0
  label_keyboard_shortcut_some_pages_only: crwdns93540:0crwdne93540:0
  label_keyboard_shortcut_search_global: crwdns93541:0crwdne93541:0
  label_keyboard_shortcut_search_project: crwdns93542:0crwdne93542:0
  label_keyboard_shortcut_go_my_page: crwdns93543:0crwdne93543:0
  label_keyboard_shortcut_show_help: crwdns93544:0crwdne93544:0
  label_keyboard_shortcut_go_overview: crwdns93545:0crwdne93545:0
  label_keyboard_shortcut_go_work_package: crwdns93546:0crwdne93546:0
  label_keyboard_shortcut_go_wiki: crwdns93547:0crwdne93547:0
  label_keyboard_shortcut_go_activity: crwdns93548:0crwdne93548:0
  label_keyboard_shortcut_go_calendar: crwdns93549:0crwdne93549:0
  label_keyboard_shortcut_go_news: crwdns93550:0crwdne93550:0
  label_keyboard_shortcut_go_timelines: crwdns93551:0crwdne93551:0
  label_keyboard_shortcut_new_work_package: crwdns93552:0crwdne93552:0
  label_keyboard_shortcut_details_package: crwdns93553:0crwdne93553:0
  label_keyboard_shortcut_go_edit: crwdns93554:0crwdne93554:0
  label_keyboard_shortcut_open_more_menu: crwdns93555:0crwdne93555:0
  label_keyboard_shortcut_go_preview: crwdns93556:0crwdne93556:0
  label_keyboard_shortcut_focus_previous_item: crwdns93557:0crwdne93557:0
  label_keyboard_shortcut_focus_next_item: crwdns93558:0crwdne93558:0
  label_visible_elements: crwdns93559:0crwdne93559:0
  auth_source:
    using_abstract_auth_source: crwdns93560:0crwdne93560:0
    ldap_error: crwdns93561:0%{error_message}crwdne93561:0
    ldap_auth_failed: crwdns93562:0crwdne93562:0
  macro_execution_error: crwdns93563:0%{macro_name}crwdne93563:0
  macro_unavailable: crwdns93564:0%{macro_name}crwdne93564:0
  macros:
    create_work_package_link:
      errors:
        no_project_context: crwdns95450:0crwdne95450:0
        invalid_type: crwdns95451:0%{type}crwdnd95451:0%{project}crwdne95451:0
      link_name: crwdns95452:0crwdne95452:0
      link_name_type: crwdns95453:0%{type_name}crwdne95453:0
  mail:
    actions: crwdns93565:0crwdne93565:0
  mail_body_account_activation_request: crwdns93566:0%{value}crwdne93566:0
  mail_body_account_information: crwdns93567:0crwdne93567:0
  mail_body_account_information_external: crwdns93568:0%{value}crwdne93568:0
  mail_body_lost_password: crwdns93569:0crwdne93569:0
  mail_body_register: crwdns93570:0crwdne93570:0
  mail_body_reminder: crwdns93571:0%{count}crwdnd93571:0%{days}crwdne93571:0
  mail_body_wiki_content_added: crwdns93572:0%{id}crwdnd93572:0%{author}crwdne93572:0
  mail_body_wiki_content_updated: crwdns93573:0%{id}crwdnd93573:0%{author}crwdne93573:0
  mail_subject_account_activation_request: crwdns93574:0%{value}crwdne93574:0
  mail_subject_lost_password: crwdns93575:0%{value}crwdne93575:0
  mail_subject_register: crwdns93576:0%{value}crwdne93576:0
  mail_subject_reminder: crwdns93577:0%{count}crwdnd93577:0%{days}crwdne93577:0
  mail_subject_wiki_content_added: crwdns93578:0%{id}crwdne93578:0
  mail_subject_wiki_content_updated: crwdns93579:0%{id}crwdne93579:0
  more_actions: crwdns93580:0crwdne93580:0
  noscript_description: crwdns93581:0crwdne93581:0
  noscript_heading: crwdns93582:0crwdne93582:0
  noscript_learn_more: crwdns93583:0crwdne93583:0
  notice_accessibility_mode: crwdns93584:0crwdne93584:0
  notice_account_activated: crwdns93585:0crwdne93585:0
  notice_account_already_activated: crwdns93586:0crwdne93586:0
  notice_account_invalid_token: crwdns93587:0crwdne93587:0
  notice_account_invalid_credentials: crwdns93588:0crwdne93588:0
  notice_account_invalid_credentials_or_blocked: crwdns93589:0crwdne93589:0
  notice_account_lost_email_sent: crwdns93590:0crwdne93590:0
  notice_account_new_password_forced: crwdns93591:0crwdne93591:0
  notice_account_password_expired: crwdns93592:0%{days}crwdne93592:0
  notice_account_password_updated: crwdns93593:0crwdne93593:0
  notice_account_pending: crwdns93594:0crwdne93594:0
  notice_account_register_done: crwdns93595:0crwdne93595:0
  notice_account_unknown_email: crwdns93596:0crwdne93596:0
  notice_account_update_failed: crwdns93597:0crwdne93597:0
  notice_account_updated: crwdns93598:0crwdne93598:0
  notice_account_wrong_password: crwdns93599:0crwdne93599:0
  notice_account_registered_and_logged_in: crwdns93600:0crwdne93600:0
  notice_activation_failed: crwdns93601:0crwdne93601:0
  notice_auth_stage_verification_error: crwdns94803:0%{stage}crwdne94803:0
  notice_auth_stage_wrong_stage: crwdns94804:0%{expected}crwdnd94804:0%{actual}crwdne94804:0
  notice_auth_stage_error: crwdns94805:0%{stage}crwdne94805:0
  notice_can_t_change_password: crwdns93604:0crwdne93604:0
  notice_custom_options_deleted: crwdns93605:0%{option_value}crwdnd93605:0%{num_deleted}crwdne93605:0
  notice_email_error: crwdns93606:0%{value}crwdne93606:0
  notice_email_sent: crwdns93607:0%{value}crwdne93607:0
  notice_failed_to_save_work_packages: crwdns93608:0%{count}crwdnd93608:0%{total}crwdnd93608:0%{ids}crwdne93608:0
  notice_failed_to_save_members: crwdns93609:0%{errors}crwdne93609:0
  notice_file_not_found: crwdns93612:0crwdne93612:0
  notice_forced_logout: crwdns93613:0%{ttl_time}crwdne93613:0
  notice_internal_server_error: crwdns93614:0%{app_title}crwdne93614:0
  notice_work_package_done_ratios_updated: crwdns93615:0crwdne93615:0
  notice_locking_conflict: crwdns93616:0crwdne93616:0
  notice_locking_conflict_additional_information: crwdns93617:0%{users}crwdne93617:0
  notice_locking_conflict_reload_page: crwdns93618:0crwdne93618:0
  notice_member_added: crwdns93619:0%{name}crwdne93619:0
  notice_members_added: crwdns93620:0%{number}crwdne93620:0
  notice_member_removed: crwdns93621:0%{user}crwdne93621:0
  notice_member_deleted: crwdns93622:0%{user}crwdne93622:0
  notice_no_principals_found: crwdns93623:0crwdne93623:0
  notice_bad_request: crwdns93624:0crwdne93624:0
  notice_not_authorized: crwdns93625:0crwdne93625:0
  notice_not_authorized_archived_project: crwdns93626:0crwdne93626:0
  notice_password_confirmation_failed: crwdns95444:0crwdne95444:0
  notice_principals_found_multiple: crwdns93628:0%{number}crwdne93628:0
  notice_principals_found_single: crwdns93629:0crwdne93629:0
  notice_project_not_deleted: crwdns93630:0crwdne93630:0
  notice_successful_connection: crwdns93631:0crwdne93631:0
  notice_successful_create: crwdns93632:0crwdne93632:0
  notice_successful_delete: crwdns93633:0crwdne93633:0
  notice_successful_update: crwdns93634:0crwdne93634:0
  notice_to_many_principals_to_display: crwdns93635:0crwdne93635:0
  notice_unable_delete_time_entry: crwdns93636:0crwdne93636:0
  notice_unable_delete_version: crwdns93637:0crwdne93637:0
  notice_user_missing_authentication_method: crwdns93638:0crwdne93638:0
  notice_user_invitation_resent: crwdns95421:0%{email}crwdne95421:0
  present_access_key_value: crwdns93640:0%{key_name}crwdnd93640:0%{value}crwdne93640:0
  notice_automatic_set_of_standard_type: crwdns93641:0crwdne93641:0
  notice_logged_out: crwdns93642:0crwdne93642:0
  notice_wont_delete_auth_source: crwdns93643:0crwdne93643:0
  notice_project_cannot_update_custom_fields: crwdns93644:0%{errors}crwdne93644:0
  notice_attachment_migration_wiki_page: 'crwdns93645:0%{container_type}crwdnd93645:0%{container_name}crwdne93645:0

'
  number:
    format:
      delimiter: crwdns93646:0crwdne93646:0
      precision: 0
      separator: crwdns93648:0crwdne93648:0
    human:
      format:
        delimiter: crwdns93649:0crwdne93649:0
        precision: 0
      storage_units:
        format: crwdns93651:0%ncrwdnd93651:0%ucrwdne93651:0
        units:
          byte:
            one: crwdns93652:0crwdne93652:0
            other: crwdns93652:1crwdne93652:1
          gb: crwdns93653:0crwdne93653:0
          kb: crwdns93654:0crwdne93654:0
          mb: crwdns93655:0crwdne93655:0
          tb: crwdns93656:0crwdne93656:0
  onboarding:
    heading_getting_started: crwdns93657:0crwdne93657:0
    text_getting_started_description: crwdns93658:0crwdne93658:0
    text_show_again: crwdns93659:0crwdne93659:0
    welcome: crwdns93660:0crwdne93660:0
  permission_add_work_package_notes: crwdns93661:0crwdne93661:0
  permission_add_work_packages: crwdns93662:0crwdne93662:0
  permission_add_messages: crwdns93663:0crwdne93663:0
  permission_add_project: crwdns93664:0crwdne93664:0
  permission_add_subprojects: crwdns93665:0crwdne93665:0
  permission_add_work_package_watchers: crwdns93666:0crwdne93666:0
  permission_browse_repository: crwdns93667:0crwdne93667:0
  permission_change_wiki_parent_page: crwdns93668:0crwdne93668:0
  permission_comment_news: crwdns93669:0crwdne93669:0
  permission_commit_access: crwdns93670:0crwdne93670:0
  permission_copy_projects: crwdns93671:0crwdne93671:0
  permission_delete_work_package_watchers: crwdns93672:0crwdne93672:0
  permission_delete_work_packages: crwdns93673:0crwdne93673:0
  permission_delete_messages: crwdns93674:0crwdne93674:0
  permission_delete_own_messages: crwdns93675:0crwdne93675:0
<<<<<<< HEAD
=======
  permission_delete_project_associations: crwdns95545:0crwdne95545:0
>>>>>>> 9a5cce83
  permission_delete_reportings: crwdns93677:0crwdne93677:0
  permission_delete_timelines: crwdns93678:0crwdne93678:0
  permission_delete_wiki_pages: crwdns93679:0crwdne93679:0
  permission_delete_wiki_pages_attachments: crwdns93680:0crwdne93680:0
  permission_edit_work_package_notes: crwdns93681:0crwdne93681:0
  permission_edit_work_packages: crwdns93682:0crwdne93682:0
  permission_edit_messages: crwdns93683:0crwdne93683:0
  permission_edit_own_work_package_notes: crwdns93684:0crwdne93684:0
  permission_edit_own_messages: crwdns93685:0crwdne93685:0
  permission_edit_own_time_entries: crwdns93686:0crwdne93686:0
  permission_edit_project: crwdns93687:0crwdne93687:0
<<<<<<< HEAD
=======
  permission_edit_project_associations: crwdns95546:0crwdne95546:0
>>>>>>> 9a5cce83
  permission_edit_reportings: crwdns93689:0crwdne93689:0
  permission_edit_time_entries: crwdns93690:0crwdne93690:0
  permission_edit_timelines: crwdns93691:0crwdne93691:0
  permission_edit_wiki_pages: crwdns93692:0crwdne93692:0
  permission_export_work_packages: crwdns93693:0crwdne93693:0
  permission_export_wiki_pages: crwdns93694:0crwdne93694:0
  permission_list_attachments: crwdns93695:0crwdne93695:0
  permission_log_time: crwdns93696:0crwdne93696:0
  permission_manage_boards: crwdns93697:0crwdne93697:0
  permission_manage_categories: crwdns93698:0crwdne93698:0
  permission_manage_work_package_relations: crwdns93699:0crwdne93699:0
  permission_manage_members: crwdns93700:0crwdne93700:0
  permission_manage_news: crwdns93701:0crwdne93701:0
  permission_manage_project_activities: crwdns93702:0crwdne93702:0
  permission_manage_public_queries: crwdns93703:0crwdne93703:0
  permission_manage_repository: crwdns93704:0crwdne93704:0
  permission_manage_subtasks: crwdns93705:0crwdne93705:0
  permission_manage_versions: crwdns93706:0crwdne93706:0
  permission_manage_wiki: crwdns93707:0crwdne93707:0
  permission_manage_wiki_menu: crwdns93708:0crwdne93708:0
  permission_move_work_packages: crwdns93709:0crwdne93709:0
  permission_protect_wiki_pages: crwdns93710:0crwdne93710:0
  permission_rename_wiki_pages: crwdns93711:0crwdne93711:0
  permission_save_queries: crwdns93712:0crwdne93712:0
  permission_select_project_modules: crwdns93713:0crwdne93713:0
  permission_manage_types: crwdns93714:0crwdne93714:0
  permission_view_calendar: crwdns93715:0crwdne93715:0
  permission_view_changesets: crwdns93716:0crwdne93716:0
  permission_view_commit_author_statistics: crwdns93717:0crwdne93717:0
  permission_view_work_package_watchers: crwdns93718:0crwdne93718:0
  permission_view_work_packages: crwdns93719:0crwdne93719:0
  permission_view_messages: crwdns93720:0crwdne93720:0
  permission_view_members: crwdns93721:0crwdne93721:0
<<<<<<< HEAD
=======
  permission_view_project_associations: crwdns95547:0crwdne95547:0
>>>>>>> 9a5cce83
  permission_view_reportings: crwdns93723:0crwdne93723:0
  permission_view_time_entries: crwdns93724:0crwdne93724:0
  permission_view_timelines: crwdns93725:0crwdne93725:0
  permission_view_wiki_edits: crwdns93726:0crwdne93726:0
  permission_view_wiki_pages: crwdns93727:0crwdne93727:0
  placeholders:
    default: crwdns93728:0crwdne93728:0
  project:
    destroy:
      confirmation: crwdns93729:0%{identifier}crwdne93729:0
      info: crwdns93730:0crwdne93730:0
      project_verification: crwdns93731:0%{name}crwdne93731:0
      subprojects_confirmation: crwdns93732:0%{value}crwdne93732:0
      title: crwdns93733:0%{name}crwdne93733:0
    identifier:
      warning_one: crwdns93734:0crwdne93734:0
      warning_two: crwdns93735:0crwdne93735:0
      title: crwdns93736:0crwdne93736:0
    archive:
      are_you_sure: crwdns93737:0%{name}crwdne93737:0
  project_module_activity: crwdns93738:0crwdne93738:0
  project_module_boards: crwdns93739:0crwdne93739:0
  project_module_calendar: crwdns93740:0crwdne93740:0
  project_module_work_package_tracking: crwdns93741:0crwdne93741:0
  project_module_news: crwdns93742:0crwdne93742:0
  project_module_repository: crwdns93743:0crwdne93743:0
  project_module_time_tracking: crwdns93744:0crwdne93744:0
  project_module_timelines: crwdns93745:0crwdne93745:0
  project_module_wiki: crwdns93746:0crwdne93746:0
  query:
    attribute_and_direction: crwdns93747:0%{attribute}crwdnd93747:0%{direction}crwdne93747:0
  query_fields:
    active_or_archived: crwdns95440:0crwdne95440:0
    assigned_to_role: crwdns93748:0crwdne93748:0
    member_of_group: crwdns93749:0crwdne93749:0
    assignee_or_group: crwdns93750:0crwdne93750:0
    subproject_id: crwdns93751:0crwdne93751:0
    name_or_identifier: crwdns95441:0crwdne95441:0
  repositories:
    at_identifier: crwdns93752:0%{identifier}crwdne93752:0
    atom_revision_feed: crwdns93753:0crwdne93753:0
    autofetch_information: crwdns93754:0crwdne93754:0
    checkout:
      access:
        readwrite: crwdns93755:0crwdne93755:0
        read: crwdns93756:0crwdne93756:0
        none: crwdns93757:0crwdne93757:0
      access_permission: crwdns93758:0crwdne93758:0
      url: crwdns93759:0crwdne93759:0
      base_url_text: crwdns93760:0crwdne93760:0
      default_instructions:
        git: crwdns93761:0crwdne93761:0
        subversion: crwdns93762:0crwdne93762:0
      enable_instructions_text: crwdns93763:0crwdne93763:0
      instructions: crwdns93764:0crwdne93764:0
      show_instructions: crwdns93765:0crwdne93765:0
      text_instructions: crwdns93766:0crwdne93766:0
      not_available: crwdns93767:0crwdne93767:0
    create_managed_delay: crwdns93768:0crwdne93768:0
    create_successful: crwdns93769:0crwdne93769:0
    delete_sucessful: crwdns93770:0crwdne93770:0
    destroy:
      confirmation: crwdns93771:0crwdne93771:0
      info: crwdns93772:0crwdne93772:0
      info_not_managed: crwdns93773:0crwdne93773:0
      managed_path_note: crwdns93774:0%{path}crwdne93774:0
      repository_verification: crwdns93775:0%{identifier}crwdne93775:0
      subtitle: crwdns93776:0%{repository_type}crwdnd93776:0%{project_name}crwdne93776:0
      subtitle_not_managed: crwdns93777:0%{repository_type}crwdnd93777:0%{url}crwdnd93777:0%{project_name}crwdne93777:0
      title: crwdns93778:0%{repository_type}crwdne93778:0
      title_not_managed: crwdns93779:0%{repository_type}crwdne93779:0
    errors:
      build_failed: crwdns93780:0%{reason}crwdne93780:0
      managed_delete: crwdns93781:0crwdne93781:0
      managed_delete_local: crwdns93782:0%{path}crwdnd93782:0%{error_message}crwdne93782:0
      empty_repository: crwdns93783:0crwdne93783:0
      exists_on_filesystem: crwdns93784:0crwdne93784:0
      filesystem_access_failed: crwdns93785:0%{message}crwdne93785:0
      not_manageable: crwdns93786:0crwdne93786:0
      path_permission_failed: crwdns93787:0%{path}crwdne93787:0
      unauthorized: crwdns93788:0crwdne93788:0
      unavailable: crwdns93789:0crwdne93789:0
      exception_title: crwdns93790:0%{message}crwdne93790:0
      disabled_or_unknown_type: crwdns93791:0%{type}crwdnd93791:0%{vendor}crwdne93791:0
      disabled_or_unknown_vendor: crwdns93792:0%{vendor}crwdne93792:0
      remote_call_failed: crwdns93793:0%{message}crwdnd93793:0%{code}crwdne93793:0
      remote_invalid_response: crwdns93794:0crwdne93794:0
      remote_save_failed: crwdns93795:0crwdne93795:0
    git:
      instructions:
        managed_url: crwdns93796:0crwdne93796:0
        path: crwdns93797:0%{example_path}crwdne93797:0
        path_encoding: crwdns93798:0crwdne93798:0
      local_title: crwdns93799:0crwdne93799:0
      local_url: crwdns93800:0crwdne93800:0
      local_introduction: crwdns93801:0crwdne93801:0
      managed_introduction: crwdns93802:0crwdne93802:0
      managed_title: crwdns93803:0crwdne93803:0
      managed_url: crwdns93804:0crwdne93804:0
      path: crwdns93805:0crwdne93805:0
      path_encoding: crwdns93806:0crwdne93806:0
    go_to_revision: crwdns93807:0crwdne93807:0
    managed_remote: crwdns93808:0crwdne93808:0
    managed_remote_note: crwdns93809:0crwdne93809:0
    managed_url: crwdns93810:0crwdne93810:0
    settings:
      automatic_managed_repos_disabled: crwdns93811:0crwdne93811:0
      automatic_managed_repos: crwdns93812:0crwdne93812:0
      automatic_managed_repos_text: crwdns93813:0crwdne93813:0
    scm_vendor: crwdns93814:0crwdne93814:0
    scm_type: crwdns93815:0crwdne93815:0
    scm_types:
      local: crwdns93816:0crwdne93816:0
      existing: crwdns93817:0crwdne93817:0
      managed: crwdns93818:0crwdne93818:0
    storage:
      not_available: crwdns93819:0crwdne93819:0
      update_timeout: crwdns93820:0crwdne93820:0
    subversion:
      existing_title: crwdns93821:0crwdne93821:0
      existing_introduction: crwdns93822:0crwdne93822:0
      existing_url: crwdns93823:0crwdne93823:0
      instructions:
        managed_url: crwdns93824:0crwdne93824:0
        url: crwdns93825:0%{local_proto}crwdne93825:0
      managed_title: crwdns93826:0crwdne93826:0
      managed_introduction: crwdns93827:0crwdne93827:0
      managed_url: crwdns93828:0crwdne93828:0
      password: crwdns93829:0crwdne93829:0
      username: crwdns93830:0crwdne93830:0
    truncated: crwdns93831:0%{limit}crwdnd93831:0%{truncated}crwdne93831:0
    named_repository: crwdns93832:0%{vendor_name}crwdne93832:0
    update_settings_successful: crwdns93833:0crwdne93833:0
    url: crwdns93834:0crwdne93834:0
    warnings:
      cannot_annotate: crwdns93835:0crwdne93835:0
  search_input_placeholder: crwdns93836:0crwdne93836:0
  setting_email_delivery_method: crwdns93837:0crwdne93837:0
  setting_sendmail_location: crwdns93838:0crwdne93838:0
  setting_smtp_enable_starttls_auto: crwdns93839:0crwdne93839:0
  setting_smtp_address: crwdns93840:0crwdne93840:0
  setting_smtp_port: crwdns93841:0crwdne93841:0
  setting_smtp_authentication: crwdns93842:0crwdne93842:0
  setting_smtp_domain: crwdns93843:0crwdne93843:0
  setting_smtp_user_name: crwdns93844:0crwdne93844:0
  setting_smtp_password: crwdns93845:0crwdne93845:0
  setting_activity_days_default: crwdns93846:0crwdne93846:0
  setting_app_subtitle: crwdns93847:0crwdne93847:0
  setting_app_title: crwdns93848:0crwdne93848:0
  setting_attachment_max_size: crwdns93849:0crwdne93849:0
  setting_autofetch_changesets: crwdns93850:0crwdne93850:0
  setting_autologin: crwdns93851:0crwdne93851:0
  setting_available_languages: crwdns93852:0crwdne93852:0
  setting_bcc_recipients: crwdns93853:0crwdne93853:0
  setting_brute_force_block_after_failed_logins: crwdns93854:0crwdne93854:0
  setting_brute_force_block_minutes: crwdns93855:0crwdne93855:0
  setting_cache_formatted_text: crwdns93856:0crwdne93856:0
  setting_column_options: crwdns93857:0crwdne93857:0
  setting_commit_fix_keywords: crwdns93858:0crwdne93858:0
  setting_commit_logs_encoding: crwdns93859:0crwdne93859:0
  setting_commit_logtime_activity_id: crwdns93860:0crwdne93860:0
  setting_commit_logtime_enabled: crwdns93861:0crwdne93861:0
  setting_commit_ref_keywords: crwdns93862:0crwdne93862:0
  setting_cross_project_work_package_relations: crwdns93863:0crwdne93863:0
  setting_date_format: crwdns93864:0crwdne93864:0
  setting_default_language: crwdns93865:0crwdne93865:0
  setting_default_notification_option: crwdns93866:0crwdne93866:0
  setting_default_projects_modules: crwdns93867:0crwdne93867:0
  setting_default_projects_public: crwdns93868:0crwdne93868:0
  setting_diff_max_lines_displayed: crwdns93869:0crwdne93869:0
  setting_display_subprojects_work_packages: crwdns93870:0crwdne93870:0
  setting_emails_footer: crwdns93871:0crwdne93871:0
  setting_emails_header: crwdns93872:0crwdne93872:0
  setting_email_login: crwdns93873:0crwdne93873:0
  setting_enabled_scm: crwdns93874:0crwdne93874:0
  setting_feeds_enabled: crwdns93875:0crwdne93875:0
  setting_feeds_limit: crwdns93876:0crwdne93876:0
  setting_file_max_size_displayed: crwdns93877:0crwdne93877:0
  setting_host_name: crwdns93880:0crwdne93880:0
  setting_work_package_done_ratio: crwdns93881:0crwdne93881:0
  setting_work_package_done_ratio_field: crwdns93882:0crwdne93882:0
  setting_work_package_done_ratio_status: crwdns93883:0crwdne93883:0
  setting_work_package_done_ratio_disabled: crwdns93884:0crwdne93884:0
  setting_work_package_list_default_columns: crwdns93885:0crwdne93885:0
  setting_work_package_list_summable_columns: crwdns93886:0crwdne93886:0
  setting_work_package_properties: crwdns93887:0crwdne93887:0
  setting_work_package_startdate_is_adddate: crwdns93888:0crwdne93888:0
  setting_work_packages_export_limit: crwdns93889:0crwdne93889:0
  setting_journal_aggregation_time_minutes: crwdns93890:0crwdne93890:0
  setting_log_requesting_user: crwdns93891:0crwdne93891:0
  setting_login_required: crwdns93892:0crwdne93892:0
  setting_mail_from: crwdns93893:0crwdne93893:0
  setting_mail_handler_api_enabled: crwdns93894:0crwdne93894:0
  setting_mail_handler_api_description: crwdns93895:0crwdne93895:0
  setting_mail_handler_api_key: crwdns93896:0crwdne93896:0
  setting_mail_handler_body_delimiters: crwdns93897:0crwdne93897:0
  setting_mail_handler_body_delimiter_regex: crwdns93898:0crwdne93898:0
  setting_new_project_user_role_id: crwdns93899:0crwdne93899:0
  setting_password_active_rules: crwdns93900:0crwdne93900:0
  setting_password_count_former_banned: crwdns93901:0crwdne93901:0
  setting_password_days_valid: crwdns93902:0crwdne93902:0
  setting_password_min_length: crwdns93903:0crwdne93903:0
  setting_password_min_adhered_rules: crwdns93904:0crwdne93904:0
  setting_per_page_options: crwdns93905:0crwdne93905:0
  setting_plain_text_mail: crwdns93906:0crwdne93906:0
  setting_protocol: crwdns93907:0crwdne93907:0
  setting_registration_footer: crwdns93908:0crwdne93908:0
  setting_repositories_automatic_managed_vendor: crwdns93909:0crwdne93909:0
  setting_repositories_encodings: crwdns93910:0crwdne93910:0
  setting_repository_authentication_caching_enabled: crwdns93911:0crwdne93911:0
  setting_repository_storage_cache_minutes: crwdns93912:0crwdne93912:0
  setting_repository_checkout_display: crwdns93913:0crwdne93913:0
  setting_repository_checkout_base_url: crwdns93914:0crwdne93914:0
  setting_repository_checkout_text: crwdns93915:0crwdne93915:0
  setting_repository_log_display_limit: crwdns93916:0crwdne93916:0
  setting_repository_truncate_at: crwdns93917:0crwdne93917:0
  setting_rest_api_enabled: crwdns93918:0crwdne93918:0
  setting_self_registration: crwdns93919:0crwdne93919:0
  setting_sequential_project_identifiers: crwdns93920:0crwdne93920:0
  setting_session_ttl: crwdns93921:0crwdne93921:0
  setting_session_ttl_hint: crwdns93922:0crwdne93922:0
  setting_session_ttl_enabled: crwdns93923:0crwdne93923:0
  setting_start_of_week: crwdns93924:0crwdne93924:0
  setting_sys_api_enabled: crwdns93925:0crwdne93925:0
  setting_sys_api_description: crwdns93926:0crwdne93926:0
  setting_text_formatting: crwdns93927:0crwdne93927:0
  setting_time_format: crwdns93928:0crwdne93928:0
  setting_accessibility_mode_for_anonymous: crwdns93929:0crwdne93929:0
  setting_user_format: crwdns93930:0crwdne93930:0
  setting_users_deletable_by_admins: crwdns93931:0crwdne93931:0
  setting_users_deletable_by_self: crwdns93932:0crwdne93932:0
  setting_welcome_text: crwdns93933:0crwdne93933:0
  setting_welcome_title: crwdns93934:0crwdne93934:0
  setting_welcome_on_homescreen: crwdns93935:0crwdne93935:0
  setting_welcome_on_projects_page: crwdns93936:0crwdne93936:0
  setting_wiki_compression: crwdns93937:0crwdne93937:0
  setting_work_package_group_assignment: crwdns93938:0crwdne93938:0
  settings:
    general: crwdns93939:0crwdne93939:0
    other: crwdns93940:0crwdne93940:0
    passwords: crwdns93941:0crwdne93941:0
    session: crwdns93942:0crwdne93942:0
    brute_force_prevention: crwdns93943:0crwdne93943:0
  show_hide_project_menu: crwdns93944:0crwdne93944:0
  status_active: crwdns93945:0crwdne93945:0
  status_archived: crwdns95442:0crwdne95442:0
  status_invited: crwdns93946:0crwdne93946:0
  status_locked: crwdns93947:0crwdne93947:0
  status_registered: crwdns93948:0crwdne93948:0
  support:
    array:
      sentence_connector: crwdns93949:0crwdne93949:0
      skip_last_comma: crwdns93950:0crwdne93950:0
  text_accessibility_hint: crwdns93951:0crwdne93951:0
  text_access_token_hint: crwdns93952:0crwdne93952:0
  text_analyze: crwdns93953:0%{subject}crwdne93953:0
  text_are_you_sure: crwdns93954:0crwdne93954:0
  text_are_you_sure_with_children: crwdns93955:0crwdne93955:0
  text_assign_to_project: crwdns93956:0crwdne93956:0
  text_form_configuration: 'crwdns93957:0crwdne93957:0

'
  text_form_configuration_drag_to_activate: crwdns93958:0crwdne93958:0
  text_form_configuration_required_attribute: crwdns93959:0crwdne93959:0
  text_caracters_maximum: crwdns93960:0%{count}crwdne93960:0
  text_caracters_minimum: crwdns93961:0%{count}crwdne93961:0
  text_comma_separated: crwdns93962:0crwdne93962:0
  text_comment_wiki_page: crwdns93963:0%{page}crwdne93963:0
  text_custom_field_possible_values_info: crwdns93964:0crwdne93964:0
  text_custom_field_hint_activate_per_project: 'crwdns93965:0crwdne93965:0

'
  text_custom_field_hint_activate_per_project_and_type: 'crwdns93966:0crwdne93966:0

'
  text_custom_logo_instructions: 'crwdns93967:0crwdne93967:0

'
  text_custom_favicon_instructions: 'crwdns93968:0crwdne93968:0

'
  text_custom_touch_icon_instructions: 'crwdns93969:0crwdne93969:0

'
  text_default_administrator_account_changed: crwdns93970:0crwdne93970:0
  text_default_encoding: crwdns93971:0crwdne93971:0
  text_destroy: crwdns93972:0crwdne93972:0
  text_destroy_with_associated: crwdns93973:0crwdne93973:0
  text_destroy_what_to_do: crwdns93974:0crwdne93974:0
  text_diff_truncated: crwdns93975:0crwdne93975:0
  text_email_delivery_not_configured: crwdns93976:0crwdne93976:0
  text_enumeration_category_reassign_to: crwdns93977:0crwdne93977:0
  text_enumeration_destroy_question: crwdns93978:0%{count}crwdne93978:0
  text_file_repository_writable: crwdns93979:0crwdne93979:0
  text_git_repo_example: crwdns93980:0crwdne93980:0
  text_hint_date_format: crwdns93981:0crwdne93981:0
  text_hint_disable_with_0: crwdns93982:0crwdne93982:0
  text_hours_between: crwdns93983:0%{min}crwdnd93983:0%{max}crwdne93983:0
  text_work_package_added: crwdns93984:0%{id}crwdnd93984:0%{author}crwdne93984:0
  text_work_package_category_destroy_assignments: crwdns93985:0crwdne93985:0
  text_work_package_category_destroy_question: crwdns93986:0%{count}crwdne93986:0
  text_work_package_category_reassign_to: crwdns93987:0crwdne93987:0
  text_work_package_updated: crwdns93988:0%{id}crwdnd93988:0%{author}crwdne93988:0
  text_work_package_watcher_added: crwdns93989:0%{id}crwdnd93989:0%{watcher_setter}crwdne93989:0
  text_work_packages_destroy_confirmation: crwdns93990:0crwdne93990:0
  text_work_packages_ref_in_commit_messages: crwdns93991:0crwdne93991:0
  text_journal_added: crwdns93992:0%{label}crwdnd93992:0%{value}crwdne93992:0
  text_journal_aggregation_time_explanation: crwdns93993:0crwdne93993:0
  text_journal_changed: crwdns93994:0%{label}crwdnd93994:0%{old}crwdnd93994:0%{new}crwdne93994:0
  text_journal_changed_no_detail: crwdns93995:0%{label}crwdne93995:0
  text_journal_changed_with_diff: crwdns93996:0%{label}crwdnd93996:0%{link}crwdne93996:0
  text_journal_deleted: crwdns93997:0%{label}crwdnd93997:0%{old}crwdne93997:0
  text_journal_deleted_with_diff: crwdns93998:0%{label}crwdnd93998:0%{link}crwdne93998:0
  text_journal_set_to: crwdns93999:0%{label}crwdnd93999:0%{value}crwdne93999:0
  text_journal_set_with_diff: crwdns94000:0%{label}crwdnd94000:0%{link}crwdne94000:0
  text_latest_note: crwdns94001:0%{note}crwdne94001:0
  text_length_between: crwdns94002:0%{min}crwdnd94002:0%{max}crwdne94002:0
  text_line_separated: crwdns94003:0crwdne94003:0
  text_load_default_configuration: crwdns94004:0crwdne94004:0
  text_min_max_length_info: crwdns94005:0crwdne94005:0
  text_no_roles_defined: crwdns94006:0crwdne94006:0
  text_no_access_tokens_configurable: crwdns94007:0crwdne94007:0
  text_no_configuration_data: crwdns94008:0crwdne94008:0
  text_no_notes: crwdns94009:0crwdne94009:0
  text_notice_too_many_values_are_inperformant: crwdns94010:0crwdne94010:0
  text_own_membership_delete_confirmation: crwdns94011:0crwdne94011:0
  text_plugin_assets_writable: crwdns94012:0crwdne94012:0
  text_powered_by: crwdns94013:0%{link}crwdne94013:0
  text_project_identifier_info: crwdns94014:0crwdne94014:0
  text_reassign: crwdns94015:0crwdne94015:0
  text_regexp_info: crwdns94016:0[A-Z0-9]crwdne94016:0
  text_regexp_multiline: crwdns94017:0crwdne94017:0
  text_repository_usernames_mapping: crwdns94018:0crwdne94018:0
  text_select_mail_notifications: crwdns94019:0crwdne94019:0
  text_status_changed_by_changeset: crwdns94020:0%{value}crwdne94020:0
  text_table_difference_description: crwdns94021:0%{entries}crwdne94021:0
  text_time_logged_by_changeset: crwdns94022:0%{value}crwdne94022:0
  text_tip_work_package_begin_day: crwdns94023:0crwdne94023:0
  text_tip_work_package_begin_end_day: crwdns94024:0crwdne94024:0
  text_tip_work_package_end_day: crwdns94025:0crwdne94025:0
  text_type_no_workflow: crwdns94026:0crwdne94026:0
  text_unallowed_characters: crwdns94027:0crwdne94027:0
  text_user_invited: crwdns94028:0crwdne94028:0
  text_user_wrote: crwdns94029:0%{value}crwdne94029:0
  text_warn_on_leaving_unsaved: crwdns94030:0crwdne94030:0
  text_wiki_destroy_confirmation: crwdns94031:0crwdne94031:0
  text_wiki_page_destroy_children: crwdns94032:0crwdne94032:0
  text_wiki_page_destroy_question: crwdns94033:0%{descendants}crwdne94033:0
  text_wiki_page_nullify_children: crwdns94034:0crwdne94034:0
  text_wiki_page_reassign_children: crwdns94035:0crwdne94035:0
  text_workflow_edit: crwdns94036:0crwdne94036:0
  text_zoom_in: crwdns94037:0crwdne94037:0
  text_zoom_out: crwdns94038:0crwdne94038:0
  text_setup_mail_configuration: crwdns94039:0crwdne94039:0
  time:
    am: crwdns94040:0crwdne94040:0
    formats:
      default: crwdns94041:0%mcrwdnd94041:0%dcrwdnd94041:0%Y %Icrwdnd94041:0%Mcrwdnd94041:0%pcrwdne94041:0
      long: crwdns94042:0%Bcrwdnd94042:0%dcrwdnd94042:0%Ycrwdnd94042:0%H:%Mcrwdne94042:0
      short: crwdns94043:0%dcrwdnd94043:0%bcrwdnd94043:0%H:%Mcrwdne94043:0
      time: crwdns94044:0%I:%Mcrwdnd94044:0%pcrwdne94044:0
    pm: crwdns94045:0crwdne94045:0
  timeframe:
    show: crwdns94046:0crwdne94046:0
    end: crwdns94047:0crwdne94047:0
    start: crwdns94048:0crwdne94048:0
  timelines:
    admin_menu:
      color: crwdns94049:0crwdne94049:0
      colors: crwdns94050:0crwdne94050:0
      project_type: crwdns94051:0crwdne94051:0
      project_types: crwdns94052:0crwdne94052:0
    project_menu:
<<<<<<< HEAD
      reportings: crwdns94054:0crwdne94054:0
      reports: crwdns94055:0crwdne94055:0
      timelines: crwdns94056:0crwdne94056:0
      project_associations: ''
=======
      project_associations: crwdns95548:0crwdne95548:0
      reportings: crwdns94054:0crwdne94054:0
      reports: crwdns94055:0crwdne94055:0
      timelines: crwdns94056:0crwdne94056:0
    add_project_association: crwdns95549:0crwdne95549:0
>>>>>>> 9a5cce83
    associations: crwdns94058:0crwdne94058:0
    board_could_not_be_saved: crwdns94059:0crwdne94059:0
    button_delete_all: crwdns94060:0crwdne94060:0
    change: crwdns94061:0crwdne94061:0
    children: crwdns94062:0crwdne94062:0
    color_could_not_be_saved: crwdns94063:0crwdne94063:0
    current_planning: crwdns94064:0crwdne94064:0
    dates: crwdns94065:0crwdne94065:0
    dates_are_calculated_based_on_sub_elements: crwdns94066:0crwdne94066:0
    delete_all: crwdns94067:0crwdne94067:0
    delete_thing: crwdns94068:0crwdne94068:0
    duration: crwdns94069:0crwdne94069:0
    duration_days:
      one: crwdns94070:0crwdne94070:0
      other: crwdns94070:1%{count}crwdne94070:1
    edit_color: crwdns94071:0crwdne94071:0
    edit_project_type: crwdns94072:0crwdne94072:0
    edit_thing: crwdns94073:0crwdne94073:0
    edit_timeline: crwdns94074:0%{timeline}crwdne94074:0
    delete_timeline: crwdns94075:0%{timeline}crwdne94075:0
    empty: crwdns94076:0crwdne94076:0
    enable_type_in_project: crwdns94077:0%{type}crwdne94077:0
    end: crwdns94078:0crwdne94078:0
    errors:
      not_implemented: crwdns94079:0crwdne94079:0
      report_comparison: crwdns94080:0crwdne94080:0
      report_epicfail: crwdns94081:0crwdne94081:0
      report_timeout: crwdns94082:0crwdne94082:0
    filter:
      errors:
        timeframe_start: crwdns94083:0crwdne94083:0
        timeframe_end: crwdns94084:0crwdne94084:0
        compare_to_relative: crwdns94085:0crwdne94085:0
        compare_to_absolute: crwdns94086:0crwdne94086:0
        planning_element_time_relative_one: crwdns94087:0crwdne94087:0
        planning_element_time_relative_two: crwdns94088:0crwdne94088:0
        planning_element_time_absolute_one: crwdns94089:0crwdne94089:0
        planning_element_time_absolute_two: crwdns94090:0crwdne94090:0
      sort:
        sortation: crwdns94091:0crwdne94091:0
        alphabet: crwdns94092:0crwdne94092:0
        explicit_order: crwdns94093:0crwdne94093:0
        project_sortation: crwdns94094:0crwdne94094:0
        date: crwdns94095:0crwdne94095:0
        default: crwdns94096:0crwdne94096:0
      column:
        assigned_to: crwdns94097:0crwdne94097:0
        type: crwdns94098:0crwdne94098:0
        due_date: crwdns94099:0crwdne94099:0
        name: crwdns94100:0crwdne94100:0
        status: crwdns94101:0crwdne94101:0
        responsible: crwdns94102:0crwdne94102:0
        start_date: crwdns94103:0crwdne94103:0
      columns: crwdns94104:0crwdne94104:0
      comparisons: crwdns94105:0crwdne94105:0
      comparison:
        absolute: crwdns94106:0crwdne94106:0
        none: crwdns94107:0crwdne94107:0
        relative: crwdns94108:0crwdne94108:0
        compare_relative_prefix: crwdns94109:0crwdne94109:0
        compare_relative_suffix: crwdns94110:0crwdne94110:0
        compare_absolute: crwdns94111:0%{date}crwdne94111:0
      time_relative:
        days: crwdns94112:0crwdne94112:0
        weeks: crwdns94113:0crwdne94113:0
        months: crwdns94114:0crwdne94114:0
      exclude_own_work_packages: crwdns94115:0crwdne94115:0
      exclude_reporters: crwdns94116:0crwdne94116:0
      exclude_empty: crwdns94117:0crwdne94117:0
      grouping: crwdns94118:0crwdne94118:0
      grouping_hide_group: crwdns94119:0%{group}crwdne94119:0
      grouping_one: crwdns94120:0crwdne94120:0
      grouping_one_phrase: crwdns94121:0crwdne94121:0
      grouping_other: crwdns94122:0crwdne94122:0
      hide_chart: crwdns94123:0crwdne94123:0
      noneElement: crwdns94124:0crwdne94124:0
      noneSelection: crwdns94125:0crwdne94125:0
      outline: crwdns94126:0crwdne94126:0
      parent: crwdns94127:0crwdne94127:0
      work_package_filters: crwdns94128:0crwdne94128:0
      work_package_responsible: crwdns94129:0crwdne94129:0
      work_package_assignee: crwdns94130:0crwdne94130:0
      types: crwdns94131:0crwdne94131:0
      status: crwdns94132:0crwdne94132:0
      project_time_filter: crwdns94133:0crwdne94133:0
      project_time_filter_timeframe: crwdns94134:0crwdne94134:0
      project_time_filter_historical_from: crwdns94135:0crwdne94135:0
      project_time_filter_historical_to: crwdns94136:0crwdne94136:0
      project_time_filter_historical: crwdns94137:0%{start_label}crwdnd94137:0%{startdate}crwdnd94137:0%{end_label}crwdnd94137:0%{enddate}crwdne94137:0
      project_time_filter_relative: crwdns94138:0%{start_label}crwdnd94138:0%{startspan}crwdnd94138:0%{startspanunit}crwdnd94138:0%{end_label}crwdnd94138:0%{endspan}crwdnd94138:0%{endspanunit}crwdne94138:0
      project_filters: crwdns94139:0crwdne94139:0
      project_responsible: crwdns94140:0crwdne94140:0
      project_status: crwdns94141:0crwdne94141:0
      project_types: crwdns94142:0crwdne94142:0
      timeframe: crwdns94143:0crwdne94143:0
      timeframe_end: crwdns94144:0crwdne94144:0
      timeframe_start: crwdns94145:0crwdne94145:0
      timeline: crwdns94146:0crwdne94146:0
      zoom: crwdns94147:0crwdne94147:0
    history: crwdns94148:0crwdne94148:0
    new_color: crwdns94149:0crwdne94149:0
    new_association: crwdns94150:0crwdne94150:0
    new_work_package: crwdns94151:0crwdne94151:0
    new_project_type: crwdns94152:0crwdne94152:0
    new_reporting: crwdns94153:0crwdne94153:0
    new_timeline: crwdns94154:0crwdne94154:0
    no_projects_for_reporting_available: crwdns94155:0crwdne94155:0
    no_right_to_view_timeline: crwdns94156:0crwdne94156:0
    no_timeline_for_id: crwdns94157:0%{id}crwdne94157:0
    notice_successful_deleted_all_elements: crwdns94158:0crwdne94158:0
    outline: crwdns94159:0crwdne94159:0
    outlines:
      aggregation: crwdns94160:0crwdne94160:0
      level1: crwdns94161:0crwdne94161:0
      level2: crwdns94162:0crwdne94162:0
      level3: crwdns94163:0crwdne94163:0
      level4: crwdns94164:0crwdne94164:0
      level5: crwdns94165:0crwdne94165:0
      all: crwdns94166:0crwdne94166:0
    reporting_for_project:
      show: crwdns94167:0%{title}crwdne94167:0
      edit_delete: crwdns94168:0%{title}crwdne94168:0
      history: crwdns94169:0%{title}crwdne94169:0
    reporting:
      delete: crwdns94170:0%{comment}crwdne94170:0
      edit: crwdns94171:0%{comment}crwdne94171:0
      show: crwdns94172:0%{comment}crwdne94172:0
    planning_element_update: crwdns94173:0%{title}crwdne94173:0
    work_packages_are_displayed_in_aggregations: crwdns94174:0crwdne94174:0
<<<<<<< HEAD
=======
    project_association_new: crwdns95550:0crwdne95550:0
    project_association_new_for_with: crwdns95551:0%{project_a}crwdne95551:0
    project_association_with_other: crwdns95552:0%{project_a}crwdnd95552:0%{project_b}crwdne95552:0
    project_association_of_type: crwdns95553:0%{type}crwdne95553:0
>>>>>>> 9a5cce83
    project_type_could_not_be_saved: crwdns94179:0crwdne94179:0
    type_could_not_be_saved: crwdns94180:0crwdne94180:0
    reporting_could_not_be_saved: crwdns94181:0crwdne94181:0
    properties: crwdns94182:0crwdne94182:0
    really_delete_color: 'crwdns94183:0crwdne94183:0

'
<<<<<<< HEAD
=======
    really_delete_project_association_between_project_a_and_project_b: 'crwdns95554:0%{project_a}crwdnd95554:0%{project_b}crwdne95554:0

'
>>>>>>> 9a5cce83
    really_delete_project_type: 'crwdns94185:0crwdne94185:0

'
    really_delete_timeline: 'crwdns94186:0crwdne94186:0

'
    really_delete_reporting: 'crwdns94187:0crwdne94187:0

'
    start: crwdns94188:0crwdne94188:0
    timeline: crwdns94189:0crwdne94189:0
    timelines: crwdns94190:0crwdne94190:0
    settings: crwdns94191:0crwdne94191:0
    vertical_work_package: crwdns94192:0crwdne94192:0
    without_project_type: crwdns94193:0crwdne94193:0
    you_are_viewing_the_selected_timeline: crwdns94194:0crwdne94194:0
    zoom:
      in: crwdns94195:0crwdne94195:0
      out: crwdns94196:0crwdne94196:0
      days: crwdns94197:0crwdne94197:0
      weeks: crwdns94198:0crwdne94198:0
      months: crwdns94199:0crwdne94199:0
      quarters: crwdns94200:0crwdne94200:0
      years: crwdns94201:0crwdne94201:0
    add_project_association: ''
    project_association_new: ''
    project_association_new_for_with: ''
    project_association_with_other: ''
    project_association_of_type: ''
    really_delete_project_association_between_project_a_and_project_b: ''
  title_remove_and_delete_user: crwdns94202:0crwdne94202:0
  tooltip_resend_invitation: 'crwdns94203:0crwdne94203:0

'
  tooltip:
    setting_email_login: 'crwdns94204:0crwdne94204:0

'
  queries:
    apply_filter: crwdns94205:0crwdne94205:0
  top_menu:
    additional_resources: crwdns94206:0crwdne94206:0
    getting_started: crwdns94207:0crwdne94207:0
    help_and_support: crwdns94208:0crwdne94208:0
  total_progress: crwdns94209:0crwdne94209:0
  user:
    all: crwdns94210:0crwdne94210:0
    active: crwdns94211:0crwdne94211:0
    activate: crwdns94212:0crwdne94212:0
    activate_and_reset_failed_logins: crwdns94213:0crwdne94213:0
    authentication_provider: crwdns94214:0crwdne94214:0
    authentication_settings_disabled_due_to_external_authentication: 'crwdns94215:0crwdne94215:0

'
    authorization_rejected: crwdns94216:0crwdne94216:0
    assign_random_password: crwdns94217:0crwdne94217:0
    blocked: crwdns94218:0crwdne94218:0
    blocked_num_failed_logins:
      one: crwdns94219:0crwdne94219:0
      other: crwdns94219:1%{count}crwdne94219:1
    confirm_status_change: crwdns94220:0%{name}crwdne94220:0
    deleted: crwdns94221:0crwdne94221:0
    error_status_change_failed: crwdns94222:0%{errors}crwdne94222:0
    invite: crwdns94223:0crwdne94223:0
    invited: crwdns94224:0crwdne94224:0
    lock: crwdns94225:0crwdne94225:0
    locked: crwdns94226:0crwdne94226:0
    no_login: crwdns94227:0crwdne94227:0
    password_change_unsupported: crwdns94228:0crwdne94228:0
    registered: crwdns94229:0crwdne94229:0
    reset_failed_logins: crwdns94230:0crwdne94230:0
    settings:
      mail_notifications: crwdns94231:0crwdne94231:0
      mail_project_explanaition: crwdns94232:0crwdne94232:0
      mail_self_notified: crwdns94233:0crwdne94233:0
    status_user_and_brute_force: crwdns94234:0%{user}crwdnd94234:0%{brute_force}crwdne94234:0
    status_change: crwdns94235:0crwdne94235:0
    unlock: crwdns94236:0crwdne94236:0
    unlock_and_reset_failed_logins: crwdns94237:0crwdne94237:0
  version_status_closed: crwdns94238:0crwdne94238:0
  version_status_locked: crwdns94239:0crwdne94239:0
  version_status_open: crwdns94240:0crwdne94240:0
  note: crwdns94241:0crwdne94241:0
  note_password_login_disabled: crwdns94242:0%{configuration}crwdne94242:0
  warning: crwdns94243:0crwdne94243:0
  warning_attachments_not_saved: crwdns94244:0%{count}crwdne94244:0
  menu_item: crwdns94245:0crwdne94245:0
  menu_item_setting: crwdns94246:0crwdne94246:0
  wiki_menu_item_for: crwdns94247:0%{title}crwdne94247:0
  wiki_menu_item_setting: crwdns94248:0crwdne94248:0
  wiki_menu_item_new_main_item_explanation: 'crwdns94249:0crwdne94249:0

'
  wiki_menu_item_delete_not_permitted: crwdns94250:0crwdne94250:0
  query_menu_item_for: crwdns94251:0%{title}crwdne94251:0
  work_package:
    updated_automatically_by_child_changes: 'crwdns94252:0%{child}crwdne94252:0

'
    destroy:
      info: crwdns94253:0crwdne94253:0
      title: crwdns94254:0crwdne94254:0
  nothing_to_preview: crwdns94255:0crwdne94255:0
  api_v3:
    attributes:
      lock_version: crwdns94256:0crwdne94256:0
    errors:
      code_401: crwdns94257:0crwdne94257:0
      code_401_wrong_credentials: crwdns94258:0crwdne94258:0
      code_403: crwdns94259:0crwdne94259:0
      code_404: crwdns94260:0crwdne94260:0
      code_409: crwdns94261:0crwdne94261:0
      code_500: crwdns94262:0crwdne94262:0
      expected:
        date: crwdns94263:0crwdne94263:0
        duration: crwdns94264:0crwdne94264:0
      invalid_content_type: crwdns94265:0%{content_type}crwdnd94265:0%{actual}crwdne94265:0
      invalid_format: crwdns94266:0%{property}crwdnd94266:0%{expected_format}crwdnd94266:0%{actual}crwdne94266:0
      invalid_json: crwdns94267:0crwdne94267:0
      invalid_relation: crwdns94268:0crwdne94268:0
      invalid_resource: crwdns94269:0%{property}crwdnd94269:0%{expected}crwdnd94269:0%{actual}crwdne94269:0
      invalid_user_status_transition: crwdns94270:0crwdne94270:0
      missing_content_type: crwdns94271:0crwdne94271:0
      missing_request_body: crwdns94272:0crwdne94272:0
      missing_or_malformed_parameter: crwdns94273:0%{parameter}crwdne94273:0
      multipart_body_error: crwdns94274:0crwdne94274:0
      multiple_errors: crwdns94275:0crwdne94275:0
      unable_to_create_attachment: crwdns95454:0crwdne95454:0
      render:
        context_not_parsable: crwdns94276:0crwdne94276:0
        unsupported_context: crwdns94277:0crwdne94277:0
        context_object_not_found: crwdns94278:0crwdne94278:0
      validation:
        done_ratio: crwdns94279:0crwdne94279:0
        due_date: crwdns94280:0crwdne94280:0
        estimated_hours: crwdns94281:0crwdne94281:0
        invalid_user_assigned_to_work_package: crwdns94282:0%{property}crwdne94282:0
        start_date: crwdns94283:0crwdne94283:0
      writing_read_only_attributes: crwdns94284:0crwdne94284:0
    resources:
      schema: crwdns94285:0crwdne94285:0
  permission_delete_project_associations: ''
  permission_edit_project_associations: ''
  permission_view_project_associations: ''<|MERGE_RESOLUTION|>--- conflicted
+++ resolved
@@ -329,12 +329,6 @@
         redirect_existing_links: crwdns92540:0crwdne92540:0
       planning_element_type_color:
         hexcode: crwdns92541:0crwdne92541:0
-<<<<<<< HEAD
-      project_type:
-        position: crwdns92546:0crwdne92546:0
-        allows_association: ''
-        reported_project_statuses: ''
-=======
       project_association:
         description: crwdns95534:0crwdne95534:0
         project_b: crwdns95535:0crwdne95535:0
@@ -349,7 +343,6 @@
         reporting_to_project: crwdns95540:0crwdne95540:0
         reported_project_status: crwdns95541:0crwdne95541:0
         created_at: crwdns95542:0crwdne95542:0
->>>>>>> 9a5cce83
       work_package:
         begin_insertion: crwdns92552:0crwdne92552:0
         begin_deletion: crwdns92553:0crwdne92553:0
@@ -369,16 +362,6 @@
         time_entries: crwdns92567:0crwdne92567:0
         type: crwdns92568:0crwdne92568:0
         watcher: crwdns92569:0crwdne92569:0
-      project_association:
-        description: ''
-        project_b: ''
-      timeline:
-        options: ''
-      reporting:
-        reported_project_status_comment: ''
-        reporting_to_project: ''
-        reported_project_status: ''
-        created_at: ''
     errors:
       messages:
         accepted: crwdns92570:0crwdne92570:0
@@ -433,12 +416,9 @@
           attributes:
             types:
               in_use_by_work_packages: crwdns92607:0%{types}crwdne92607:0
-<<<<<<< HEAD
-=======
         project_association:
           identical_projects: crwdns95543:0crwdne95543:0
           project_association_not_allowed: crwdns95544:0crwdne95544:0
->>>>>>> 9a5cce83
         query:
           attributes:
             project:
@@ -513,9 +493,6 @@
         member:
           principal_blank: crwdns92641:0crwdne92641:0
           role_blank: crwdns92642:0crwdne92642:0
-        project_association:
-          identical_projects: ''
-          project_association_not_allowed: ''
       template:
         body: crwdns92643:0crwdne92643:0
         header:
@@ -1659,10 +1636,7 @@
   permission_delete_work_packages: crwdns93673:0crwdne93673:0
   permission_delete_messages: crwdns93674:0crwdne93674:0
   permission_delete_own_messages: crwdns93675:0crwdne93675:0
-<<<<<<< HEAD
-=======
   permission_delete_project_associations: crwdns95545:0crwdne95545:0
->>>>>>> 9a5cce83
   permission_delete_reportings: crwdns93677:0crwdne93677:0
   permission_delete_timelines: crwdns93678:0crwdne93678:0
   permission_delete_wiki_pages: crwdns93679:0crwdne93679:0
@@ -1674,10 +1648,7 @@
   permission_edit_own_messages: crwdns93685:0crwdne93685:0
   permission_edit_own_time_entries: crwdns93686:0crwdne93686:0
   permission_edit_project: crwdns93687:0crwdne93687:0
-<<<<<<< HEAD
-=======
   permission_edit_project_associations: crwdns95546:0crwdne95546:0
->>>>>>> 9a5cce83
   permission_edit_reportings: crwdns93689:0crwdne93689:0
   permission_edit_time_entries: crwdns93690:0crwdne93690:0
   permission_edit_timelines: crwdns93691:0crwdne93691:0
@@ -1711,10 +1682,7 @@
   permission_view_work_packages: crwdns93719:0crwdne93719:0
   permission_view_messages: crwdns93720:0crwdne93720:0
   permission_view_members: crwdns93721:0crwdne93721:0
-<<<<<<< HEAD
-=======
   permission_view_project_associations: crwdns95547:0crwdne95547:0
->>>>>>> 9a5cce83
   permission_view_reportings: crwdns93723:0crwdne93723:0
   permission_view_time_entries: crwdns93724:0crwdne93724:0
   permission_view_timelines: crwdns93725:0crwdne93725:0
@@ -2088,18 +2056,11 @@
       project_type: crwdns94051:0crwdne94051:0
       project_types: crwdns94052:0crwdne94052:0
     project_menu:
-<<<<<<< HEAD
-      reportings: crwdns94054:0crwdne94054:0
-      reports: crwdns94055:0crwdne94055:0
-      timelines: crwdns94056:0crwdne94056:0
-      project_associations: ''
-=======
       project_associations: crwdns95548:0crwdne95548:0
       reportings: crwdns94054:0crwdne94054:0
       reports: crwdns94055:0crwdne94055:0
       timelines: crwdns94056:0crwdne94056:0
     add_project_association: crwdns95549:0crwdne95549:0
->>>>>>> 9a5cce83
     associations: crwdns94058:0crwdne94058:0
     board_could_not_be_saved: crwdns94059:0crwdne94059:0
     button_delete_all: crwdns94060:0crwdne94060:0
@@ -2229,13 +2190,10 @@
       show: crwdns94172:0%{comment}crwdne94172:0
     planning_element_update: crwdns94173:0%{title}crwdne94173:0
     work_packages_are_displayed_in_aggregations: crwdns94174:0crwdne94174:0
-<<<<<<< HEAD
-=======
     project_association_new: crwdns95550:0crwdne95550:0
     project_association_new_for_with: crwdns95551:0%{project_a}crwdne95551:0
     project_association_with_other: crwdns95552:0%{project_a}crwdnd95552:0%{project_b}crwdne95552:0
     project_association_of_type: crwdns95553:0%{type}crwdne95553:0
->>>>>>> 9a5cce83
     project_type_could_not_be_saved: crwdns94179:0crwdne94179:0
     type_could_not_be_saved: crwdns94180:0crwdne94180:0
     reporting_could_not_be_saved: crwdns94181:0crwdne94181:0
@@ -2243,12 +2201,9 @@
     really_delete_color: 'crwdns94183:0crwdne94183:0
 
 '
-<<<<<<< HEAD
-=======
     really_delete_project_association_between_project_a_and_project_b: 'crwdns95554:0%{project_a}crwdnd95554:0%{project_b}crwdne95554:0
 
 '
->>>>>>> 9a5cce83
     really_delete_project_type: 'crwdns94185:0crwdne94185:0
 
 '
@@ -2273,12 +2228,6 @@
       months: crwdns94199:0crwdne94199:0
       quarters: crwdns94200:0crwdne94200:0
       years: crwdns94201:0crwdne94201:0
-    add_project_association: ''
-    project_association_new: ''
-    project_association_new_for_with: ''
-    project_association_with_other: ''
-    project_association_of_type: ''
-    really_delete_project_association_between_project_a_and_project_b: ''
   title_remove_and_delete_user: crwdns94202:0crwdne94202:0
   tooltip_resend_invitation: 'crwdns94203:0crwdne94203:0
 
@@ -2389,7 +2338,4 @@
         start_date: crwdns94283:0crwdne94283:0
       writing_read_only_attributes: crwdns94284:0crwdne94284:0
     resources:
-      schema: crwdns94285:0crwdne94285:0
-  permission_delete_project_associations: ''
-  permission_edit_project_associations: ''
-  permission_view_project_associations: ''+      schema: crwdns94285:0crwdne94285:0