--- conflicted
+++ resolved
@@ -1,196 +1,3 @@
-<<<<<<< HEAD
----
-journals_001:
-  id: 1
-  type: "WorkPackageJournal"
-  activity_type: "work_packages"
-  created_at: <%= 3.days.ago.to_date.to_s(:db) %>
-  version: 1
-  user_id: 1
-  notes: "Journal notes"
-  journaled_id: 1
-  changed_data: |
-    ---
-    status_id:
-    - 1
-    - 2
-    done_ratio:
-    - 40
-    - 30
-journals_002:
-  id: 2
-  type: "WorkPackageJournal"
-  activity_type: "work_packages"
-  created_at: <%= 1.days.ago.to_date.to_s(:db) %>
-  version: 2
-  user_id: 2
-  notes: "Some notes with Redmine links: #2, r2."
-  journaled_id: 1
-  changed_data: "--- {}"
-journals_003:
-  id: 3
-  type: "WorkPackageJournal"
-  activity_type: "work_packages"
-  created_at: <%= 2.days.ago.to_date.to_s(:db) %>
-  version: 1
-  user_id: 2
-  notes: "A comment with inline image: !picture.jpg!"
-  journaled_id: 2
-  changed_data: |
-    ---
-    custom_values2:
-    - 'Old value'
-    - 'New value'
-journals_004:
-  id: 4
-  type: "WorkPackageJournal"
-  activity_type: "work_packages"
-  created_at: <%= 1.days.ago.to_date.to_s(:db) %>
-  version: 1
-  user_id: 2
-  notes: "A comment with a private version."
-  journaled_id: 6
-  changed_data: |
-    ---
-    fixed_version_id:
-    -
-    - 6
-journals_005:
-  id: 5
-  type: "WorkPackageJournal"
-  activity_type: "work_packages"
-  created_at: <%= 2.days.ago.to_date.to_s(:db) %>
-  version: 0
-  user_id: 1
-  notes:
-  journaled_id: 5
-  changed_data: "--- {}"
-journals_006:
-  id: 6
-  type: "WikiContentJournal"
-  activity_type: "wiki_edits"
-  created_at: 2007-03-07 00:08:07 +01:00
-  version: 1
-  user_id: 2
-  notes: Page creation
-  journaled_id: 1
-  changed_data: |
-    ---
-    compression: ""
-    data: |-
-      h1. CookBook documentation
-
-
-
-      Some [[documentation]] here...
-journals_007:
-  id: 7
-  type: "WikiContentJournal"
-  activity_type: "wiki_edits"
-  created_at: 2007-03-07 00:08:34 +01:00
-  version: 2
-  user_id: 1
-  notes: Small update
-  journaled_id: 1
-  changed_data: |
-    ---
-    compression: ""
-    data: |-
-      h1. CookBook documentation
-
-
-
-      Some updated [[documentation]] here...
-journals_008:
-  id: 8
-  type: "WikiContentJournal"
-  activity_type: "wiki_edits"
-  created_at: 2007-03-07 00:10:51 +01:00
-  version: 3
-  user_id: 1
-  notes: ""
-  journaled_id: 1
-  changed_data: |
-    ---
-    compression: ""
-    data: |-
-      h1. CookBook documentation
-      Some updated [[documentation]] here...
-journals_009:
-  id: 9
-  type: "WikiContentJournal"
-  activity_type: "wiki_edits"
-  created_at: 2007-03-08 00:18:07 +01:00
-  version: 1
-  user_id: 1
-  notes:
-  journaled_id: 2
-  changed_data: |
-    ---
-    data: |-
-      h1. Another page
-
-      This is a link to a ticket: #2
-
-
-journals_010:
-  id: 10
-  type: "MessageJournal"
-  activity_type: "messages"
-  created_at: <%= 2.days.ago.to_date.to_s(:db) %>
-  version: 1
-  user_id: 1
-  notes:
-  journaled_id: 5
-  changed_data: --- {}
-journals_013:
-  id: 13
-  type: "AttachmentJournal"
-  activity_type: "files"
-  created_at: <%= 2.days.ago.to_date.to_s(:db) %>
-  version: 1
-  user_id: 2
-  notes: "An attachment on an issue"
-  journaled_id: 7
-  changed_data: --- {}
-journals_015:
-  id: 15
-  type: "MessageJournal"
-  activity_type: "messages"
-  created_at: <%= 2.days.ago.to_date.to_s(:db) %>
-  version: 1
-  user_id: 2
-  notes: "A message journal"
-  journaled_id: 1
-journals_016:
-  id: 16
-  type: "MessageJournal"
-  activity_type: "messages"
-  created_at: <%= 2.days.ago.to_date.to_s(:db) %>
-  version: 1
-  user_id: 2
-  notes: "A message journal"
-  journaled_id: 2
-journals_017:
-  id: 17
-  type: "MessageJournal"
-  activity_type: "messages"
-  created_at: <%= 2.days.ago.to_date.to_s(:db) %>
-  version: 1
-  user_id: 2
-  notes: "A message journal"
-  journaled_id: 3
-journals_018:
-  id: 18
-  type: "WorkPackageJournal"
-  activity_type: "work_packages"
-  created_at: <%= 3.days.ago.to_date.to_s(:db) %>
-  version: 0
-  user_id: 2
-  notes:
-  journaled_id: 11
-  changed_data: "--- {}"
-=======
 #---
 #journals_001:
 #  id: 1
@@ -345,16 +152,6 @@
 #  notes: "An attachment on an issue"
 #  journaled_id: 7
 #  changed_data: --- {}
-#journals_014:
-#  id: 14
-#  type: "AttachmentJournal"
-#  activity_type: "documents"
-#  created_at: <%= 2.days.ago.to_date.to_s(:db) %>
-#  version: 1
-#  user_id: 2
-#  notes: "An attachment on a document"
-#  journaled_id: 2
-#  changed_data: --- {}
 #journals_015:
 #  id: 15
 #  type: "MessageJournal"
@@ -391,5 +188,4 @@
 #  user_id: 2
 #  notes:
 #  journaled_id: 11
-#  changed_data: "--- {}"
->>>>>>> cf80962a
+#  changed_data: "--- {}"