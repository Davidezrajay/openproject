--- conflicted
+++ resolved
@@ -30,7 +30,6 @@
     @response   = ActionController::TestResponse.new
     User.current = nil
   end
-<<<<<<< HEAD
   
   def test_index
     get :index, :project_id => 1
@@ -58,8 +57,6 @@
     assert_response :success
     assert_select_rjs :show, "update"
   end
-=======
->>>>>>> 77b0a567
 
   def test_get_edit
     @request.session[:user_id] = 1
