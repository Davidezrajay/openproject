#-- copyright
# OpenProject is an open source project management software.
# Copyright (C) 2012-2023 the OpenProject GmbH
#
# This program is free software; you can redistribute it and/or
# modify it under the terms of the GNU General Public License version 3.
#
# OpenProject is a fork of ChiliProject, which is a fork of Redmine. The copyright follows:
# Copyright (C) 2006-2013 Jean-Philippe Lang
# Copyright (C) 2010-2013 the ChiliProject Team
#
# This program is free software; you can redistribute it and/or
# modify it under the terms of the GNU General Public License
# as published by the Free Software Foundation; either version 2
# of the License, or (at your option) any later version.
#
# This program is distributed in the hope that it will be useful,
# but WITHOUT ANY WARRANTY; without even the implied warranty of
# MERCHANTABILITY or FITNESS FOR A PARTICULAR PURPOSE.  See the
# GNU General Public License for more details.
#
# You should have received a copy of the GNU General Public License
# along with this program; if not, write to the Free Software
# Foundation, Inc., 51 Franklin Street, Fifth Floor, Boston, MA  02110-1301, USA.
#
# See COPYRIGHT and LICENSE files for more details.
#++

require 'spec_helper'

RSpec.describe 'Empty backlogs project',
               js: true do
  let(:project) { create(:project, types: [story, task], enabled_module_names: %w(backlogs)) }
  let(:story) { create(:type_feature) }
  let(:task) { create(:type_task) }
  let(:status) { create(:status, is_default: true) }

  before do
    project
    status

    login_as current_user
    allow(Setting)
        .to receive(:plugin_openproject_backlogs)
                .and_return('story_types' => [story.id.to_s],
                            'task_type' => task.id.to_s)

    visit backlogs_project_backlogs_path(project)
  end

  context 'as admin' do
    let(:current_user) { create(:admin) }

    it 'shows a no results box with action' do
      expect(page).to have_selector '.generic-table--no-results-container', text: I18n.t(:backlogs_empty_title)
      expect(page).to have_selector '.generic-table--no-results-description', text: I18n.t(:backlogs_empty_action_text)

      link = page.find '.generic-table--no-results-description a'
      expect(link[:href]).to include(new_project_version_path(project))
    end
  end

  context 'as regular member' do
<<<<<<< HEAD
    let(:role) { create(:role, permissions: %i(view_master_backlog)) }
    let(:current_user) { create(:user, member_with_roles: { project => role }) }
=======
    let(:role) { create(:project_role, permissions: %i(view_master_backlog)) }
    let(:current_user) { create(:user, member_in_project: project, member_through_role: role) }
>>>>>>> 763f9601

    it 'only shows a no results box' do
      expect(page).to have_selector '.generic-table--no-results-container', text: I18n.t(:backlogs_empty_title)
      expect(page).not_to have_selector '.generic-table--no-results-description'
    end
  end
end<|MERGE_RESOLUTION|>--- conflicted
+++ resolved
@@ -61,13 +61,8 @@
   end
 
   context 'as regular member' do
-<<<<<<< HEAD
-    let(:role) { create(:role, permissions: %i(view_master_backlog)) }
+    let(:role) { create(:project_role, permissions: %i(view_master_backlog)) }
     let(:current_user) { create(:user, member_with_roles: { project => role }) }
-=======
-    let(:role) { create(:project_role, permissions: %i(view_master_backlog)) }
-    let(:current_user) { create(:user, member_in_project: project, member_through_role: role) }
->>>>>>> 763f9601
 
     it 'only shows a no results box' do
       expect(page).to have_selector '.generic-table--no-results-container', text: I18n.t(:backlogs_empty_title)
