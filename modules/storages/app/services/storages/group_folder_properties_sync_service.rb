#-- copyright
# OpenProject is an open source project management software.
# Copyright (C) 2012-2023 the OpenProject GmbH
#
# This program is free software; you can redistribute it and/or
# modify it under the terms of the GNU General Public License version 3.
#
# OpenProject is a fork of ChiliProject, which is a fork of Redmine. The copyright follows:
# Copyright (C) 2006-2013 Jean-Philippe Lang
# Copyright (C) 2010-2013 the ChiliProject Team
#
# This program is free software; you can redistribute it and/or
# modify it under the terms of the GNU General Public License
# as published by the Free Software Foundation; either version 2
# of the License, or (at your option) any later version.
#
# This program is distributed in the hope that it will be useful,
# but WITHOUT ANY WARRANTY; without even the implied warranty of
# MERCHANTABILITY or FITNESS FOR A PARTICULAR PURPOSE.  See the
# GNU General Public License for more details.
#
# You should have received a copy of the GNU General Public License
# along with this program; if not, write to the Free Software
# Foundation, Inc., 51 Franklin Street, Fifth Floor, Boston, MA  02110-1301, USA.
#
# See COPYRIGHT and LICENSE files for more details.
#++

class Storages::GroupFolderPropertiesSyncService
  using ::Storages::Peripherals::ServiceResultRefinements

  PERMISSIONS_MAP = {
    read_files: 1,
    write_files: 2,
    create_files: 4,
    delete_files: 8,
    share_files: 16
  }.freeze
  ALL_PERMISSIONS = PERMISSIONS_MAP.values.sum
  NO_PERMISSIONS = 0

  def initialize(storage)
    @storage = storage
    @nextcloud_system_user = storage.username
    @group = storage.group
    @group_folder = storage.group_folder
    @requests = Storages::Peripherals::StorageRequests.new(storage:)
  end

  # rubocop:disable Metrics/AbcSize
  def call
    # we have to flush state to be able to reuse the instace of the class
    @nextcloud_usernames_used_in_openproject = Set.new
    @project_folder_ids_used_in_openproject = Set.new
    @file_ids = nil
    @folders_properties = nil
    @group_users = nil

    set_group_folder_root_permissions

    @storage.projects_storages
<<<<<<< HEAD
            .automatic
            .includes(project: %i[users enabled_modules])
            .each do |project_storage|
      project = project_storage.project
      project_folder_path = project_folder_path(project)
      @project_folder_ids_used_in_openproject << ensure_project_folder(project_storage:, project_folder_path:)
=======
      .automatic
      .includes(project: %i[users enabled_modules])
      .each do |project_storage|
        project = project_storage.project
        project_folder_path = project_storage.project_folder_path
        @project_folder_ids_used_in_openproject << ensure_project_folder(project_storage:, project_folder_path:)
>>>>>>> 0252bfdf

        set_project_folder_permissions(path: project_folder_path, project:)
      end

    hide_inactive_project_folders
    add_active_users_to_group
    remove_inactive_users_from_group
  end

  # rubocop:enable Metrics/AbcSize

  private

  def set_group_folder_root_permissions
    command_params = {
      path: @group_folder,
      permissions: {
        users: { @nextcloud_system_user.to_sym => ALL_PERMISSIONS },
        groups: { @group.to_sym => PERMISSIONS_MAP[:read_files] }
      }
    }
    @requests
      .set_permissions_command
      .call(**command_params)
      .on_failure(&failure_handler('set_permissions_command', command_params))
  end

  # rubocop:disable Metrics/AbcSize
  def ensure_project_folder(project_storage:, project_folder_path:)
    project_folder_id = project_storage.project_folder_id
    project_storage.project

    if project_folder_id.present? && file_ids.include?(project_folder_id)
      source = folders_properties.find { |_k, v| v['fileid'] == project_folder_id }.first
      rename_folder(source:, target: project_folder_path) if source != project_folder_path
    else
      create_folder(path: project_folder_path, project_storage:) >> obtain_file_id >> save_file_id
    end
    # local variable is not used due to possible update_columns call
    # then the value inside the local variable will not be updated
    project_storage.project_folder_id
  end

  # rubocop:enable Metrics/AbcSize

  def file_ids
    @file_ids ||= folders_properties.map { |_path, props| props['fileid'] }
  end

  def folders_properties
    @folders_properties ||=
      @requests
        .file_ids_query
        .call(path: @group_folder)
        .on_failure(&failure_handler('file_ids_query', { path: @group_folder }))
        .result
  end

  def rename_folder(source:, target:)
    @requests
      .rename_file_command
      .call(source:, target:)
      .on_failure(&failure_handler('rename_file_command', { source:, target: }))
  end

  def create_folder(path:, project_storage:)
    @requests.create_folder_command.call(folder_path: path)
             .match(
               on_success: ->(_) { ServiceResult.success(result: [project_storage, path]) },
               on_failure: failure_handler('create_folder_command', { folder_path: path })
             )
  end

  def save_file_id
    ->((project_storage, file_id)) do
      project_storage.update_columns(project_folder_id: file_id, updated_at: Time.current)
    end
  end

  def obtain_file_id
    ->((project_storage, path)) do
      @requests
        .file_id_query
        .call(path:)
        .match(
          on_success: ->(file_id) { ServiceResult.success(result: [project_storage, file_id]) },
          on_failure: failure_handler('file_id_query', { path: })
        )
    end
  end

  def calculate_permissions(user:, project:)
    {
      read_files: user.allowed_to?(:read_files, project),
      write_files: user.allowed_to?(:write_files, project),
      create_files: user.allowed_to?(:create_files, project),
      share_files: user.allowed_to?(:share_files, project),
      delete_files: user.allowed_to?(:delete_files, project)
    }.reduce(0) do |permissions_sum, (permission, allowed)|
      if allowed
        permissions_sum + PERMISSIONS_MAP[permission]
      else
        permissions_sum
      end
    end
  end

  def set_project_folder_permissions(path:, project:)
    command_params = {
      path:,
      permissions: project_folder_permissions(project:)
    }
    @requests
      .set_permissions_command
      .call(**command_params)
      .on_failure(&failure_handler('set_permissions_command', command_params))
  end

  def group_users
    @group_users ||= begin
      query_params = { group: @group }
      @requests
       .group_users_query
       .call(**query_params)
       .on_failure(&failure_handler('group_users_query', query_params))
       .result
    end
  end

  def project_folder_permissions(project:)
    OAuthClientToken
      .where(oauth_client: @storage.oauth_client, users: project.users)
      .includes(:user)
      .each_with_object({
                          users: { "#{@nextcloud_system_user}": ALL_PERMISSIONS },
                          groups: { "#{@group}": NO_PERMISSIONS }
                        }) do |token, permissions|
      nextcloud_username = token.origin_user_id
      permissions[:users][nextcloud_username.to_sym] = calculate_permissions(user: token.user, project:)
      @nextcloud_usernames_used_in_openproject << nextcloud_username
    end
  end

  def add_active_users_to_group
    @nextcloud_usernames_used_in_openproject.each do |nextcloud_username|
      if group_users.exclude?(nextcloud_username)
        query_params = { user: nextcloud_username }
        @requests
          .add_user_to_group_command
          .call(**query_params)
          .on_failure(&failure_handler('add_user_to_group_command', query_params))
      end
    end
  end

  def remove_inactive_users_from_group
    (group_users - @nextcloud_usernames_used_in_openproject.to_a - [@nextcloud_system_user]).each do |user|
      remove_user_from_group(user)
    end
  end

  def remove_user_from_group(user)
    @requests
      .remove_user_from_group_command
      .call(user:)
      .on_failure(&failure_handler('remove_user_from_group_command', { user: }))
  end

  def hide_inactive_project_folders
    inactive_project_folder_paths.each { |folder| hide_folder(folder) }
  end

  def inactive_project_folder_paths
    folders_properties.except("#{@group_folder}/").each_with_object([]) do |(path, attrs), paths|
      paths.push(path) if @project_folder_ids_used_in_openproject.exclude?(attrs['fileid'])
    end
  end

  def hide_folder(path)
    command_params = {
      path:,
      permissions: {
        users: { "#{@nextcloud_system_user}": ALL_PERMISSIONS },
        groups: { "#{@group}": NO_PERMISSIONS }
      }
    }
    @requests
      .set_permissions_command
      .call(**command_params)
      .on_failure(&failure_handler('set_permissions_command', command_params))
  end

  def failure_handler(command, params)
    ->(service_result) do
      raise "#{command} was called with #{params} and failed with: #{service_result.inspect}"
    end
  end
end<|MERGE_RESOLUTION|>--- conflicted
+++ resolved
@@ -59,24 +59,15 @@
     set_group_folder_root_permissions
 
     @storage.projects_storages
-<<<<<<< HEAD
             .automatic
             .includes(project: %i[users enabled_modules])
             .each do |project_storage|
-      project = project_storage.project
-      project_folder_path = project_folder_path(project)
-      @project_folder_ids_used_in_openproject << ensure_project_folder(project_storage:, project_folder_path:)
-=======
-      .automatic
-      .includes(project: %i[users enabled_modules])
-      .each do |project_storage|
-        project = project_storage.project
-        project_folder_path = project_storage.project_folder_path
-        @project_folder_ids_used_in_openproject << ensure_project_folder(project_storage:, project_folder_path:)
->>>>>>> 0252bfdf
-
-        set_project_folder_permissions(path: project_folder_path, project:)
-      end
+              project = project_storage.project
+              project_folder_path = project_storage.project_folder_path
+              @project_folder_ids_used_in_openproject << ensure_project_folder(project_storage:, project_folder_path:)
+
+              set_project_folder_permissions(path: project_folder_path, project:)
+            end
 
     hide_inactive_project_folders
     add_active_users_to_group
