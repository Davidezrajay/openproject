# frozen_string_literal: true

#-- copyright
# OpenProject is an open source project management software.
# Copyright (C) 2012-2023 the OpenProject GmbH
#
# This program is free software; you can redistribute it and/or
# modify it under the terms of the GNU General Public License version 3.
#
# OpenProject is a fork of ChiliProject, which is a fork of Redmine. The copyright follows:
# Copyright (C) 2006-2013 Jean-Philippe Lang
# Copyright (C) 2010-2013 the ChiliProject Team
#
# This program is free software; you can redistribute it and/or
# modify it under the terms of the GNU General Public License
# as published by the Free Software Foundation; either version 2
# of the License, or (at your option) any later version.
#
# This program is distributed in the hope that it will be useful,
# but WITHOUT ANY WARRANTY; without even the implied warranty of
# MERCHANTABILITY or FITNESS FOR A PARTICULAR PURPOSE.  See the
# GNU General Public License for more details.
#
# You should have received a copy of the GNU General Public License
# along with this program; if not, write to the Free Software
# Foundation, Inc., 51 Franklin Street, Fifth Floor, Boston, MA  02110-1301, USA.
#
# See COPYRIGHT and LICENSE files for more details.
#++

class Storages::Admin::OAuthClientsController < ApplicationController
  # See https://guides.rubyonrails.org/layouts_and_rendering.html for reference on layout
  layout 'admin'

  # Before executing any action below: Make sure the current user is an admin
  # and set the @<controller_name> variable to the object referenced in the URL.
  before_action :require_admin

  before_action :find_storage
  before_action :delete_current_oauth_client, only: %i[create]

  # menu_item is defined in the Redmine::MenuManager::MenuController
  # module, included from ApplicationController.
  # The menu item is defined in the engine.rb
  menu_item :storages_admin_settings

  # Show the admin page to create a new OAuthClient object.
  def new
    @oauth_client = ::OAuthClients::SetAttributesService.new(user: User.current,
                                                             model: OAuthClient.new,
                                                             contract_class: EmptyContract)
                                                        .call
                                                        .result
    render '/storages/admin/storages/new_oauth_client'
  end

  # Actually create a OAuthClient object.
  # Use service pattern to create a new OAuthClient
  # Called by: Global app/config/routes.rb to serve Web page
  def create # rubocop:disable Metrics/AbcSize
    service_result = ::OAuthClients::CreateService.new(user: User.current)
                                                  .call(oauth_client_params.merge(integration: @storage))
    @oauth_client = service_result.result

    service_result.on_failure do
<<<<<<< HEAD
      if OpenProject::FeatureDecisions.storage_primer_design_active?
        @oauth_client = ServiceResultErrorsPresenter.new(service_result)
      else
        @errors = service_result.errors
      end

=======
>>>>>>> 6013ab5d
      render '/storages/admin/storages/new_oauth_client'
    end

    service_result.on_success do
      flash[:notice] = I18n.t(:notice_successful_create)

      if @storage.provider_type_nextcloud? && @storage.automatic_management_unspecified?
        if OpenProject::FeatureDecisions.storage_primer_design_active?
          redirect_to edit_admin_settings_storage_path(@storage)
        else
          redirect_to new_admin_settings_storage_automatically_managed_project_folders_path(@storage)
        end
      else
        redirect_to edit_admin_settings_storage_path(@storage)
      end
    end
  end

  # Used by: admin layout
  # Breadcrumbs is something like OpenProject > Admin > Storages.
  # This returns the name of the last part (Storages admin page)
  def default_breadcrumb
    ActionController::Base.helpers.link_to(t(:project_module_storages), admin_settings_storages_path)
  end

  # See: default_breadcrumb above
  # Defines whether to show breadcrumbs on the page or not.
  def show_local_breadcrumb
    true
  end

  private

  # Called by create and update above in order to check if the
  # update parameters are correctly set.
  def oauth_client_params
    params
      .require(:oauth_client)
      .permit('client_id', 'client_secret')
  end

  def find_storage
    @storage = ::Storages::Storage.find(params[:storage_id])
  end

  def delete_current_oauth_client
    ::OAuthClients::DeleteService.new(user: User.current, model: @storage.oauth_client).call if @storage.oauth_client
  end
end<|MERGE_RESOLUTION|>--- conflicted
+++ resolved
@@ -63,15 +63,6 @@
     @oauth_client = service_result.result
 
     service_result.on_failure do
-<<<<<<< HEAD
-      if OpenProject::FeatureDecisions.storage_primer_design_active?
-        @oauth_client = ServiceResultErrorsPresenter.new(service_result)
-      else
-        @errors = service_result.errors
-      end
-
-=======
->>>>>>> 6013ab5d
       render '/storages/admin/storages/new_oauth_client'
     end
 
