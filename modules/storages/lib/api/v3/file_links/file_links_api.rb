#-- copyright
# OpenProject is an open source project management software.
# Copyright (C) 2012-2023 the OpenProject GmbH
#
# This program is free software; you can redistribute it and/or
# modify it under the terms of the GNU General Public License version 3.
#
# OpenProject is a fork of ChiliProject, which is a fork of Redmine. The copyright follows:
# Copyright (C) 2006-2013 Jean-Philippe Lang
# Copyright (C) 2010-2013 the ChiliProject Team
#
# This program is free software; you can redistribute it and/or
# modify it under the terms of the GNU General Public License
# as published by the Free Software Foundation; either version 2
# of the License, or (at your option) any later version.
#
# This program is distributed in the hope that it will be useful,
# but WITHOUT ANY WARRANTY; without even the implied warranty of
# MERCHANTABILITY or FITNESS FOR A PARTICULAR PURPOSE.  See the
# GNU General Public License for more details.
#
# You should have received a copy of the GNU General Public License
# along with this program; if not, write to the Free Software
# Foundation, Inc., 51 Franklin Street, Fifth Floor, Boston, MA  02110-1301, USA.
#
# See COPYRIGHT and LICENSE files for more details.
#++

# This class provides definitions for API routes and endpoints for the file_links namespace. It inherits the
# functionality from the Grape REST API framework. It is mounted in lib/api/v3/root.rb.
# -> /api/v3/file_links/...
class API::V3::FileLinks::FileLinksAPI < API::OpenProjectAPI
  # The `:resources` keyword defines the API namespace -> /api/v3/file_links/...
  resources :file_links do
    post &::API::V3::FileLinks::CreateEndpoint
            .new(
              model: ::Storages::FileLink,
              parse_service: Storages::Peripherals::ParseCreateParamsService,
              render_representer: ::API::V3::FileLinks::FileLinkCollectionRepresenter
            )
            .mount

    # `route_param` extends the route by a route parameter of the endpoint.
    # The input parameter value is parsed into the `:file_link_id` symbol.
    route_param :file_link_id, type: Integer, desc: 'File link id' do
      # The after validation hook executes after the validation of the request format, but before any execution
      # inside the endpoint context. Hence, it is a good place to actually fetch the handled resource.
      after_validation do
<<<<<<< HEAD
        @file_link = begin
          file_link = Storages::FileLink
                        .where(id: params[:file_link_id])
                        .where("container_id IS NOT NULL AND container_type IS NOT NULL")
                        .first

          if file_link.present? &&
             current_user.allowed_to?(:view_file_links, file_link.project) &&
             file_link.project.storage_ids.include?(file_link.storage_id)
            file_link
          else
            raise ::API::Errors::NotFound.new
          end
=======
        @file_link = Storages::FileLink.find(params[:file_link_id])

        unless @file_link.container.present? &&
               current_user.allowed_to?(:view_file_links, @file_link.project) &&
               @file_link.project.storage_ids.include?(@file_link.storage_id)
          raise ::API::Errors::NotFound.new
>>>>>>> 39e16159
        end
      end

      # A helper is used to define the behaviour at GET /api/v3/file_links/:file_link_id
      get &::API::V3::Utilities::Endpoints::Show.new(model: ::Storages::FileLink).mount

      # A helper is used to define the behaviour at DELETE /api/v3/file_links/:file_link_id
      delete &::API::V3::Utilities::Endpoints::Delete.new(
        model: ::Storages::FileLink,
        process_service: ::Storages::FileLinks::DeleteService
      ).mount

      # Additional API definitions are mounted under the current namespace, hence they are
      # appended to /api/v3/file_links/:file_link_id/...
      mount ::API::V3::FileLinks::FileLinksOpenAPI
      mount ::API::V3::FileLinks::FileLinksDownloadAPI
    end
  end
end<|MERGE_RESOLUTION|>--- conflicted
+++ resolved
@@ -46,28 +46,12 @@
       # The after validation hook executes after the validation of the request format, but before any execution
       # inside the endpoint context. Hence, it is a good place to actually fetch the handled resource.
       after_validation do
-<<<<<<< HEAD
-        @file_link = begin
-          file_link = Storages::FileLink
-                        .where(id: params[:file_link_id])
-                        .where("container_id IS NOT NULL AND container_type IS NOT NULL")
-                        .first
-
-          if file_link.present? &&
-             current_user.allowed_to?(:view_file_links, file_link.project) &&
-             file_link.project.storage_ids.include?(file_link.storage_id)
-            file_link
-          else
-            raise ::API::Errors::NotFound.new
-          end
-=======
         @file_link = Storages::FileLink.find(params[:file_link_id])
 
         unless @file_link.container.present? &&
                current_user.allowed_to?(:view_file_links, @file_link.project) &&
                @file_link.project.storage_ids.include?(@file_link.storage_id)
           raise ::API::Errors::NotFound.new
->>>>>>> 39e16159
         end
       end
 
