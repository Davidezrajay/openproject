#-- copyright
# OpenProject is an open source project management software.
# Copyright (C) 2012-2023 the OpenProject GmbH
#
# This program is free software; you can redistribute it and/or
# modify it under the terms of the GNU General Public License version 3.
#
# OpenProject is a fork of ChiliProject, which is a fork of Redmine. The copyright follows:
# Copyright (C) 2006-2013 Jean-Philippe Lang
# Copyright (C) 2010-2013 the ChiliProject Team
#
# This program is free software; you can redistribute it and/or
# modify it under the terms of the GNU General Public License
# as published by the Free Software Foundation; either version 2
# of the License, or (at your option) any later version.
#
# This program is distributed in the hope that it will be useful,
# but WITHOUT ANY WARRANTY; without even the implied warranty of
# MERCHANTABILITY or FITNESS FOR A PARTICULAR PURPOSE.  See the
# GNU General Public License for more details.
#
# You should have received a copy of the GNU General Public License
# along with this program; if not, write to the Free Software
# Foundation, Inc., 51 Franklin Street, Fifth Floor, Boston, MA  02110-1301, USA.
#
# See COPYRIGHT and LICENSE files for more details.
#++

# See also: Getting started with Engines: https://guides.rubyonrails.org/engines.html
# This file got generated by the open_project:plugin generator.
# It is loaded by `modules/storages/lib/open_project/storages.rb` when the plugin
# gets loaded.
module OpenProject::Storages
  class Engine < ::Rails::Engine
    PERMISSIONS = %i[
      read_files
      write_files
      create_files
      delete_files
      share_files
    ].freeze
    # engine name is used as a default prefix for module tables when generating
    # tables with the rails command.
    # It may also be used in other places, please investigate.
    engine_name :openproject_storages

    # please see comments inside ActsAsOpEngine class
    include OpenProject::Plugins::ActsAsOpEngine

    initializer 'openproject_storages.feature_decisions' do
      OpenProject::FeatureDecisions.add :storage_file_picking_select_all
    end

    initializer 'openproject_storages.event_subscriptions' do
      Rails.application.config.after_initialize do
<<<<<<< HEAD
        if OpenProject::FeatureDecisions.managed_project_folders_active? || Rails.env.test?
          [
            OpenProject::Events::MEMBER_CREATED,
            OpenProject::Events::MEMBER_UPDATED,
            OpenProject::Events::MEMBER_DESTROYED,
            OpenProject::Events::PROJECT_CREATED,
            OpenProject::Events::PROJECT_UPDATED,
            OpenProject::Events::PROJECT_RENAMED
          ].each do |event|
            OpenProject::Notifications.subscribe(event) do |_payload|
              ::Storages::ManageNextcloudIntegrationEventsJob.debounce
            end
=======
        [
          OpenProject::Events::MEMBER_CREATED,
          OpenProject::Events::MEMBER_UPDATED,
          OpenProject::Events::MEMBER_DESTROYED,
          OpenProject::Events::PROJECT_CREATED,
          OpenProject::Events::PROJECT_UPDATED,
          OpenProject::Events::PROJECT_RENAMED
        ].each do |event|
          OpenProject::Notifications.subscribe(event) do |_payload|
            ::Storages::ManageNextcloudIntegrationEventsJob.debounce
>>>>>>> 23452492
          end

          OpenProject::Notifications.subscribe(
            OpenProject::Events::OAUTH_CLIENT_TOKEN_CREATED
          ) do |payload|
            if payload[:integration_type] == 'Storages::Storage'
              ::Storages::ManageNextcloudIntegrationEventsJob.debounce
            end
          end
          OpenProject::Notifications.subscribe(
            OpenProject::Events::ROLE_CREATED
          ) do |payload|
            if payload[:permissions].intersect?(PERMISSIONS)
              ::Storages::ManageNextcloudIntegrationEventsJob.debounce
            end
          end
          OpenProject::Notifications.subscribe(
            OpenProject::Events::ROLE_UPDATED
          ) do |payload|
            if payload[:permissions_diff].intersect?(PERMISSIONS)
              ::Storages::ManageNextcloudIntegrationEventsJob.debounce
            end
          end
          OpenProject::Notifications.subscribe(
            OpenProject::Events::ROLE_DESTROYED
          ) do |payload|
            if payload[:permissions].intersect?(PERMISSIONS)
              ::Storages::ManageNextcloudIntegrationEventsJob.debounce
            end
          end

          [
            OpenProject::Events::PROJECTS_STORAGE_CREATED,
            OpenProject::Events::PROJECTS_STORAGE_UPDATED,
            OpenProject::Events::PROJECTS_STORAGE_DESTROYED
          ].each do |event|
            OpenProject::Notifications.subscribe(event) do |payload|
              if payload[:project_folder_mode] == :automatic
                ::Storages::ManageNextcloudIntegrationEventsJob.debounce
              end
            end
          end
        end
      end
    end

    # For documentation see the definition of register in "ActsAsOpEngine"
    # This corresponds to the openproject-storage.gemspec
    # Pass a block to the plugin (for defining permissions, menu items and the like)
    register 'openproject-storages',
             author_url: 'https://www.openproject.org',
             bundled: true,
             settings: {},
             name: 'OpenProject Storages' do
      # Defines permission constraints used in the module (controller, etc.)
      # Permissions documentation: https://www.openproject.org/docs/development/concepts/permissions/#definition-of-permissions
      project_module :storages,
                     dependencies: :work_package_tracking do
        permission :view_file_links,
                   {},
                   dependencies: %i[view_work_packages],
                   contract_actions: { file_links: %i[view] }
        permission :manage_file_links,
                   {},
                   dependencies: %i[view_file_links],
                   contract_actions: { file_links: %i[manage] }
        permission :manage_storages_in_project,
                   { 'storages/admin/projects_storages': %i[index new edit update create destroy destroy_info set_permissions] },
                   dependencies: %i[]

<<<<<<< HEAD
        # explicit check for test env is needed, because `with_flag: { managed_project_folders: true }` set for a test case
        # handled later and at this moment feature is disabled.
        if OpenProject::FeatureDecisions.managed_project_folders_active? || Rails.env.test?
          PERMISSIONS.each do |p|
            permission(p, {}, dependencies: %i[])
          end
        end
=======
        permission :read_files,
                   {},
                   dependencies: %i[]
        permission :write_files,
                   {},
                   dependencies: %i[]
        permission :create_files,
                   {},
                   dependencies: %i[]
        permission :delete_files,
                   {},
                   dependencies: %i[]
        permission :share_files,
                   {},
                   dependencies: %i[]
>>>>>>> 23452492
      end

      # Menu extensions
      # Add a "storages_admin_settings" to the admin_menu with the specified link,
      # condition ("if:"), caption and icon.
      menu :admin_menu,
           :storages_admin_settings,
           { controller: '/storages/admin/storages', action: :index },
           if: Proc.new { User.current.admin? },
           caption: :project_module_storages,
           icon: 'hosting'

      menu :project_menu,
           :settings_projects_storages,
           { controller: '/storages/admin/projects_storages', action: 'index' },
           caption: :project_module_storages,
           parent: :settings

      configure_menu :project_menu do |menu, project|
        if project.present? &&
          User.current.logged? &&
          User.current.member_of?(project) &&
          User.current.allowed_to?(:view_file_links, project)
          project.projects_storages.each do |project_storage|
            storage = project_storage.storage
            href = if project_storage.project_folder_inactive?
                     storage.host
                   else
                     ::Storages::Peripherals::StorageUrlHelper.storage_url_open_file(storage, project_storage.project_folder_id)
                   end

            menu.push(
              :"storage_#{storage.id}",
              href,
              caption: storage.name,
              before: :members,
              icon: "#{storage.short_provider_type}-circle",
              icon_after: "external-link",
              skip_permissions_check: true
            )
          end
        end
      end
    end

    patch_with_namespace :Principals, :ReplaceReferencesService

    # This hook is executed when the module is loaded.
    config.to_prepare do
      # Allow the browser to connect to external servers for direct file uploads.
      AppendStoragesHostsToCspHook

      # We have a bunch of filters defined within the module. Here we register the filters.
      ::Queries::Register.register(::Query) do
        [
          ::Queries::Storages::WorkPackages::Filter::FileLinkOriginIdFilter,
          ::Queries::Storages::WorkPackages::Filter::StorageIdFilter,
          ::Queries::Storages::WorkPackages::Filter::StorageUrlFilter,
          ::Queries::Storages::WorkPackages::Filter::LinkableToStorageIdFilter,
          ::Queries::Storages::WorkPackages::Filter::LinkableToStorageUrlFilter
        ].each do |filter|
          filter filter
          exclude filter
        end

        ::Queries::Register.register(::Queries::Storages::FileLinks::FileLinkQuery) do
          filter ::Queries::Storages::FileLinks::Filter::StorageFilter
        end

        ::Queries::Register.register(::Queries::Storages::ProjectStorages::ProjectStoragesQuery) do
          filter ::Queries::Storages::ProjectStorages::Filter::StorageIdFilter
          filter ::Queries::Storages::ProjectStorages::Filter::ProjectIdFilter
        end
      end
    end

    # This helper methods adds a method on the `api_v3_paths` helper. It is created with one parameter (storage_id)
    # and the return value is a string.
    add_api_path :storages do
      "#{root}/storages"
    end

    add_api_path :project_storages do
      "#{root}/project_storages"
    end

    add_api_path :project_storage do |id|
      "#{root}/project_storages/#{id}"
    end

    add_api_path :storage do |storage_id|
      "#{storages}/#{storage_id}"
    end

    add_api_path :storage_files do |storage_id|
      "#{storage(storage_id)}/files"
    end

    add_api_path :storage_file do |storage_id, file_id|
      "#{storage_files(storage_id)}/#{file_id}"
    end

    add_api_path :prepare_upload do |storage_id|
      "#{storage(storage_id)}/files/prepare_upload"
    end

    add_api_path :storage_oauth_client_credentials do |storage_id|
      "#{storage(storage_id)}/oauth_client_credentials"
    end

    add_api_path :file_links do |work_package_id|
      "#{work_package(work_package_id)}/file_links"
    end

    add_api_path :file_link do |file_link_id|
      "#{root}/file_links/#{file_link_id}"
    end

    add_api_path :file_link_download do |file_link_id|
      "#{file_link(file_link_id)}/download"
    end

    add_api_path :file_link_open do |file_link_id, location = false|
      "#{file_link(file_link_id)}/open#{location ? '?location=true' : ''}"
    end

    # Add api endpoints specific to this module
    add_api_endpoint 'API::V3::Root' do
      mount ::API::V3::Storages::StoragesAPI
      mount ::API::V3::ProjectStorages::ProjectStoragesAPI
      mount ::API::V3::FileLinks::FileLinksAPI
    end

    add_api_endpoint 'API::V3::WorkPackages::WorkPackagesAPI', :id do
      mount ::API::V3::FileLinks::WorkPackagesFileLinksAPI
    end

    add_cron_jobs do
      [
        Storages::CleanupUncontaineredFileLinksJob,
        Storages::ManageNextcloudIntegrationCronJob
      ]
    end
  end
end<|MERGE_RESOLUTION|>--- conflicted
+++ resolved
@@ -53,20 +53,6 @@
 
     initializer 'openproject_storages.event_subscriptions' do
       Rails.application.config.after_initialize do
-<<<<<<< HEAD
-        if OpenProject::FeatureDecisions.managed_project_folders_active? || Rails.env.test?
-          [
-            OpenProject::Events::MEMBER_CREATED,
-            OpenProject::Events::MEMBER_UPDATED,
-            OpenProject::Events::MEMBER_DESTROYED,
-            OpenProject::Events::PROJECT_CREATED,
-            OpenProject::Events::PROJECT_UPDATED,
-            OpenProject::Events::PROJECT_RENAMED
-          ].each do |event|
-            OpenProject::Notifications.subscribe(event) do |_payload|
-              ::Storages::ManageNextcloudIntegrationEventsJob.debounce
-            end
-=======
         [
           OpenProject::Events::MEMBER_CREATED,
           OpenProject::Events::MEMBER_UPDATED,
@@ -77,47 +63,46 @@
         ].each do |event|
           OpenProject::Notifications.subscribe(event) do |_payload|
             ::Storages::ManageNextcloudIntegrationEventsJob.debounce
->>>>>>> 23452492
-          end
-
-          OpenProject::Notifications.subscribe(
-            OpenProject::Events::OAUTH_CLIENT_TOKEN_CREATED
-          ) do |payload|
-            if payload[:integration_type] == 'Storages::Storage'
+          end
+        end
+
+        OpenProject::Notifications.subscribe(
+          OpenProject::Events::OAUTH_CLIENT_TOKEN_CREATED
+        ) do |payload|
+          if payload[:integration_type] == 'Storages::Storage'
+            ::Storages::ManageNextcloudIntegrationEventsJob.debounce
+          end
+        end
+        OpenProject::Notifications.subscribe(
+          OpenProject::Events::ROLE_CREATED
+        ) do |payload|
+          if payload[:permissions].intersect?(PERMISSIONS)
+            ::Storages::ManageNextcloudIntegrationEventsJob.debounce
+          end
+        end
+        OpenProject::Notifications.subscribe(
+          OpenProject::Events::ROLE_UPDATED
+        ) do |payload|
+          if payload[:permissions_diff].intersect?(PERMISSIONS)
+            ::Storages::ManageNextcloudIntegrationEventsJob.debounce
+          end
+        end
+        OpenProject::Notifications.subscribe(
+          OpenProject::Events::ROLE_DESTROYED
+        ) do |payload|
+          if payload[:permissions].intersect?(PERMISSIONS)
+            ::Storages::ManageNextcloudIntegrationEventsJob.debounce
+          end
+        end
+
+        [
+          OpenProject::Events::PROJECTS_STORAGE_CREATED,
+          OpenProject::Events::PROJECTS_STORAGE_UPDATED,
+          OpenProject::Events::PROJECTS_STORAGE_DESTROYED
+        ].each do |event|
+          OpenProject::Notifications.subscribe(event) do |payload|
+            if payload[:project_folder_mode] == :automatic
               ::Storages::ManageNextcloudIntegrationEventsJob.debounce
-            end
-          end
-          OpenProject::Notifications.subscribe(
-            OpenProject::Events::ROLE_CREATED
-          ) do |payload|
-            if payload[:permissions].intersect?(PERMISSIONS)
-              ::Storages::ManageNextcloudIntegrationEventsJob.debounce
-            end
-          end
-          OpenProject::Notifications.subscribe(
-            OpenProject::Events::ROLE_UPDATED
-          ) do |payload|
-            if payload[:permissions_diff].intersect?(PERMISSIONS)
-              ::Storages::ManageNextcloudIntegrationEventsJob.debounce
-            end
-          end
-          OpenProject::Notifications.subscribe(
-            OpenProject::Events::ROLE_DESTROYED
-          ) do |payload|
-            if payload[:permissions].intersect?(PERMISSIONS)
-              ::Storages::ManageNextcloudIntegrationEventsJob.debounce
-            end
-          end
-
-          [
-            OpenProject::Events::PROJECTS_STORAGE_CREATED,
-            OpenProject::Events::PROJECTS_STORAGE_UPDATED,
-            OpenProject::Events::PROJECTS_STORAGE_DESTROYED
-          ].each do |event|
-            OpenProject::Notifications.subscribe(event) do |payload|
-              if payload[:project_folder_mode] == :automatic
-                ::Storages::ManageNextcloudIntegrationEventsJob.debounce
-              end
             end
           end
         end
@@ -148,31 +133,9 @@
                    { 'storages/admin/projects_storages': %i[index new edit update create destroy destroy_info set_permissions] },
                    dependencies: %i[]
 
-<<<<<<< HEAD
-        # explicit check for test env is needed, because `with_flag: { managed_project_folders: true }` set for a test case
-        # handled later and at this moment feature is disabled.
-        if OpenProject::FeatureDecisions.managed_project_folders_active? || Rails.env.test?
-          PERMISSIONS.each do |p|
-            permission(p, {}, dependencies: %i[])
-          end
-        end
-=======
-        permission :read_files,
-                   {},
-                   dependencies: %i[]
-        permission :write_files,
-                   {},
-                   dependencies: %i[]
-        permission :create_files,
-                   {},
-                   dependencies: %i[]
-        permission :delete_files,
-                   {},
-                   dependencies: %i[]
-        permission :share_files,
-                   {},
-                   dependencies: %i[]
->>>>>>> 23452492
+        PERMISSIONS.each do |p|
+          permission(p, {}, dependencies: %i[])
+        end
       end
 
       # Menu extensions
@@ -193,9 +156,9 @@
 
       configure_menu :project_menu do |menu, project|
         if project.present? &&
-          User.current.logged? &&
-          User.current.member_of?(project) &&
-          User.current.allowed_to?(:view_file_links, project)
+           User.current.logged? &&
+           User.current.member_of?(project) &&
+           User.current.allowed_to?(:view_file_links, project)
           project.projects_storages.each do |project_storage|
             storage = project_storage.storage
             href = if project_storage.project_folder_inactive?
