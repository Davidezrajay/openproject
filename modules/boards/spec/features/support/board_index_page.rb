#-- copyright
# OpenProject is an open source project management software.
# Copyright (C) 2012-2020 the OpenProject GmbH
#
# This program is free software; you can redistribute it and/or
# modify it under the terms of the GNU General Public License version 3.
#
# OpenProject is a fork of ChiliProject, which is a fork of Redmine. The copyright follows:
# Copyright (C) 2006-2017 Jean-Philippe Lang
# Copyright (C) 2010-2013 the ChiliProject Team
#
# This program is free software; you can redistribute it and/or
# modify it under the terms of the GNU General Public License
# as published by the Free Software Foundation; either version 2
# of the License, or (at your option) any later version.
#
# This program is distributed in the hope that it will be useful,
# but WITHOUT ANY WARRANTY; without even the implied warranty of
# MERCHANTABILITY or FITNESS FOR A PARTICULAR PURPOSE.  See the
# GNU General Public License for more details.
#
# You should have received a copy of the GNU General Public License
# along with this program; if not, write to the Free Software
# Foundation, Inc., 51 Franklin Street, Fifth Floor, Boston, MA  02110-1301, USA.
#
# See docs/COPYRIGHT.rdoc for more details.
#++

require 'support/pages/page'
require_relative './board_page'

module Pages
  class BoardIndex < Page
    attr_reader :project

    def initialize(project = nil)
      @project = project
    end

    def visit!
      if project
        visit project_work_package_boards_path(project)
      else
        visit work_package_boards_path
      end
    end

    def expect_editable(editable)
      # Editable / draggable check
      expect(page).to have_conditional_selector(editable, '.buttons a.icon-delete')
      # Create button
      expect(page).to have_conditional_selector(editable, '.toolbar-item a', text: 'Board')
    end

    def expect_board(name, present: true)
      expect(page).to have_conditional_selector(present, 'td.name', text: name)
    end

    def create_board(action: nil, expect_empty: false)
      page.find('.toolbar-item a', text: 'Board').click

      if action == nil
<<<<<<< HEAD
        find('.tile-block', text: 'Basic Board', wait: 10).click
      else
        find('.tile-block', text: "Action Board (#{action.to_s})", wait: 10).click
=======
        find('.tile-block-title', text: 'Basic').click
      else
        find('.tile-block-title', text: action.to_s).click
>>>>>>> 8969afe6
      end

      if expect_empty
        expect(page).to have_selector('.boards-list--add-item-text', wait: 10)
        expect(page).to have_no_selector('.boards-list--item')
      else
        expect(page).to have_selector('.boards-list--item', wait: 10)
      end

      ::Pages::Board.new ::Boards::Grid.last
    end

    def open_board(board)
      page.find('td.name a', text: board.name).click
      ::Pages::Board.new board
    end
  end
end<|MERGE_RESOLUTION|>--- conflicted
+++ resolved
@@ -60,15 +60,9 @@
       page.find('.toolbar-item a', text: 'Board').click
 
       if action == nil
-<<<<<<< HEAD
-        find('.tile-block', text: 'Basic Board', wait: 10).click
-      else
-        find('.tile-block', text: "Action Board (#{action.to_s})", wait: 10).click
-=======
         find('.tile-block-title', text: 'Basic').click
       else
         find('.tile-block-title', text: action.to_s).click
->>>>>>> 8969afe6
       end
 
       if expect_empty
