--- conflicted
+++ resolved
@@ -30,13 +30,8 @@
 
 RSpec.describe WorkPackages::BulkController do
   let(:project) { create(:project_with_types) }
-<<<<<<< HEAD
-  let(:controller_role) { build(:role, permissions: %i[view_work_packages edit_work_packages]) }
+  let(:controller_role) { build(:project_role, permissions: %i[view_work_packages edit_work_packages]) }
   let(:user) { create(:user, member_with_roles: { project => controller_role }) }
-=======
-  let(:controller_role) { build(:project_role, permissions: %i[view_work_packages edit_work_packages]) }
-  let(:user) { create(:user, member_in_project: project, member_through_role: controller_role) }
->>>>>>> 763f9601
   let(:budget) { create(:budget, project:) }
   let(:work_package) { create(:work_package, project:) }
 
