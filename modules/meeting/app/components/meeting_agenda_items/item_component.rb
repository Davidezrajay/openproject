--- conflicted
+++ resolved
@@ -32,22 +32,15 @@
     include OpTurbo::Streamable
     include OpPrimer::ComponentHelpers
 
-<<<<<<< HEAD
-    def initialize(meeting_agenda_item:, state: :show, display_notes_input: nil)
-=======
     with_collection_parameter :meeting_agenda_item
 
-    def initialize(meeting_agenda_item:, state: :show, container: nil)
->>>>>>> e4fc80dd
+    def initialize(meeting_agenda_item:, state: :show, container: nil, display_notes_input: nil)
       super
 
       @meeting_agenda_item = meeting_agenda_item
       @state = state
-<<<<<<< HEAD
       @display_notes_input = display_notes_input
-=======
       @container = container
->>>>>>> e4fc80dd
     end
 
     def wrapper_uniq_by
