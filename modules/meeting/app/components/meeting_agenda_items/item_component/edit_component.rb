#-- copyright
# OpenProject is an open source project management software.
# Copyright (C) 2012-2023 the OpenProject GmbH
#
# This program is free software; you can redistribute it and/or
# modify it under the terms of the GNU General Public License version 3.
#
# OpenProject is a fork of ChiliProject, which is a fork of Redmine. The copyright follows:
# Copyright (C) 2006-2013 Jean-Philippe Lang
# Copyright (C) 2010-2013 the ChiliProject Team
#
# This program is free software; you can redistribute it and/or
# modify it under the terms of the GNU General Public License
# as published by the Free Software Foundation; either version 2
# of the License, or (at your option) any later version.
#
# This program is distributed in the hope that it will be useful,
# but WITHOUT ANY WARRANTY; without even the implied warranty of
# MERCHANTABILITY or FITNESS FOR A PARTICULAR PURPOSE.  See the
# GNU General Public License for more details.
#
# You should have received a copy of the GNU General Public License
# along with this program; if not, write to the Free Software
# Foundation, Inc., 51 Franklin Street, Fifth Floor, Boston, MA  02110-1301, USA.
#
# See COPYRIGHT and LICENSE files for more details.
#++

module MeetingAgendaItems
  class ItemComponent::EditComponent < ApplicationComponent
    include ApplicationHelper
    include OpPrimer::ComponentHelpers

    def initialize(meeting_agenda_item:, display_notes_input: nil)
      super

      @meeting_agenda_item = meeting_agenda_item
<<<<<<< HEAD
      @type = @meeting_agenda_item.item_type.to_sym
=======
      @display_notes_input = display_notes_input
      @type = if @meeting_agenda_item.work_package.present?
                :work_package
              else
                :simple
              end
>>>>>>> 2663f196
    end

    def call
      render(Primer::Box.new(pl: 3)) do
        render(MeetingAgendaItems::FormComponent.new(
                 meeting: @meeting_agenda_item.meeting,
                 meeting_agenda_item: @meeting_agenda_item,
                 method: :put,
                 submit_path: meeting_agenda_item_path(@meeting_agenda_item.meeting, @meeting_agenda_item, format: :turbo_stream),
                 cancel_path: cancel_edit_meeting_agenda_item_path(@meeting_agenda_item.meeting, @meeting_agenda_item),
                 type: @type,
                 display_notes_input: @display_notes_input
               ))
      end
    end
  end
end<|MERGE_RESOLUTION|>--- conflicted
+++ resolved
@@ -35,16 +35,8 @@
       super
 
       @meeting_agenda_item = meeting_agenda_item
-<<<<<<< HEAD
       @type = @meeting_agenda_item.item_type.to_sym
-=======
       @display_notes_input = display_notes_input
-      @type = if @meeting_agenda_item.work_package.present?
-                :work_package
-              else
-                :simple
-              end
->>>>>>> 2663f196
     end
 
     def call
