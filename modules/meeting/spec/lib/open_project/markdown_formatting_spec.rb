#-- copyright
# OpenProject is an open source project management software.
# Copyright (C) 2012-2023 the OpenProject GmbH
#
# This program is free software; you can redistribute it and/or
# modify it under the terms of the GNU General Public License version 3.
#
# OpenProject is a fork of ChiliProject, which is a fork of Redmine. The copyright follows:
# Copyright (C) 2006-2013 Jean-Philippe Lang
# Copyright (C) 2010-2013 the ChiliProject Team
#
# This program is free software; you can redistribute it and/or
# modify it under the terms of the GNU General Public License
# as published by the Free Software Foundation; either version 2
# of the License, or (at your option) any later version.
#
# This program is distributed in the hope that it will be useful,
# but WITHOUT ANY WARRANTY; without even the implied warranty of
# MERCHANTABILITY or FITNESS FOR A PARTICULAR PURPOSE.  See the
# GNU General Public License for more details.
#
# You should have received a copy of the GNU General Public License
# along with this program; if not, write to the Free Software
# Foundation, Inc., 51 Franklin Street, Fifth Floor, Boston, MA  02110-1301, USA.
#
# See COPYRIGHT and LICENSE files for more details.
#++

require 'spec_helper'

RSpec.describe OpenProject::TextFormatting,
               'Meeting links' do
  include ActionView::Helpers::UrlHelper # soft-dependency
  include ActionView::Context
  include OpenProject::StaticRouting::UrlHelpers

  def controller
    # no-op
  end

  shared_let(:project) do
    create(:project, enabled_module_names: %w[meetings])
  end

  shared_let(:meeting) do
    create(:meeting, project:, title: 'Monthly coordination')
  end

  subject do
    OpenProject::TextFormatting::Renderer.format_text(text, only_path: true)
  end

  before do
    login_as user
  end

  let(:text) do
    <<~TEXT
      meeting##{meeting.id}

      meeting:"monthly coordination"

      meeting:"Monthly coordination"
    TEXT
  end

  context 'when visible' do
<<<<<<< HEAD
    let(:role) { create(:role, permissions: %i[view_meetings view_project]) }
    let(:user) { create(:user, member_with_roles: { project => role }) }
=======
    let(:role) { create(:project_role, permissions: %i[view_meetings view_project]) }
    let(:user) { create(:user, member_in_project: project, member_through_role: role) }
>>>>>>> 763f9601

    let(:expected) do
      <<~HTML
        <p class="op-uc-p">#{meeting_link}</p>

        <p class="op-uc-p">#{meeting_link}</p>

        <p class="op-uc-p">#{meeting_link}</p>
      HTML
    end

    let(:meeting_link) do
      link_to(
        'Monthly coordination',
        { controller: '/meetings', action: 'show', id: meeting.id, only_path: true },
        class: 'meeting op-uc-link',
        target: '_top'
      )
    end

    it 'renders the links' do
      expect(subject).to be_html_eql(expected)
    end
  end

  context 'when not visible' do
    let(:user) { create(:user) }

    let(:expected) do
      <<~HTML
        <p class="op-uc-p">meeting##{meeting.id}</p>

        <p class="op-uc-p">meeting:"monthly coordination"</p>

        <p class="op-uc-p">meeting:"Monthly coordination"</p>
      HTML
    end

    it 'renders the raw text' do
      expect(subject).to be_html_eql(expected)
    end
  end
end<|MERGE_RESOLUTION|>--- conflicted
+++ resolved
@@ -65,13 +65,8 @@
   end
 
   context 'when visible' do
-<<<<<<< HEAD
-    let(:role) { create(:role, permissions: %i[view_meetings view_project]) }
+    let(:role) { create(:project_role, permissions: %i[view_meetings view_project]) }
     let(:user) { create(:user, member_with_roles: { project => role }) }
-=======
-    let(:role) { create(:project_role, permissions: %i[view_meetings view_project]) }
-    let(:user) { create(:user, member_in_project: project, member_through_role: role) }
->>>>>>> 763f9601
 
     let(:expected) do
       <<~HTML
