tr:
  activerecord:
    attributes:
      two_factor_authentication/device:
        identifier: 'Tanıtıcı'
        default: 'Varsayılan olarak kullan'
      two_factor_authentication/device/sms:
        phone_number: "Telefon numarası"
    errors:
      models:
        two_factor_authentication/device:
          default_already_exists: 'zaten başka bir OTP cihazı için ayarlanmış.'
        two_factor_authentication/device/sms:
          attributes:
            phone_number:
              error_phone_number_format: "+ XX XXXdiven formatında olmalı"
    models:
      two_factor_authentication/device: "2FA cihazı"
      two_factor_authentication/device/sms: "Cep telefonu"
      two_factor_authentication/device/totp: "Kimlik doğrulayıcı uygulama"
  two_factor_authentication:
<<<<<<< HEAD
    error_2fa_disabled: "2FA gönderimi devre dışı bırakıldı."
    error_no_device: "Bu örnek için gerekli olmasına rağmen, bu kullanıcı için kayıtlı 2FA cihazı bulunmadı."
    error_no_matching_strategy: "Bu kullanıcı için eşleşen 2FA stratejisi mevcut değil. Lütfen yöneticinize başvurun."
    error_is_enforced_not_active: 'Yapılandırma hatası: İki faktörlü kimlik doğrulaması zorlanmış, fakat aktif stratejiler mevcut değil.'
    error_invalid_backup_code: '2FA yedek kodu geçersiz'
    channel_unavailable: "Gönderim kanalı %{channel} kullanılamıyor."
    no_valid_phone_number: "Geçerli telefon numarası yok."
    label_pwd_confirmation: "Şifre"
    notice_pwd_confirmation: "Bu ayarlarda değişiklikler yaptıktan sonra şifrenizi onaylamanız gerekir."
    label_device_type: "Cihaz türü"
=======
    error_2fa_disabled: "2FA teslimi devre dışı bırakıldı."
    error_no_device: "Bu örnek için gerekli olmasına rağmen, bu kullanıcı için kayıtlı 2FA cihazı bulunamadı."
    error_no_matching_strategy: "Bu kullanıcı için eşleşen 2FA stratejisi yok. Lütfen yöneticinize başvurun."
    error_is_enforced_not_active: 'Yapılandırma hatası: İki faktörlü kimlik doğrulama zorlandı, ancak etkin stratejiler mevcut değil.'
    error_invalid_backup_code: 'Geçersiz 2FA yedekleme kodu'
    channel_unavailable: "%{channel} yayın kanalı kullanılamıyor."
    no_valid_phone_number: "Geçerli bir telefon numarası yok."
    label_pwd_confirmation: "Parola"
    notice_pwd_confirmation: "Bu ayarlarda değişiklik yaptıktan sonra şifrenizi onaylamanız gerekir."
    label_device_type: "Cihaz tipi"
>>>>>>> 7fdfb06d
    label_default_device: "Varsayılan 2FA cihazı"
    label_device: "2FA aygıtı"
    label_devices: "2FA cihazları"
    label_one_time_password: 'Tek seferlik şifre'
    label_2fa_enabled: 'İki faktörlü kimlik doğrulama etkin'
    label_2fa_disabled: 'İki faktörlü kimlik doğrulama etkin değil'
    text_otp_delivery_message_sms: "%{app_title} bir kerelik şifreniz %{token}"
    text_otp_delivery_message_voice: "%{app_title} bir kerelik parolanız: %{pause} %{token}. %{pause} Tekrar ediyorum: %{pause}   %{token} "
    text_enter_2fa: 'Lütfen cihazınızdan bir kerelik şifre girin.'
    text_2fa_enabled: 'Her giriş yaptığınızda, varsayılan 2FA cihazınızdan bir OTP belirteci girmeniz istenir.'
    text_2fa_disabled: 'İki faktörlü kimlik doğrulamayı etkinleştirmek için, yeni bir 2FA cihazı kaydetmek için yukarıdaki düğmeyi kullanın. Zaten bir cihazınız varsa, varsayılan olarak ayarlamanız gerekir.'
    login:
      enter_backup_code_title: Yedek kodunu girin
      enter_backup_code_text: Kayıtlı 2FA cihazlarınıza artık erişememeniz durumunda lütfen kod listenizden geçerli bir yedekleme kodu girin.
      other_device: 'Başka bir cihaz veya yedekleme kodu kullanın'
    settings:
      title: '2FA ayarları'
      current_configuration: 'Geçerli yapılandırma'
      label_active_strategies: 'Aktif 2FA stratejileri'
      label_enforced: '2FA''yı uygula'
      label_remember: '2FA girişini hatırla'
      text_configuration: |
        Not: Bu değerler geçerli uygulama genelinde yapılandırmayı temsil eder. Yapılandırmanın uyguladığı ayarları devre dışı bırakamaz veya mevcut aktif stratejileri değiştiremezsiniz, çünkü sunucunun yeniden başlatılmasını gerektirir.
      text_configuration_guide: Daha fazla bilgi için yapılandırma kılavuzunu kontrol edin.
      text_enforced: 'Tüm kullanıcıları bir sonraki oturum açışında 2FA cihazı kaydetmeye zorlamak için bu ayarı etkinleştirin. Yalnızca yapılandırma tarafından zorlanmadığında devre dışı bırakılabilir.'
      text_remember: |
        Kullanıcıların verilen 2 gün için 2FA onaylarını hatırlamalarını sağlamak için bunu sıfırdan büyük olarak ayarlayın.
        Bu süre içinde tekrar girmeleri istenmeyecektir. Sadece yapılandırma tarafından zorlanmadığında ayarlanabilir.
      error_invalid_settings: 'Seçtiğiniz 2FA stratejileri geçersiz'
      failed_to_save_settings: '2FA ayarları güncellenemedi: %{message}'
    admin:
      self_edit_path: 'Kendi 2FA cihazlarınızı eklemek veya değiştirmek için, lütfen %{self_edit_link} adresine gidin.'
      self_edit_link_name: 'Hesap sayfanızda iki faktörlü kimlik doğrulama'
      self_edit_forbidden: 'Bu yolda kendi 2FA cihazlarınızı düzenleyemezsiniz. Hesabım> İki faktörlü kimlik doğrulama yerine gidin.'
      no_devices_for_user: 'Bu kullanıcı için 2FA cihazı kayıtlı değil.'
      all_devices_deleted: 'Bu kullanıcının tüm 2FA cihazları silindi'
      delete_all_are_you_sure: 'Bu kullanıcı için tüm 2FA cihazlarını silmek istediğinize emin misiniz?'
      button_delete_all_devices: 'Kayıtlı 2FA cihazlarını sil'
      button_register_mobile_phone_for_user: 'Cep telefonunu kaydet'
      text_2fa_enabled: 'Her oturum açıldığında, bu kullanıcıdan varsayılan 2FA cihazından bir OTP belirteci girmesi istenir.'
      text_2fa_disabled: "Kullanıcı, 'Hesabım sayfam' üzerinden bir 2FA cihazı kurmadı"
    upsale:
      title: 'İki faktörlü kimlik doğrulama kurumsal bir özelliktir'
      description: 'Dahili veya harici doğrulama mekanizmalarınızı ikinci bir faktörle güçlendirin.'
    backup_codes:
      none_found: Bu hesap için yedek kod yok.
      singular: Yedek kod
      plural: Yedek kodlar
      your_codes: sizin %{app_name} için hesap %{login}
      overview_description: |
        İki faktörlü cihazlarınıza erişemiyorsanız, hesabınıza tekrar erişim sağlamak için bir yedekleme kodu kullanabilirsiniz.
        Yeni bir yedekleme kodu kümesi oluşturmak için aşağıdaki düğmeyi kullanın.
      generate:
        title: Yedek kodları üret
        keep_safe_as_password: 'Önemli! Bu kodları şifre olarak kabul edin.'
        keep_safe_warning: 'Onları şifre yöneticinize kaydedin veya bu sayfayı yazdırın ve güvenli bir yere koyun.'
        regenerate_warning: 'Uyarı: Daha önce yedekleme kodları oluşturduysanız, geçersiz sayılacaklar ve artık çalışmayacaklar.'
    devices:
      add_new: 'Yeni 2FA cihazı ekle'
      register: 'Kayıt cihazı'
      confirm_default: 'Varsayılan cihazı değiştirmeyi onayla'
      confirm_device: 'Cihazı onayla'
      confirm_now: 'Onaylanmadı, etkinleştirmek için buraya tıklayın'
      cannot_delete_default: 'Varsayılan cihaz silinemiyor'
      make_default_are_you_sure: 'Bu 2FA cihazını varsayılan yapmak istediğinize emin misiniz?'
      make_default_failed: 'Varsayılan 2FA cihazı güncellenemedi.'
      deletion_are_you_sure: 'Bu 2FA cihazını silmek istediğinize emin misiniz?'
      registration_complete: '2FA cihaz kaydı tamamlandı!'
      registration_failed_token_invalid: '2FA cihaz kaydı başarısız oldu; belirteç geçersizdi.'
      registration_failed_update: '2FA cihaz kaydı başarısız oldu; belirteç geçerliydi, ancak cihaz güncellenemedi.'
      confirm_send_failed: '2FA cihazınızın onayı başarısız oldu.'
      button_complete_registration: '2FA kaydını tamamla'
      text_confirm_to_complete_html: "Lütfen varsayılan cihazınızdan bir kerelik bir şifre girerek cihazınızın <strong> %{identifier} </strong> kaydını tamamlayın."
      text_confirm_to_change_default_html: "Lütfen geçerli varsayılan cihazınızdan bir kerelik bir şifre girerek varsayılan cihazınızı <strong>%{new_identifier} </strong> olarak değiştirmeyi onaylayın."
      text_identifier: 'Bu alanı kullanarak cihaza özel bir tanımlayıcı verebilirsiniz.'
      failed_to_delete: '2FA cihazı silinemedi.'
      is_default_cannot_delete: 'Cihaz varsayılan olarak işaretlenmiştir ve aktif bir güvenlik politikası nedeniyle silinemez. Silmeden önce başka bir cihazı varsayılan olarak işaretleyin.'
      not_existing: 'Hesabınız için 2FA cihazı kayıtlı değil.'
      request_2fa: Lütfen kimliğinizi doğrulamak için %{device_name} kodunuzu girin.
      totp:
        title: 'Uygulama tabanlı kimlik doğrulayıcınızı kullanın'
        provisioning_uri: 'URI sağlama'
        secret_key: 'Gizli anahtar'
        time_based: 'Zaman bazlı'
        account: 'Hesap adı / İhraççı'
        setup: |
          Google Authenticator ile iki faktörlü kimlik doğrulaması ayarlamak için uygulamayı Apple App Store'dan veya Google Play Store'dan indirin.
          Uygulamayı açtıktan sonra, cihazı kaydetmek için aşağıdaki QR kodunu tarayabilirsiniz.
        question_cannot_scan: |
          Uygulamanızı kullanarak kodu tarayamıyor musunuz?
        text_cannot_scan: |
          Kodu tarayamıyorsanız, aşağıdaki ayrıntıları kullanarak girişi el ile girebilirsiniz:
        description: |
          OpenProject ile kullanmak için zaman tabanlı bir kerelik şifre kimlik doğrulama standardını kullanarak bir uygulama kimlik doğrulayıcı kaydedin.
          Yaygın örnekler, Google Authenticator veya Authy.
      sms:
        title: 'cep telefonunu kullan'
        redacted_identifier: 'Mobil cihaz (%{redacted_number})'
        request_2fa_identifier: '%{redacted_identifier}, size %{delivery_channel} üzerinden bir kimlik doğrulama kodu gönderdik '
        description: |
          OpenProject bir kerelik şifrelerin teslimi için cep telefonu numaranızı kaydedin.
    sns:
      delivery_failed: 'SNS teslimi başarısız oldu:'
    message_bird:
      sms_delivery_failed: 'MessageBird SMS gönderimi başarısız oldu.'
      voice_delivery_failed: 'MessageBird sesli arama başarısız oldu.'
    restdt:
      delivery_failed_with_code: 'Jeton gönderimi başarısız. (Hata kodu %{code})'
    strategies:
      totp: 'Kimlik doğrulayıcı uygulama'
      sns: 'Amazon SNS'
      resdt: 'SMS Rest API'
    mobile_transmit_notification: "Tek kullanımlık şifre cep telefonunuza gönderildi."
    label_two_factor_authentication: 'İki faktörlü kimlik doğrulama'
    forced_registration:
      required_to_add_device: 'İki faktörlü kimlik doğrulayıcıyı etkinleştirmek için aktif bir güvenlik politikası gereklidir. Bir cihazı kaydetmek için lütfen aşağıdaki formu doldurun.'
    remember:
      active_session_notice: >
        Hesabınız %{expires_on}'e kadar geçerli bir hatırlama çerezi var. O zamana kadar bu çerez, hesabınıza ikinci faktöre gerek kalmadan giriş izni verir.
      other_active_session_notice: Hesabınızda başka bir oturumda etkin bir hatırlama çerezi var.
      label: 'Hatırla'
      clear_cookie: 'Tüm hatırlanan 2FA oturumlarını kaldırmak için buraya tıklayın.'
      cookie_removed: 'Tüm hatırlanan 2FA oturumları kaldırıldı.'
      dont_ask_again: "Bu kullanıcı da 2FA kimlik doğrulamasını %{days} gün boyunca hatırlamak için çerez oluştur."
  field_phone: "Cep telefonu"
  field_otp: "Tek-kullanımlık Şifre"
  notice_account_otp_invalid: "Geçersiz tek kullanımlık şifre."
  notice_account_otp_expired: "Girdiğiniz tek kullanımlık şifrenin süresi dolmuş."
  notice_developer_strategy_otp: "Geliştirici stratejisi aşağıdaki tek seferlik şifreyi oluşturdu: %{token} (Kanal: %{channel})"
  notice_account_otp_send_failed: "Tek kullanımlık şifreniz gönderilemedi."
  notice_account_has_no_phone: "Hesabınızla ilişkili cep telefonu numarası yok."
  label_expiration_hint: "%{date} yada çıkışta"
  label_actions: 'Eylemler'
  label_confirmed: 'Onaylandı'
  button_continue: 'Devam et'
  button_make_default: 'Varsayılan olarak işaretleyin'
  label_unverified_phone: "Cep telefonu henüz doğrulanmadı"
  notice_phone_number_format: "Lütfen numaranızı yandaki formatta giriniz: +XX XXXXXXXX."
  text_otp_not_receive: "Diğer doğrulama yöntemleri"
  text_send_otp_again: "Tek kullanımlık şifreyi tekrar gönderin:"
  button_resend_otp_form: "Tekrar gönder"
  button_otp_by_voice: "Sesli arama"
  button_otp_by_sms: "SMS"
  label_otp_channel: "Dağıtım kanalı"<|MERGE_RESOLUTION|>--- conflicted
+++ resolved
@@ -19,7 +19,6 @@
       two_factor_authentication/device/sms: "Cep telefonu"
       two_factor_authentication/device/totp: "Kimlik doğrulayıcı uygulama"
   two_factor_authentication:
-<<<<<<< HEAD
     error_2fa_disabled: "2FA gönderimi devre dışı bırakıldı."
     error_no_device: "Bu örnek için gerekli olmasına rağmen, bu kullanıcı için kayıtlı 2FA cihazı bulunmadı."
     error_no_matching_strategy: "Bu kullanıcı için eşleşen 2FA stratejisi mevcut değil. Lütfen yöneticinize başvurun."
@@ -30,18 +29,6 @@
     label_pwd_confirmation: "Şifre"
     notice_pwd_confirmation: "Bu ayarlarda değişiklikler yaptıktan sonra şifrenizi onaylamanız gerekir."
     label_device_type: "Cihaz türü"
-=======
-    error_2fa_disabled: "2FA teslimi devre dışı bırakıldı."
-    error_no_device: "Bu örnek için gerekli olmasına rağmen, bu kullanıcı için kayıtlı 2FA cihazı bulunamadı."
-    error_no_matching_strategy: "Bu kullanıcı için eşleşen 2FA stratejisi yok. Lütfen yöneticinize başvurun."
-    error_is_enforced_not_active: 'Yapılandırma hatası: İki faktörlü kimlik doğrulama zorlandı, ancak etkin stratejiler mevcut değil.'
-    error_invalid_backup_code: 'Geçersiz 2FA yedekleme kodu'
-    channel_unavailable: "%{channel} yayın kanalı kullanılamıyor."
-    no_valid_phone_number: "Geçerli bir telefon numarası yok."
-    label_pwd_confirmation: "Parola"
-    notice_pwd_confirmation: "Bu ayarlarda değişiklik yaptıktan sonra şifrenizi onaylamanız gerekir."
-    label_device_type: "Cihaz tipi"
->>>>>>> 7fdfb06d
     label_default_device: "Varsayılan 2FA cihazı"
     label_device: "2FA aygıtı"
     label_devices: "2FA cihazları"
