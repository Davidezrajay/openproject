class Report::Filter
  class Base < Report::Chainable
    include Report::QueryUtils

    engine::Operator.load

    inherited_attribute   :available_operators,
                            :list => true, :map => :to_operator,
                            :uniq => true
    inherited_attribute   :default_operator, :map => :to_operator

    accepts_property :values, :value, :operator

    mattr_accessor :skip_inherited_operators
    self.skip_inherited_operators = [:time_operators, "y", "n"]

    attr_accessor :values

    ##
    # A Filter is 'heavy' if it possibly returns a _hughe_ number of available_values.
    # In that case the UI-guys should think twice about displaying all the values.
    def self.heavy?
      false
    end

    ##
<<<<<<< HEAD
    # A Filter may have depentent filters. See the following example:
    # Filter::Project.dependents --> [Filter::IssueId]
    # This could result in a UI where, if the Prject-Filter was selected,
    # the IssueId-filter automatically shows up.
=======
    # Indicates whether this Filter is a multiple choice filter,
    # meaning that the user must select a value of a given set of choices.
    def self.is_multiple_choice?
      false
    end

    ##
    # A Filter may have a depentent filter. See the following example:
    # Filter::Project.dependent --> Filter::Issue
    # This could result in a UI where, if the Prject-filter was selected,
    # the Issue-filter automatically shows up.
>>>>>>> 3893c7d2
    # Arguments:
    #  - any subclass of Reporting::Filter::Base which shall be the dependent filter
    #    or nil, if you want to remove the dependent relationship
    def self.dependent(*args)
      @dependents ||= []
      @dependents += args unless args.empty?
      @dependents
    end
    class << self
      alias :dependents :dependent
    end

    def self.has_dependent?
      !dependents.empty?
    end

    ##
    # Returns an array of filters of which this filter is a dependent
    def self.dependent_from
      engine::Filter.all.select { |f| f.dependents.include? self}
    end

    ##
    # Returns true/false depending of wether any filter has this filter a a dependent
    def self.is_dependent?
      !dependent_from.empty?
    end

    def self.cached(*args)
      @cached ||= {}
      @cached[args] ||= send(*args)
    end

    ##
    # all_dependents computes the depentends of this filter and recursively
    # all_dependents of this class' dependents.
    def self.all_dependents
      self.cached(:compute_all_dependents)
    end

    def self.compute_all_dependents(starting_from = nil)
      starting_from ||= dependents
      starting_from.inject([]) do |list,dependent|
        list + Array(dependent) + dependent.all_dependents
      end
    end

    def value=(val)
      self.values = [val]
    end

    def self.use(*names)
      operators = []
      names.each do |name|
        dont_inherit :available_operators if skip_inherited_operators.include? name
        case name
        when String, engine::Operator then operators << name.to_operator
        when Symbol then operators.push(*engine::Operator.send(name))
        else fail "dunno what to do with #{name.inspect}"
        end
      end
      available_operators *operators
    end

    use :default_operators

    def self.new(*args, &block) # :nodoc:
      # this class is abstract. instances are only allowed from child classes
      raise "#{self.name} is an abstract class" if base?
      super
    end

    def self.inherited(klass)
      if base?
        self.dont_display!
        klass.display!
      end
      super
    end

    def self.available_values(params = {})
      []
    end

    def correct_position?
      child.nil? or child.filter?
    end

    def from_for(scope)
      super + self.class.table_joins
    end

    def filter?
      true
    end

    def valid?
      @operator ? @operator.validate(values) : true
    end

    def errors
      @operator ? @operator.errors : []
    end

    def group_by_fields
      []
    end

    def initialize(child = nil, options = {})
      # TODO: wtf?
      #raise ArgumentError, "Child has to be a Filter." if child and not child.filter?
      @values = []
      super
    end

    def might_be_responsible
      parent
    end

    def operator
      (@operator || self.class.default_operator || engine::Operator.default_operator).to_operator
    end

    def operator=(value)
      @operator = value.to_operator.tap do |o|
        raise ArgumentError, "#{o.inspect} not supported by #{inspect}." unless available_operators.include? o
      end
    end

    def responsible_for_sql?
      top?
    end

    def to_hash
      raise NotImplementedError
    end

    def sql_statement
      super.tap do |query|
        arity   = operator.arity
        values  = [*self.values].compact
        #if there is just the nil it might be actually intendet to be there
        values.unshift nil if Array(self.values).size==1 && Array(self.values).first.nil?
        values  = values[0, arity] if values and arity >= 0 and arity != values.size
        operator.modify(query, field, *values) unless field.empty?
      end
    end
  end
end<|MERGE_RESOLUTION|>--- conflicted
+++ resolved
@@ -23,13 +23,6 @@
       false
     end
 
-    ##
-<<<<<<< HEAD
-    # A Filter may have depentent filters. See the following example:
-    # Filter::Project.dependents --> [Filter::IssueId]
-    # This could result in a UI where, if the Prject-Filter was selected,
-    # the IssueId-filter automatically shows up.
-=======
     # Indicates whether this Filter is a multiple choice filter,
     # meaning that the user must select a value of a given set of choices.
     def self.is_multiple_choice?
@@ -37,11 +30,10 @@
     end
 
     ##
-    # A Filter may have a depentent filter. See the following example:
-    # Filter::Project.dependent --> Filter::Issue
-    # This could result in a UI where, if the Prject-filter was selected,
-    # the Issue-filter automatically shows up.
->>>>>>> 3893c7d2
+    # A Filter may have depentent filters. See the following example:
+    # Filter::Project.dependents --> [Filter::IssueId]
+    # This could result in a UI where, if the Prject-Filter was selected,
+    # the IssueId-filter automatically shows up.
     # Arguments:
     #  - any subclass of Reporting::Filter::Base which shall be the dependent filter
     #    or nil, if you want to remove the dependent relationship
