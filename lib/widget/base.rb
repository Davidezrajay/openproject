--- conflicted
+++ resolved
@@ -36,19 +36,35 @@
   # Available options:
   #   :to => canvas - The canvas (streaming or otherwise) to render to. Has to respond to #write
   def render_with_options(options = {}, &block)
-<<<<<<< HEAD
+    @help_text = options[:help_text]
     set_canvas(options.delete(:to)) if options.has_key? :to
     @options = options
     render_with_cache(options, &block)
     @output
   end
 
+  ##
+  # An optional help text. If defined the Help Widget
+  # displaying the given text is going to be placed
+  # next to this Widget, if it supports that.
+  def help_text
+    @help_text
+  end
+
+  def help_text=(text)
+    @help_text = text
+  end
+
   def cache_key
-    @cache_key ||= "#{self.class.name.demodulize}/#{subject.cache_key}/#{@options.sort_by(&:to_s)}"
+    @cache_key ||= if subject.respond_to? :cache_key
+      "#{self.class.name.demodulize}/#{subject.cache_key}/#{@options.sort_by(&:to_s)}"
+    else
+      subject
+    end
   end
 
   def cached?
-    cache? and Rails.cache.exist?(cache_key)
+    cache? && Rails.cache.exist?(cache_key)
   end
 
   private
@@ -63,34 +79,18 @@
   def render_with_cache(options = {}, &block)
     if cached?
       write Rails.cache.fetch(cache_key)
-=======
-    self.help_text = options[:help_text]
-    if canvas = options[:to]
-      canvas << "\n" << render(&block)
->>>>>>> 02b60c93
     else
       render(&block)
-      Rails.cache.write(cache_key, @cache_output || @output)
+      Rails.cache.write(cache_key, @cache_output || @output) if cache?
     end
   end
 
   ##
-<<<<<<< HEAD
   # Set the canvas. If the canvas object isn't a string (e.g. cannot be cached easily),
   # a @cache_output String is created, that will mirror what is being written to the canvas.
   def set_canvas(canvas)
     @cache_output = "".html_safe
     @output = canvas
-=======
-  # An optional help text. If defined the Help Widget
-  # displaying the given text is going to be placed
-  # next to this Widget, if it supports that.
-  def help_text
-    @help_text
-  end
-
-  def help_text=(text)
-    @help_text = text
   end
 
   ##
@@ -98,16 +98,12 @@
   # if it is defined to the input.
   # If the help text is not defined the input is returned.
   def maybe_with_help(html, options = {})
-    text = options[:text]
-    text ||= help_text unless options[:ignore_default]
-    if text
-      help = render_widget Widget::Controls::Help, text do
+    if text = options[:help_text] || help_text
+      write render_widget Widget::Controls::Help, text do
         options
       end
-      html + help
     else
       html
     end
->>>>>>> 02b60c93
   end
 end