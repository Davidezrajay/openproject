--- conflicted
+++ resolved
@@ -1,10 +1,6 @@
-<<<<<<< HEAD
-class Widget::Controls::Delete < Widget::Base
+class Widget::Controls::Delete < Widget::Controls
   dont_cache!
 
-=======
-class Widget::Controls::Delete < Widget::Controls
->>>>>>> 0bd5bbdc
   def render
     return "" if @query.new_record? or !@options[:can_delete]
     button = link_to content_tag(:span, content_tag(:em, l(:button_delete), :class => "button-icon icon-delete")), "#",
