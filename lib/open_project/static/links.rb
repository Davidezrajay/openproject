#-- encoding: UTF-8
#-- copyright
# OpenProject is a project management system.
# Copyright (C) 2012-2018 the OpenProject Foundation (OPF)
#
# This program is free software; you can redistribute it and/or
# modify it under the terms of the GNU General Public License version 3.
#
# OpenProject is a fork of ChiliProject, which is a fork of Redmine. The copyright follows:
# Copyright (C) 2006-2017 Jean-Philippe Lang
# Copyright (C) 2010-2013 the ChiliProject Team
#
# This program is free software; you can redistribute it and/or
# modify it under the terms of the GNU General Public License
# as published by the Free Software Foundation; either version 2
# of the License, or (at your option) any later version.
#
# This program is distributed in the hope that it will be useful,
# but WITHOUT ANY WARRANTY; without even the implied warranty of
# MERCHANTABILITY or FITNESS FOR A PARTICULAR PURPOSE.  See the
# GNU General Public License for more details.
#
# You should have received a copy of the GNU General Public License
# along with this program; if not, write to the Free Software
# Foundation, Inc., 51 Franklin Street, Fifth Floor, Boston, MA  02110-1301, USA.
#
# See docs/COPYRIGHT.rdoc for more details.
#++

module OpenProject
  module Static
    module Links
      class << self

        def help_link_overridden?
          OpenProject::Configuration.force_help_link.present?
        end

        def help_link
          OpenProject::Configuration.force_help_link.presence || links[:user_guides]
        end

        def [](name)
          links[name]
        end

        def links
          {
            upsale: {
              href: 'https://www.openproject.org/enterprise-edition',
              label: 'homescreen.links.upgrade_enterprise_edition'
            },
            user_guides: {
              href: 'https://www.openproject.org/help/',
              label: 'homescreen.links.user_guides'
            },
            configuration_guide: {
              href: 'https://www.openproject.org/operations/configuration/',
              label: 'links.configuration_guide'
            },
            glossary: {
              href: 'https://www.openproject.org/help/glossary/',
              label: 'homescreen.links.glossary'
            },
            shortcuts: {
              href: 'https://www.openproject.org/help/keyboard-shortcuts-access-keys/',
              label: 'homescreen.links.shortcuts'
            },
            boards: {
              href: 'https://community.openproject.com/projects/openproject/boards',
              label: 'homescreen.links.boards'
            },
            professional_support: {
              href: 'https://www.openproject.org/pricing/#support',
              label: :label_professional_support
            },
            website: {
              href: 'https://www.openproject.org',
              label: 'label_openproject_website'
            },
            newsletter: {
              href: 'https://www.openproject.org/newsletter',
              label: 'homescreen.links.newsletter'
            },
            blog: {
              href: 'https://www.openproject.org/blog',
              label: 'homescreen.links.blog'
            },
            release_notes: {
              href: 'https://www.openproject.org/release-notes/',
              label: :label_release_notes
            },
            report_bug: {
              href: 'https://www.openproject.org/development/report-a-bug/',
              label: :label_report_bug
            },
            roadmap: {
              href: 'https://community.openproject.org/projects/openproject/roadmap',
              label: :label_development_roadmap
            },
            crowdin: {
              href: 'https://crowdin.com/projects/opf',
              label: :label_add_edit_translations
            },
            api_docs: {
              href: 'https://www.openproject.org/api',
              label: :label_api_documentation
            },
            text_formatting: {
              href: 'https://www.openproject.org/help/wiki/',
              label: :setting_text_formatting
            },
            oauth_authorization_code_flow: {
              href: 'https://oauth.net/2/grant-types/authorization-code/',
              label: 'oauth.flows.authorization_code'
            },
            client_credentials_code_flow: {
              href: 'https://oauth.net/2/grant-types/client-credentials/',
              label: 'oauth.flows.client_credentials'
            },
<<<<<<< HEAD
=======
            ldap_encryption_documentation: {
              href: 'https://www.rubydoc.info/gems/net-ldap/Net/LDAP#constructor_details',
            },
>>>>>>> 539db520
            security_badge_documentation: {
              href: 'https://github.com/opf/openproject/blob/dev/docs/configuration/configuration.md#security-badge'
            }
          }
        end
      end
    end
  end
end<|MERGE_RESOLUTION|>--- conflicted
+++ resolved
@@ -118,12 +118,9 @@
               href: 'https://oauth.net/2/grant-types/client-credentials/',
               label: 'oauth.flows.client_credentials'
             },
-<<<<<<< HEAD
-=======
             ldap_encryption_documentation: {
               href: 'https://www.rubydoc.info/gems/net-ldap/Net/LDAP#constructor_details',
             },
->>>>>>> 539db520
             security_badge_documentation: {
               href: 'https://github.com/opf/openproject/blob/dev/docs/configuration/configuration.md#security-badge'
             }
