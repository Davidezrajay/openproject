#-- copyright
# OpenProject is an open source project management software.
# Copyright (C) 2012-2021 the OpenProject GmbH
#
# This program is free software; you can redistribute it and/or
# modify it under the terms of the GNU General Public License version 3.
#
# OpenProject is a fork of ChiliProject, which is a fork of Redmine. The copyright follows:
# Copyright (C) 2006-2013 Jean-Philippe Lang
# Copyright (C) 2010-2013 the ChiliProject Team
#
# This program is free software; you can redistribute it and/or
# modify it under the terms of the GNU General Public License
# as published by the Free Software Foundation; either version 2
# of the License, or (at your option) any later version.
#
# This program is distributed in the hope that it will be useful,
# but WITHOUT ANY WARRANTY; without even the implied warranty of
# MERCHANTABILITY or FITNESS FOR A PARTICULAR PURPOSE.  See the
# GNU General Public License for more details.
#
# You should have received a copy of the GNU General Public License
# along with this program; if not, write to the Free Software
# Foundation, Inc., 51 Franklin Street, Fifth Floor, Boston, MA  02110-1301, USA.
#
# See COPYRIGHT and LICENSE files for more details.
#++

module OpenProject
  module Patches
    ##
    # Crowdin currently breaks some of our pluralized strings
    # in locales other than the english source.
    #
    # Strings are being downloaded with an empty string as value despite
    # showing up correctly in their UI.
    #
    # This results in the fallback not properly working as it's not checking
    # for empty strings.
    #
    # This patch removes empty string values from the loaded YML before they
    # are being processed by fallbacks. With it, english fallbacks can be used automatically.
    # https://community.openproject.com/wp/36304
    module I18nRejectEmptyString
      def load_yml(filename)
<<<<<<< HEAD
        replace_empty_strings(super.first)
=======
        hash, frozen = super
        [replace_empty_strings(hash), frozen]
>>>>>>> 6719d952
      end

      def replace_empty_strings(hash)
        hash.deep_transform_values do |value|
          if value == ''
            nil
          else
            value
          end
        end
      end
    end
  end
end

<<<<<<< HEAD
OpenProject::Patches.patch_gem_version 'i18n', '1.9.1' do
=======
OpenProject::Patches.patch_gem_version 'i18n', '1.10.0' do
>>>>>>> 6719d952
  I18n.backend.singleton_class.prepend OpenProject::Patches::I18nRejectEmptyString
end<|MERGE_RESOLUTION|>--- conflicted
+++ resolved
@@ -43,12 +43,8 @@
     # https://community.openproject.com/wp/36304
     module I18nRejectEmptyString
       def load_yml(filename)
-<<<<<<< HEAD
-        replace_empty_strings(super.first)
-=======
         hash, frozen = super
         [replace_empty_strings(hash), frozen]
->>>>>>> 6719d952
       end
 
       def replace_empty_strings(hash)
@@ -64,10 +60,6 @@
   end
 end
 
-<<<<<<< HEAD
-OpenProject::Patches.patch_gem_version 'i18n', '1.9.1' do
-=======
 OpenProject::Patches.patch_gem_version 'i18n', '1.10.0' do
->>>>>>> 6719d952
   I18n.backend.singleton_class.prepend OpenProject::Patches::I18nRejectEmptyString
 end