--- conflicted
+++ resolved
@@ -96,12 +96,6 @@
           foreign_key: :journable_id,
           as: :journable
         )
-<<<<<<< HEAD
-=======
-        result_options.reverse_merge!(
-          order: "#{Journal.table_name}.version ASC"
-        )
->>>>>>> 285a8f91
 
         class_attribute :vestal_journals_options
         self.vestal_journals_options = result_options.dup
