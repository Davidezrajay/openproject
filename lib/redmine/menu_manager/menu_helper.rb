--- conflicted
+++ resolved
@@ -166,9 +166,9 @@
     caption, url, selected = extract_node_details(item, project)
 
     link_text = ''.html_safe
-    link_text << op_icon(item.icon) if item.icon.present?
+    link_text << op_icon(item.icon(project)) if item.icon(project).present?
     link_text << content_tag(:span,
-                             class: "menu-item--title ellipsis #{item.badge.present? ? '-has-badge' : ''}",
+                             class: "menu-item--title ellipsis #{item.badge(project).present? ? '-has-badge' : ''}",
                              lang: menu_item_locale(item)) do
       ''.html_safe + caption + badge_for(item)
     end
@@ -212,24 +212,6 @@
     end.html_safe
   end
 
-<<<<<<< HEAD
-=======
-  def render_single_menu_node(item, caption, url, selected)
-    link_text = ''.html_safe
-    link_text << op_icon(item.icon(@project)) if item.icon(@project).present?
-    link_text << content_tag(:span,
-                             class: "menu-item--title ellipsis #{item.badge(@project).present? ? '-has-badge' : ''}",
-                             lang: menu_item_locale(item)) do
-      ''.html_safe + caption + badge_for(item)
-    end
-    link_text << ' '.html_safe + op_icon(item.icon_after) if item.icon_after.present?
-    html_options = item.html_options(selected: selected)
-    html_options[:title] ||= selected ? t(:description_current_position) + caption : caption
-
-    link_to link_text, main_app_url(url), html_options
-  end
-
->>>>>>> 7fdfb06d
   def render_unattached_menu_item(menu_item, project)
     raise Redmine::MenuManager::MenuError, ':child_menus must be an array of MenuItems' unless menu_item.is_a? Redmine::MenuManager::MenuItem
 
@@ -271,13 +253,13 @@
   def node_url(node, project)
     engine = node_engine(node)
 
-    case node.url
+    case node.url(project)
     when Hash
-      engine.url_for(project.nil? ? node.url : { node.param => project }.merge(node.url))
+      engine.url_for(project.nil? ? node.url(project) : { node.param => project }.merge(node.url(project)))
     when Symbol
-      engine.send(node.url)
-    else
-      engine.url_for(node.url)
+      engine.send(node.url(project))
+    else
+      engine.url_for(node.url(project))
     end
   end
 
@@ -297,27 +279,6 @@
     items
   end
 
-<<<<<<< HEAD
-=======
-  def extract_node_details(node, project = nil)
-    item = node
-    url = case item.url(project)
-          when Hash
-            project.nil? ? item.url(project) : { item.param => project }.merge(item.url(project))
-          when Symbol
-            main_app.send(item.url(project))
-          else
-            item.url(project)
-          end
-
-    caption = item.caption(project)
-
-    selected = node_selected?(item)
-
-    [caption, url, selected]
-  end
-
->>>>>>> 7fdfb06d
   # Checks if a user is allowed to access the menu item by:
   #
   # * Checking the conditions of the item
@@ -329,11 +290,7 @@
     end
 
     if project
-<<<<<<< HEAD
-      user&.allowed_to?(node.url, project)
-=======
-      user && user.allowed_to?(node.url(project), project)
->>>>>>> 7fdfb06d
+      user&.allowed_to?(node.url(project), project)
     else
       # outside a project, all menu items allowed
       true
