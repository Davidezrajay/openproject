#-- copyright
# OpenProject is a project management system.
# Copyright (C) 2012-2015 the OpenProject Foundation (OPF)
#
# This program is free software; you can redistribute it and/or
# modify it under the terms of the GNU General Public License version 3.
#
# OpenProject is a fork of ChiliProject, which is a fork of Redmine. The copyright follows:
# Copyright (C) 2006-2013 Jean-Philippe Lang
# Copyright (C) 2010-2013 the ChiliProject Team
#
# This program is free software; you can redistribute it and/or
# modify it under the terms of the GNU General Public License
# as published by the Free Software Foundation; either version 2
# of the License, or (at your option) any later version.
#
# This program is distributed in the hope that it will be useful,
# but WITHOUT ANY WARRANTY; without even the implied warranty of
# MERCHANTABILITY or FITNESS FOR A PARTICULAR PURPOSE.  See the
# GNU General Public License for more details.
#
# You should have received a copy of the GNU General Public License
# along with this program; if not, write to the Free Software
# Foundation, Inc., 51 Franklin Street, Fifth Floor, Boston, MA  02110-1301, USA.
#
# See doc/COPYRIGHT.rdoc for more details.
#++

require 'api/v3/activities/activity_representer'
require 'api/v3/work_packages/work_package_representer'

module API
  module V3
    module WorkPackages
      class WorkPackagesAPI < ::API::OpenProjectAPI
        resources :work_packages do
          params do
            requires :id, desc: 'Work package id'
          end
          route_param :id do
            helpers WorkPackagesSharedHelpers
            helpers do
              attr_reader :work_package

              def work_package_representer
                WorkPackageRepresenter.create(@work_package,
                                              current_user: current_user)
              end
<<<<<<< HEAD

              def write_work_package_attributes
                if request_body
                  # we need to merge the JSON two times:
                  # In Pass 1 the representer only has custom fields for the current WP type
                  # After Pass 1 the correct type information is merged into the WP
                  # In Pass 2 the representer is created with the new type info and will be able
                  # to also parse custom fields successfully
                  merge_hash_into_work_package!(request_body)
                  merge_hash_into_work_package!(request_body)
                end
              end

              # merges the given JSON representation into @work_package
              def merge_hash_into_work_package!(hash)
                payload = Form::WorkPackagePayloadRepresenter.create(
                  @work_package,
                  enforce_lock_version_validation: true)
                payload.from_hash(hash)
              end

              def write_request_valid?
                contract = WorkPackageContract.new(@work_package, current_user)

                contract_valid = contract.validate
                represented_valid = @work_package.valid?

                return true if contract_valid && represented_valid

                # We need to merge the contract errors with the model errors in
                # order to have them available at one place.
                contract.errors.keys.each do |key|
                  contract.errors[key].each do |message|
                    @work_package.errors.add(key, message)
                  end
                end

                false
              end
=======
>>>>>>> 71d066ee
            end

            before do
              @work_package = WorkPackage.find(params[:id])

              authorize(:view_work_packages, context: @work_package.project) do
                raise API::Errors::NotFound.new
              end
            end

            get do
              work_package_representer
            end

            patch do
              write_work_package_attributes(@work_package, reset_lock_version: true)

              send_notifications = !(params.has_key?(:notify) && params[:notify] == 'false')
              update_service = UpdateWorkPackageService.new(
                user: current_user,
                work_package: @work_package,
                send_notifications: send_notifications)

              if write_request_valid?(@work_package, UpdateContract) && update_service.save
                @work_package.reload

                work_package_representer
              else
                fail ::API::Errors::ErrorBase.create(@work_package.errors.dup)
              end
            end

            resource :activities do
              helpers do
                def save_work_package(work_package)
                  if work_package.save
                    Activities::ActivityRepresenter.new(work_package.journals.last,
                                                        current_user: current_user)
                  else
                    fail ::API::Errors::Validation.new(work_package)
                  end
                end
              end

              params do
                requires :comment, type: String
              end
              post do
                authorize({ controller: :journals, action: :new },
                          context: @work_package.project) do
                  raise ::API::Errors::NotFound.new
                end

                @work_package.journal_notes = params[:comment]

                save_work_package(@work_package)
              end
            end

            mount ::API::V3::WorkPackages::WatchersAPI
            mount ::API::V3::Relations::RelationsAPI
            mount ::API::V3::Attachments::AttachmentsByWorkPackageAPI
            mount ::API::V3::WorkPackages::UpdateFormAPI
          end

          mount ::API::V3::WorkPackages::Schema::WorkPackageSchemasAPI
        end
      end
    end
  end
end<|MERGE_RESOLUTION|>--- conflicted
+++ resolved
@@ -46,48 +46,6 @@
                 WorkPackageRepresenter.create(@work_package,
                                               current_user: current_user)
               end
-<<<<<<< HEAD
-
-              def write_work_package_attributes
-                if request_body
-                  # we need to merge the JSON two times:
-                  # In Pass 1 the representer only has custom fields for the current WP type
-                  # After Pass 1 the correct type information is merged into the WP
-                  # In Pass 2 the representer is created with the new type info and will be able
-                  # to also parse custom fields successfully
-                  merge_hash_into_work_package!(request_body)
-                  merge_hash_into_work_package!(request_body)
-                end
-              end
-
-              # merges the given JSON representation into @work_package
-              def merge_hash_into_work_package!(hash)
-                payload = Form::WorkPackagePayloadRepresenter.create(
-                  @work_package,
-                  enforce_lock_version_validation: true)
-                payload.from_hash(hash)
-              end
-
-              def write_request_valid?
-                contract = WorkPackageContract.new(@work_package, current_user)
-
-                contract_valid = contract.validate
-                represented_valid = @work_package.valid?
-
-                return true if contract_valid && represented_valid
-
-                # We need to merge the contract errors with the model errors in
-                # order to have them available at one place.
-                contract.errors.keys.each do |key|
-                  contract.errors[key].each do |message|
-                    @work_package.errors.add(key, message)
-                  end
-                end
-
-                false
-              end
-=======
->>>>>>> 71d066ee
             end
 
             before do
