#-- encoding: UTF-8
#-- copyright
# OpenProject is a project management system.
# Copyright (C) 2012-2015 the OpenProject Foundation (OPF)
#
# This program is free software; you can redistribute it and/or
# modify it under the terms of the GNU General Public License version 3.
#
# OpenProject is a fork of ChiliProject, which is a fork of Redmine. The copyright follows:
# Copyright (C) 2006-2013 Jean-Philippe Lang
# Copyright (C) 2010-2013 the ChiliProject Team
#
# This program is free software; you can redistribute it and/or
# modify it under the terms of the GNU General Public License
# as published by the Free Software Foundation; either version 2
# of the License, or (at your option) any later version.
#
# This program is distributed in the hope that it will be useful,
# but WITHOUT ANY WARRANTY; without even the implied warranty of
# MERCHANTABILITY or FITNESS FOR A PARTICULAR PURPOSE.  See the
# GNU General Public License for more details.
#
# You should have received a copy of the GNU General Public License
# along with this program; if not, write to the Free Software
# Foundation, Inc., 51 Franklin Street, Fifth Floor, Boston, MA  02110-1301, USA.
#
# See doc/COPYRIGHT.rdoc for more details.
#++

require 'roar/decorator'
require 'roar/json/hal'

module API
  module V3
    module WorkPackages
      module Schema
        class WorkPackageSchema
          attr_reader :project, :type

          def initialize(work_package: nil, project: nil, type: nil)
            raise ArgumentError unless work_package || (project && type)

            @project = project || work_package.project
            @type = type || work_package.type
            @work_package = work_package
          end

          def assignable_statuses_for(user)
            return nil if @work_package.nil?

            status_origin = @work_package

            # do not allow to skip statuses without intermediately saving the work package
            # we therefore take the original status of the work_package, while preserving all
            # other changes to it (e.g. type, assignee, etc.)
            if @work_package.persisted? && @work_package.status_id_changed?
              status_origin = @work_package.clone
              status_origin.status = Status.find_by_id(@work_package.status_id_was)
            end

            status_origin.new_statuses_allowed_to(user)
          end

          def assignable_types
            @work_package.assignable_types if defines_assignable_values?
          end

          def assignable_versions
            @work_package.try(:assignable_versions)
          end

          def assignable_priorities
            IssuePriority.active
          end

          def assignable_categories
            project.categories
          end

          def available_custom_fields
<<<<<<< HEAD
            project.all_work_package_custom_fields & type.custom_fields.all
=======
            # we might have received a (currently) invalid work package
            return [] if @project.nil? || @type.nil?

            @project.all_work_package_custom_fields & @type.custom_fields.all
>>>>>>> 821489a5
          end

          def percentage_done_writable?
            if Setting.work_package_done_ratio == 'status' ||
               Setting.work_package_done_ratio == 'disabled'
              return false
            end
            nil_or_leaf?(@work_package)
          end

          def estimated_time_writable?
            nil_or_leaf?(@work_package)
          end

          def nil_or_leaf?(work_package)
            work_package.nil? || work_package.leaf?
          end
        end
      end
    end
  end
end<|MERGE_RESOLUTION|>--- conflicted
+++ resolved
@@ -62,7 +62,7 @@
           end
 
           def assignable_types
-            @work_package.assignable_types if defines_assignable_values?
+            project.try(:types)
           end
 
           def assignable_versions
@@ -78,14 +78,10 @@
           end
 
           def available_custom_fields
-<<<<<<< HEAD
-            project.all_work_package_custom_fields & type.custom_fields.all
-=======
             # we might have received a (currently) invalid work package
             return [] if @project.nil? || @type.nil?
 
-            @project.all_work_package_custom_fields & @type.custom_fields.all
->>>>>>> 821489a5
+            project.all_work_package_custom_fields & type.custom_fields.all
           end
 
           def percentage_done_writable?
