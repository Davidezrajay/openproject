// -- copyright
// OpenProject is a project management system.
// Copyright (C) 2012-2015 the OpenProject Foundation (OPF)
//
// This program is free software; you can redistribute it and/or
// modify it under the terms of the GNU General Public License version 3.
//
// OpenProject is a fork of ChiliProject, which is a fork of Redmine. The copyright follows:
// Copyright (C) 2006-2013 Jean-Philippe Lang
// Copyright (C) 2010-2013 the ChiliProject Team
//
// This program is free software; you can redistribute it and/or
// modify it under the terms of the GNU General Public License
// as published by the Free Software Foundation; either version 2
// of the License, or (at your option) any later version.
//
// This program is distributed in the hope that it will be useful,
// but WITHOUT ANY WARRANTY; without even the implied warranty of
// MERCHANTABILITY or FITNESS FOR A PARTICULAR PURPOSE.  See the
// GNU General Public License for more details.
//
// You should have received a copy of the GNU General Public License
// along with this program; if not, write to the Free Software
// Foundation, Inc., 51 Franklin Street, Fifth Floor, Boston, MA  02110-1301, USA.
//
// See doc/COPYRIGHT.rdoc for more details.
// ++

import {input} from 'reactivestates';
import {debugLog} from '../../helpers/debug_output';
import {SchemaCacheService} from '../schemas/schema-cache.service';
import {WorkPackageCacheService} from '../work-packages/work-package-cache.service';
import {WorkPackageNotificationService} from '../wp-edit/wp-notification.service';
import {WorkPackageCreateService} from '../wp-new/wp-create.service';
import {WorkPackageEditingService} from './work-package-editing-service';
import {Injector} from '@angular/core';
import {WorkPackageResource} from 'core-app/modules/hal/resources/work-package-resource';
import {FormResource} from 'core-app/modules/hal/resources/form-resource';
import {HalResourceService} from 'core-app/modules/hal/services/hal-resource.service';
import {WorkPackagesActivityService} from 'core-components/wp-single-view-tabs/activity-panel/wp-activity.service';

export class WorkPackageChangeset {
  // Injections
  public wpNotificationsService:WorkPackageNotificationService = this.injector.get(WorkPackageNotificationService);
  public schemaCacheService:SchemaCacheService = this.injector.get(SchemaCacheService);
  public wpCacheService:WorkPackageCacheService = this.injector.get(WorkPackageCacheService);
  public wpCreate:WorkPackageCreateService = this.injector.get(WorkPackageCreateService);
  public wpEditing:WorkPackageEditingService = this.injector.get(WorkPackageEditingService);
  public wpActivity:WorkPackagesActivityService = this.injector.get(WorkPackagesActivityService);
  public halResourceService:HalResourceService = this.injector.get(HalResourceService);

  // The changeset to be applied to the work package
  private changes:{ [attribute:string]:any } = {};
  public inFlight:boolean = false;

  // The current work package form
  public wpForm = input<FormResource>();

  // The current editing resource
  public resource:WorkPackageResource|null;

  constructor(readonly injector:Injector,
              public workPackage:WorkPackageResource,
              form?:FormResource) {
    // New work packages have no schema set yet, so update the form immediately to get one
    if (form !== undefined) {
      this.wpForm.putValue(form);
    }
  }

  public reset(key:string) {
    delete this.changes[key];
    this.buildResource();
  }

  public clear() {
    this.changes = {};
    this.wpForm.clear();
  }

  public get empty() {
    return _.isEmpty(this.changes);
  }

  /**
   * Get attributes
   * @returns {string[]}
   */
  public get changedAttributes() {
    return _.keys(this.changes);
  }

  /**
   * Retrieve the editing value for the given attribute
   *
   * @param {string} key The attribute to read
   * @return {any} Either the value from the overriden change, or the default value
   */
  public value(key:string) {
    if (this.isOverridden(key)) {
      return this.changes[key];
    } else {
      return this.workPackage[key];
    }
  }

  public setValue(key:string, val:any) {
    this.changes[key] = val;

    // Update the form for fields that may alter the form itself
    // when the work package is new. Otherwise, the save request afterwards
    // will update the form automatically.
    if (this.workPackage.isNew && (key === 'project' || key === 'type')) {
      this.updateForm();
    }
  }

  /**
   * Return whether a change value exist for the given attribute key.
   * @param {string} key
   * @return {boolean}
   */
  public isOverridden(key:string) {
    return this.changes.hasOwnProperty(key);
  }

  public getForm():Promise<FormResource> {
    this.wpForm.putFromPromiseIfPristine(() => {
      return this.updateForm();
    });


    if (this.wpForm.hasValue()) {
      return Promise.resolve(this.wpForm.value!);
    } else {
      return new Promise<FormResource>((resolve) => this.wpForm.valuesPromise().then(resolve));
    }
  }

  /**
   * Update the form resource from the API.
   * @return {angular.IPromise<any>}
   */
  public updateForm():Promise<FormResource> {
    let payload = this.buildPayloadFromChanges();

    return new Promise<FormResource>((resolve, reject) => {
      this.workPackage.$links.update(payload)
        .then((form:FormResource) => {
          this.wpForm.putValue(form);
          this.buildResource();

          resolve(form);
        })
        .catch((error:any) => {
          this.wpForm.clear();
          this.wpNotificationsService.handleErrorResponse(error, this.workPackage);
          reject(error);
        });
    });
  }

  public save():Promise<WorkPackageResource> {
    this.inFlight = true;
    const wasNew = this.workPackage.isNew;
<<<<<<< HEAD

    let promise = new Promise<WorkPackageResource>((resolve, reject) => {
      this.updateForm()
        .then((form) => {
          const payload = this.buildPayloadFromChanges();

          // Reject errors when occurring in form validation
          const errors = form.getErrors();
          if (errors !== null) {
            return reject(errors);
          }

          this.workPackage.$links.updateImmediately(payload)
            .then((savedWp:WorkPackageResource) => {
              // Initialize any potentially new HAL values
              this.workPackage.$initialize(savedWp.$source);

              // Ensure the schema is loaded before updating
              this.schemaCacheService.ensureLoaded(this.workPackage).then(() => {

                if (wasNew) {
                  this.workPackage.overriddenSchema = undefined;
                  this.workPackage.uploadAttachmentsAndReload();
                  this.wpCreate.newWorkPackageCreated(this.workPackage);
                }

                this.wpActivity.clear(this.workPackage.id);
                this.wpCacheService.updateWorkPackage(this.workPackage);
                this.resource = null;
                this.clear();
                resolve(this.workPackage);
              });
            })
            .catch(error => {
              // Update the resource anyway
              this.buildResource();
              reject({
                errorsOnForm: false,
                error: error
              });
            })
            .catch(reject);
        });
    });

    promise
      .then(() => this.inFlight = false)
      .catch(() => this.inFlight = false);

    return promise;
=======
    this.updateForm()
      .then((form) => {
        const payload = this.buildPayloadFromChanges();

        // Reject errors when occurring in form validation
        const errors = ErrorResource.fromFormResponse(form);
        if (errors !== null) {
          return deferred.reject(errors);
        }

        this.workPackage.$links.updateImmediately(payload)
          .then((savedWp:WorkPackageResourceInterface) => {
            // Initialize any potentially new HAL values
            this.workPackage.$initialize(savedWp);

            // Ensure the schema is loaded before updating
            this.schemaCacheService.ensureLoaded(this.workPackage).then(() => {
              this.workPackage.updateActivities();

              if (wasNew) {
                this.workPackage.overriddenSchema = undefined;
                this.workPackage.uploadAttachmentsAndReload();
                this.wpCreate.newWorkPackageCreated(this.workPackage);
              }

              this.wpCacheService.updateWorkPackage(this.workPackage);
              this.resource = null;
              this.clear();
              deferred.resolve(this.workPackage);
            });
          })
          .catch(error => {
            // Update the resource anyway
            this.buildResource();
            deferred.reject(error);
          });
      })
      .catch(deferred.reject);

    return deferred.promise.finally(() => this.inFlight = false);
>>>>>>> 905f81dd
  }

  /**
   * Merge the current changes into the payload resource.
   *
   * @param {FormResource} form
   * @return {any}
   */
  private mergeWithPayload(plainPayload:any) {
    // Fall back to the last known state of the work package should the form not be loaded.
    let reference = this.workPackage.$source;
    if (this.wpForm.hasValue()) {
      reference = this.wpForm.value!.payload.$source;
    }

    _.each(this.changes, (val:any, key:string) => {
      const fieldSchema = this.schema[key];
      if (!(typeof(fieldSchema) === 'object' && fieldSchema.writable === true)) {
        debugLog(`Trying to write ${key} but is not writable in schema`);
        return;
      }

      // Override in _links if it is a linked property
      if (reference._links[key]) {
        plainPayload._links[key] = this.getLinkedValue(val, fieldSchema);
      } else {
        plainPayload[key] = this.changes[key];
      }
    });

    return plainPayload;
  }

  /**
   * Create the payload from the current changes, and extend it with the current lock version.
   * -- This is the place to add additional logic when the lockVersion changed in between --
   */
  private buildPayloadFromChanges() {
    let payload;

    if (this.workPackage.isNew) {
      // If the work package is new, we need to pass the entire form payload
      // to let all default values be transmitted (type, status, etc.)
      if (this.wpForm.hasValue()) {
        payload = this.wpForm.value!.payload.$source;
      } else {
        payload = this.workPackage.$source;
      }
    } else {
      // Otherwise, simply use the bare minimum, which is the lock version.
      payload = this.minimalPayload;
    }

    return this.mergeWithPayload(payload);
  }

  private get minimalPayload() {
    return {lockVersion: this.workPackage.lockVersion, _links: {}};
  }

  /**
   * Extract the link(s) in the given changed value
   */
  private getLinkedValue(val:any, fieldSchema:op.FieldSchema) {
    var isArray = (fieldSchema.type || '').startsWith('[]');

    if (isArray) {
      var links:{ href:string }[] = [];

      if (val) {
        var elements = (val.forEach && val) || val.elements;

        elements.forEach((link:{ href:string }) => {
          if (link.href) {
            links.push({href: link.href});
          }
        });
      }

      return links;
    } else {
      return {href: _.get(val, 'href', null)};
    }
  }

  /**
   * Get the best schema currently available, either the default WP schema (must exist).
   * If loaded, return the form schema, which provides better information on writable status
   * and contains available values.
   */
  public get schema() {
    return this.wpForm.getValueOr(this.workPackage).schema;
  }

  public getSchemaName(attribute:string):string {
    if (this.schema.hasOwnProperty('date') && (attribute === 'startDate' || attribute === 'dueDate')) {
      return 'date';
    } else {
      return attribute;
    }
  }

  private buildResource() {
    if (this.empty) {
      this.resource = null;
      this.wpEditing.updateValue(this.workPackage.id, this);
      return;
    }

    const hasForm = this.wpForm.hasValue();
    let payload:any = this.workPackage.$source;

    const resource = this.halResourceService.createHalResourceOfType('WorkPackage', this.mergeWithPayload(payload));

    // Override the schema with the current form, if any.
    resource.overriddenSchema = this.schema;
    this.resource = (resource as WorkPackageResource);
    this.wpEditing.updateValue(this.workPackage.id, this);
  }
}
<|MERGE_RESOLUTION|>--- conflicted
+++ resolved
@@ -163,7 +163,6 @@
   public save():Promise<WorkPackageResource> {
     this.inFlight = true;
     const wasNew = this.workPackage.isNew;
-<<<<<<< HEAD
 
     let promise = new Promise<WorkPackageResource>((resolve, reject) => {
       this.updateForm()
@@ -200,10 +199,7 @@
             .catch(error => {
               // Update the resource anyway
               this.buildResource();
-              reject({
-                errorsOnForm: false,
-                error: error
-              });
+              reject(error);
             })
             .catch(reject);
         });
@@ -214,48 +210,6 @@
       .catch(() => this.inFlight = false);
 
     return promise;
-=======
-    this.updateForm()
-      .then((form) => {
-        const payload = this.buildPayloadFromChanges();
-
-        // Reject errors when occurring in form validation
-        const errors = ErrorResource.fromFormResponse(form);
-        if (errors !== null) {
-          return deferred.reject(errors);
-        }
-
-        this.workPackage.$links.updateImmediately(payload)
-          .then((savedWp:WorkPackageResourceInterface) => {
-            // Initialize any potentially new HAL values
-            this.workPackage.$initialize(savedWp);
-
-            // Ensure the schema is loaded before updating
-            this.schemaCacheService.ensureLoaded(this.workPackage).then(() => {
-              this.workPackage.updateActivities();
-
-              if (wasNew) {
-                this.workPackage.overriddenSchema = undefined;
-                this.workPackage.uploadAttachmentsAndReload();
-                this.wpCreate.newWorkPackageCreated(this.workPackage);
-              }
-
-              this.wpCacheService.updateWorkPackage(this.workPackage);
-              this.resource = null;
-              this.clear();
-              deferred.resolve(this.workPackage);
-            });
-          })
-          .catch(error => {
-            // Update the resource anyway
-            this.buildResource();
-            deferred.reject(error);
-          });
-      })
-      .catch(deferred.reject);
-
-    return deferred.promise.finally(() => this.inFlight = false);
->>>>>>> 905f81dd
   }
 
   /**
