--- conflicted
+++ resolved
@@ -58,13 +58,8 @@
               public fieldName:string,
               public field:EditField,
               public element:JQuery,
-<<<<<<< HEAD
-              public withErrors:string[]) {
-    $injectFields(this, 'I18n', '$q', 'ConfigurationService', 'FocusHelper');
-=======
               public withErrors?:string[]) {
     $injectFields(this, 'I18n', 'ConfigurationService', 'FocusHelper');
->>>>>>> 5beb46a7
 
     this.editContext = form.editContext;
     this.schemaName = field.name;
