import {Injector} from '@angular/core';
import {filter, takeUntil} from 'rxjs/operators';
import {debugLog} from '../../../../helpers/debug_output';
import {WorkPackageResourceInterface} from '../../../api/api-v3/hal-resources/work-package-resource.service';
import {WorkPackageTable} from '../../wp-fast-table';
import {TableState} from 'core-components/wp-table/table-state/table-state';
import {States} from 'core-components/states.service';

export class RowsTransformer {

  public tableState:TableState = this.injector.get(TableState);
  public states:States = this.injector.get(States);

  constructor(public readonly injector:Injector,
              public table:WorkPackageTable) {

    // Redraw table if the current row state changed
    this.tableState.ready.fireOnTransition(this.tableState.rows, 'Query loaded')
      .values$('Initializing table after query was initialized')
<<<<<<< HEAD
      .takeUntil(this.tableState.stopAllSubscriptions)
=======
      .pipe(
        takeUntil(this.states.globalTable.stopAllSubscriptions)
      )
>>>>>>> 3915855c
      .subscribe((rows:WorkPackageResourceInterface[]) => {
        var t0 = performance.now();

        table.initialSetup(rows);

        var t1 = performance.now();
        debugLog('[RowTransformer] Reinitialized in ' + (t1 - t0) + ' milliseconds.');
      });

    // Refresh a single row if it exists
    this.states.workPackages.observeChange()
<<<<<<< HEAD
      .takeUntil(this.tableState.stopAllSubscriptions.asObservable())
      .filter(() => this.tableState.ready.current === 'Query loaded')
=======
      .pipe(
        takeUntil(this.states.globalTable.stopAllSubscriptions.asObservable()),
        filter(() => this.states.query.context.current === 'Query loaded')
      )
>>>>>>> 3915855c
      .subscribe(([changedId, wp]) => {
        if (wp === undefined) {
          return;
        }

        this.table.refreshRows(wp as WorkPackageResourceInterface);
      });
  }
}<|MERGE_RESOLUTION|>--- conflicted
+++ resolved
@@ -17,13 +17,9 @@
     // Redraw table if the current row state changed
     this.tableState.ready.fireOnTransition(this.tableState.rows, 'Query loaded')
       .values$('Initializing table after query was initialized')
-<<<<<<< HEAD
-      .takeUntil(this.tableState.stopAllSubscriptions)
-=======
       .pipe(
-        takeUntil(this.states.globalTable.stopAllSubscriptions)
+        takeUntil(this.tableState.stopAllSubscriptions)
       )
->>>>>>> 3915855c
       .subscribe((rows:WorkPackageResourceInterface[]) => {
         var t0 = performance.now();
 
@@ -35,15 +31,10 @@
 
     // Refresh a single row if it exists
     this.states.workPackages.observeChange()
-<<<<<<< HEAD
-      .takeUntil(this.tableState.stopAllSubscriptions.asObservable())
-      .filter(() => this.tableState.ready.current === 'Query loaded')
-=======
       .pipe(
-        takeUntil(this.states.globalTable.stopAllSubscriptions.asObservable()),
-        filter(() => this.states.query.context.current === 'Query loaded')
+        takeUntil(this.tableState.stopAllSubscriptions.asObservable()),
+        filter(() => this.tableState.ready.current === 'Query loaded')
       )
->>>>>>> 3915855c
       .subscribe(([changedId, wp]) => {
         if (wp === undefined) {
           return;
