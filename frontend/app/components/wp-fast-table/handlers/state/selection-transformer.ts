import {Injector} from '@angular/core';
import {FocusHelperToken} from 'core-app/angular4-transition-utils';
import {WorkPackageTableFocusService} from 'core-components/wp-fast-table/state/wp-table-focus.service';
<<<<<<< HEAD
=======
import {takeUntil} from 'rxjs/operators';
import {States} from '../../../states.service';
>>>>>>> 3915855c
import {tableRowClassName} from '../../builders/rows/single-row-builder';
import {checkedClassName} from '../../builders/ui-state-link-builder';
import {locateTableRow, scrollTableRowIntoView} from '../../helpers/wp-table-row-helpers';
import {WorkPackageTableSelection} from '../../state/wp-table-selection.service';
import {WorkPackageTable} from '../../wp-fast-table';
import {WPTableRowSelectionState} from '../../wp-table.interfaces';
import {OPContextMenuService} from "core-components/op-context-menu/op-context-menu.service";
import {TableState} from 'core-components/wp-table/table-state/table-state';

export class SelectionTransformer {

  public wpTableSelection:WorkPackageTableSelection = this.injector.get(WorkPackageTableSelection);
  public wpTableFocus:WorkPackageTableFocusService = this.injector.get(WorkPackageTableFocusService);
  public tableState:TableState = this.injector.get(TableState);
  public FocusHelper:any = this.injector.get(FocusHelperToken);
  public opContextMenu:OPContextMenuService = this.injector.get(OPContextMenuService);

  constructor(public readonly injector:Injector,
              table:WorkPackageTable) {

    // Focus a single selection when active
<<<<<<< HEAD
    this.tableState.rendered.values$()
      .takeUntil(this.tableState.stopAllSubscriptions)
=======
    this.states.globalTable.rendered.values$()
      .pipe(
        takeUntil(this.states.globalTable.stopAllSubscriptions)
      )
>>>>>>> 3915855c
      .subscribe(() => {

        this.wpTableFocus.ifShouldFocus((wpId:string) => {
          const element = locateTableRow(wpId);
          if (element.length) {
            scrollTableRowIntoView(wpId);
            this.FocusHelper.focusElement(element, true);
          }
        });
      });


    // Update selection state
    this.wpTableSelection.selectionState.values$()
<<<<<<< HEAD
      .takeUntil(this.tableState.stopAllSubscriptions)
=======
      .pipe(
        takeUntil(this.states.globalTable.stopAllSubscriptions)
      )
>>>>>>> 3915855c
      .subscribe((state:WPTableRowSelectionState) => {
        this.renderSelectionState(state);
      });

    // Bind CTRL+A to select all work packages
    Mousetrap.bind(['command+a', 'ctrl+a'], (e) => {
      this.wpTableSelection.selectAll(table.renderedRows);

      e.preventDefault();
      this.opContextMenu.close();
      return false;
    });

    // Bind CTRL+D to deselect all work packages
    Mousetrap.bind(['command+d', 'ctrl+d'], (e) => {
      this.wpTableSelection.reset();
      this.opContextMenu.close();
      e.preventDefault();
      return false;
    });
  }

  /**
   * Update all currently visible rows to match the selection state.
   */
  private renderSelectionState(state:WPTableRowSelectionState) {
    jQuery(`.${tableRowClassName}.${checkedClassName}`).removeClass(checkedClassName);

    _.each(state.selected, (selected:boolean, workPackageId:any) => {
      jQuery(`.${tableRowClassName}[data-work-package-id="${workPackageId}"]`).toggleClass(checkedClassName, selected);
    });
  }
}
<|MERGE_RESOLUTION|>--- conflicted
+++ resolved
@@ -1,11 +1,7 @@
 import {Injector} from '@angular/core';
 import {FocusHelperToken} from 'core-app/angular4-transition-utils';
 import {WorkPackageTableFocusService} from 'core-components/wp-fast-table/state/wp-table-focus.service';
-<<<<<<< HEAD
-=======
 import {takeUntil} from 'rxjs/operators';
-import {States} from '../../../states.service';
->>>>>>> 3915855c
 import {tableRowClassName} from '../../builders/rows/single-row-builder';
 import {checkedClassName} from '../../builders/ui-state-link-builder';
 import {locateTableRow, scrollTableRowIntoView} from '../../helpers/wp-table-row-helpers';
@@ -27,15 +23,10 @@
               table:WorkPackageTable) {
 
     // Focus a single selection when active
-<<<<<<< HEAD
     this.tableState.rendered.values$()
-      .takeUntil(this.tableState.stopAllSubscriptions)
-=======
-    this.states.globalTable.rendered.values$()
       .pipe(
-        takeUntil(this.states.globalTable.stopAllSubscriptions)
+        takeUntil(this.tableState.stopAllSubscriptions)
       )
->>>>>>> 3915855c
       .subscribe(() => {
 
         this.wpTableFocus.ifShouldFocus((wpId:string) => {
@@ -50,13 +41,9 @@
 
     // Update selection state
     this.wpTableSelection.selectionState.values$()
-<<<<<<< HEAD
-      .takeUntil(this.tableState.stopAllSubscriptions)
-=======
       .pipe(
-        takeUntil(this.states.globalTable.stopAllSubscriptions)
+        takeUntil(this.tableState.stopAllSubscriptions)
       )
->>>>>>> 3915855c
       .subscribe((state:WPTableRowSelectionState) => {
         this.renderSelectionState(state);
       });
