// -- copyright
// OpenProject is a project management system.
// Copyright (C) 2012-2015 the OpenProject Foundation (OPF)
//
// This program is free software; you can redistribute it and/or
// modify it under the terms of the GNU General Public License version 3.
//
// OpenProject is a fork of ChiliProject, which is a fork of Redmine. The copyright follows:
// Copyright (C) 2006-2013 Jean-Philippe Lang
// Copyright (C) 2010-2013 the ChiliProject Team
//
// This program is free software; you can redistribute it and/or
// modify it under the terms of the GNU General Public License
// as published by the Free Software Foundation; either version 2
// of the License, or (at your option) any later version.
//
// This program is distributed in the hope that it will be useful,
// but WITHOUT ANY WARRANTY; without even the implied warranty of
// MERCHANTABILITY or FITNESS FOR A PARTICULAR PURPOSE.  See the
// GNU General Public License for more details.
//
// You should have received a copy of the GNU General Public License
// along with this program; if not, write to the Free Software
// Foundation, Inc., 51 Franklin Street, Fifth Floor, Boston, MA  02110-1301, USA.
//
// See doc/COPYRIGHT.rdoc for more details.
// ++

import {onClickOrEnter} from "../wp-fast-table/handlers/click-or-enter-handler";
import {opWorkPackagesModule} from "../../angular-modules";
import {WorkPackageTableColumnsService} from "../wp-fast-table/state/wp-table-columns.service";
import {WorkPackageTableFiltersService} from '../wp-fast-table/state/wp-table-filters.service';
import {WorkPackageResourceInterface} from "../api/api-v3/hal-resources/work-package-resource.service";
import {QueryFilterInstanceResource} from '../api/api-v3/hal-resources/query-filter-instance-resource.service';
import {WorkPackageCreateService} from "../wp-create/wp-create.service";
import {WorkPackageCacheService} from "../work-packages/work-package-cache.service";
import {
  inlineCreateCancelClassName,
  InlineCreateRowBuilder,
  inlineCreateRowClassName
} from "./inline-create-row-builder";
import {scopeDestroyed$, scopedObservable} from "../../helpers/angular-rx-utils";
import {States} from "../states.service";
import {WorkPackageEditForm} from "../wp-edit-form/work-package-edit-form";
import {WorkPackageTable} from "../wp-fast-table/wp-fast-table";
import {TimelineRowBuilder} from '../wp-fast-table/builders/timeline/timeline-row-builder';
import {TableRowEditContext} from '../wp-edit-form/table-row-edit-context';
import {WorkPackageChangeset} from '../wp-edit-form/work-package-changeset';
import {WorkPackageEditingService} from '../wp-edit-form/work-package-editing-service';

export class WorkPackageInlineCreateController {

  public projectIdentifier:string;
  public table:WorkPackageTable;

  public isHidden:boolean = false;
  public focus:boolean = false;

  public text:{ create:string };

  private currentWorkPackage:WorkPackageResourceInterface | null;
  private workPackageEditForm:WorkPackageEditForm | undefined;
  private rowBuilder:InlineCreateRowBuilder;
  private timelineBuilder:TimelineRowBuilder;

  constructor(public $scope:ng.IScope,
              public $element:ng.IAugmentedJQuery,
              public $timeout:ng.ITimeoutService,
              public FocusHelper:any,
              public states:States,
              public wpCacheService:WorkPackageCacheService,
              public wpEditing:WorkPackageEditingService,
              public wpCreate:WorkPackageCreateService,
              public wpTableColumns:WorkPackageTableColumnsService,
              private wpTableFilters:WorkPackageTableFiltersService,
              private AuthorisationService:any,
              private $q:ng.IQService,
              private I18n:op.I18n) {
    this.rowBuilder = new InlineCreateRowBuilder(this.table);
    this.timelineBuilder = new TimelineRowBuilder(this.table);
    this.text = {
      create: I18n.t('js.label_create_work_package')
    };

<<<<<<< HEAD
    // Maintain temporary row when re-rendered
    scopedObservable(this.$scope, this.states.table.rendered.values$())
      .subscribe(() => {
        this.timelineBuilder.insert('new', this.table.timelineBody, ['timeline-inline-create-row']);
      });
=======
    // Mirror the row height in timeline
    const container = jQuery('.wp-table-timeline--body');
    container.addClass('-inline-create-mirror');
>>>>>>> 98d0e653

    // Remove temporary rows on creation of new work package
    scopedObservable(this.$scope, this.wpCreate.onNewWorkPackage())
      .subscribe((wp:WorkPackageResourceInterface) => {

        if (this.currentWorkPackage === wp) {
          // Remove this row and add another
          this.table.editing.stopEditing('new');
          this.removeWorkPackageRow();
          this.addWorkPackageRow();

          // Focus on the last inserted id
          this.states.focusedWorkPackage.putValue(wp.id, 'Added in inline create');
        }
      });

    // Watch on this scope when the columns change and refresh this row
    this.states.table.columns.values$()
      .filter(() => this.isHidden) // Take only when row is inserted
      .takeUntil(scopeDestroyed$($scope)).subscribe(() => {
      const rowElement = this.$element.find(`.${inlineCreateRowClassName}`);

      if (rowElement.length && this.currentWorkPackage) {
        this.rowBuilder.refreshRow(this.currentWorkPackage,
          this.workPackageEditForm!.changeset,
          rowElement);
      }
    });

    // Cancel edition of current new row
    this.$element.on('click keydown', `.${inlineCreateCancelClassName}`, (evt) => {
      onClickOrEnter(evt, () => {
        this.resetRow();
      });

      evt.stopImmediatePropagation();
      return false;
    });

    // Additionally, cancel on escape
    Mousetrap(this.$element[0]).bind('escape', () => {
      this.resetRow();
    });
  }

  public addWorkPackageRow() {
    this.wpCreate.createNewWorkPackage(this.projectIdentifier).then((changeset:WorkPackageChangeset) => {
      if (!changeset) {
        throw "No new work package was created";
      }

      const wp = this.currentWorkPackage = changeset.workPackage;
      (this.currentWorkPackage as any).inlineCreated = true;

      this.wpEditing.updateValue('new', changeset);
      this.wpCacheService.updateWorkPackage(this.currentWorkPackage!);

      // Set editing context to table
      const context = new TableRowEditContext(wp.id, this.rowBuilder.classIdentifier(wp));
      this.workPackageEditForm = WorkPackageEditForm.createInContext(context, wp, false);
      this.workPackageEditForm.changeset.clear();

      const row = this.rowBuilder.buildNew(wp, this.workPackageEditForm);
      this.$element.append(row);

      this.$timeout(() => {
        this.workPackageEditForm!.activateMissingFields();
        this.hideRow();
      });
    });
  }

  /*  private applyDefaultsFromFilters(workPackage:WorkPackageResourceInterface) {
      return this.$q.when();

      let filters = this.wpTableFilters.current as QueryFilterInstanceResource[];

      let promises:ng.IPromise<void>[] = [];

      angular.forEach(filters, filter => {
        // Ignore any filters except =
        if (filter.operator.id !== '=') {
          return;
        }

        // Select the first value
        var value = filter.values[0];

        // Avoid empty values
        if (!value) {
          return;
        }

        promises.push(workPackage.setAllowedValueFor(filter.id, value));
      });

      return this.$q.all(promises);
    }*/

  /**
   * Reset the new work package row and refocus on the button
   */
  public resetRow() {
    this.focus = true;
    this.removeWorkPackageRow();
    // Manually cancelled, show the row again
    this.$timeout(() => {
      this.showRow();
    }, 50);
  }

  public removeWorkPackageRow() {
    this.currentWorkPackage = null;
    this.table.editing.stopEditing('new');
    this.states.workPackages.get('new').clear();
    this.$element.find('.wp-row-new').remove();
  }

  public showRow() {
    return this.isHidden = false;
  }

  public hideRow() {
    return this.isHidden = true;
  }

  public get colspan():number {
    return this.wpTableColumns.columnCount + 1;
  }

  public get isAllowed():boolean {
    return this.AuthorisationService.can('work_packages', 'createWorkPackage');
  }
}

function wpInlineCreate() {
  return {
    restrict: 'AE',
    templateUrl: '/components/wp-inline-create/wp-inline-create.directive.html',

    scope: {
      table: "=",
      projectIdentifier: '='
    },

    bindToController: true,
    controllerAs: '$ctrl',
    controller: WorkPackageInlineCreateController
  }
}

opWorkPackagesModule.directive('wpInlineCreate', wpInlineCreate);<|MERGE_RESOLUTION|>--- conflicted
+++ resolved
@@ -82,17 +82,9 @@
       create: I18n.t('js.label_create_work_package')
     };
 
-<<<<<<< HEAD
-    // Maintain temporary row when re-rendered
-    scopedObservable(this.$scope, this.states.table.rendered.values$())
-      .subscribe(() => {
-        this.timelineBuilder.insert('new', this.table.timelineBody, ['timeline-inline-create-row']);
-      });
-=======
     // Mirror the row height in timeline
     const container = jQuery('.wp-table-timeline--body');
     container.addClass('-inline-create-mirror');
->>>>>>> 98d0e653
 
     // Remove temporary rows on creation of new work package
     scopedObservable(this.$scope, this.wpCreate.onNewWorkPackage())
