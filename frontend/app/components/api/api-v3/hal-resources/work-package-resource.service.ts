//-- copyright
// OpenProject is a project management system.
// Copyright (C) 2012-2015 the OpenProject Foundation (OPF)
//
// This program is free software; you can redistribute it and/or
// modify it under the terms of the GNU General Public License version 3.
//
// OpenProject is a fork of ChiliProject, which is a fork of Redmine. The copyright follows:
// Copyright (C) 2006-2013 Jean-Philippe Lang
// Copyright (C) 2010-2013 the ChiliProject Team
//
// This program is free software; you can redistribute it and/or
// modify it under the terms of the GNU General Public License
// as published by the Free Software Foundation; either version 2
// of the License, or (at your option) any later version.
//
// This program is distributed in the hope that it will be useful,
// but WITHOUT ANY WARRANTY; without even the implied warranty of
// MERCHANTABILITY or FITNESS FOR A PARTICULAR PURPOSE.  See the
// GNU General Public License for more details.
//
// You should have received a copy of the GNU General Public License
// along with this program; if not, write to the Free Software
// Foundation, Inc., 51 Franklin Street, Fifth Floor, Boston, MA  02110-1301, USA.
//
// See doc/COPYRIGHT.rdoc for more details.
//++

import {HalResource} from './hal-resource.service';
import {opApiModule} from '../../../../angular-modules';
import {WorkPackageCacheService} from '../../../work-packages/work-package-cache.service';
import {SchemaCacheService} from './../../../schemas/schema-cache.service';
import {ApiWorkPackagesService} from '../../api-work-packages/api-work-packages.service';
import {CollectionResource, CollectionResourceInterface} from './collection-resource.service';
import {AttachmentCollectionResourceInterface} from './attachment-collection-resource.service';
import {UploadFile} from '../../op-file-upload/op-file-upload.service';
import IQService = angular.IQService;
import IPromise = angular.IPromise;
import ITimeoutService = angular.ITimeoutService;
import {States} from '../../../states.service';
import {SchemaResource} from './schema-resource.service';
import {TypeResource} from './type-resource.service';
import {RelationResourceInterface} from './relation-resource.service';
import {WorkPackageCreateService} from '../../../wp-create/wp-create.service';
import {WorkPackageNotificationService} from '../../../wp-edit/wp-notification.service';

interface WorkPackageResourceEmbedded {
  activities:CollectionResourceInterface;
  ancestors:WorkPackageResourceInterface[];
  assignee:HalResource | any;
  attachments:AttachmentCollectionResourceInterface;
  author:HalResource | any;
  availableWatchers:HalResource | any;
  category:HalResource | any;
  children:WorkPackageResourceInterface[];
  parent:HalResource | any;
  priority:HalResource | any;
  project:HalResource | any;
  relations:CollectionResourceInterface;
  responsible:HalResource | any;
  revisions:CollectionResourceInterface | any;
  status:HalResource | any;
  timeEntries:HalResource[] | any[];
  type:TypeResource;
  version:HalResource | any;
  watchers:CollectionResourceInterface;
  // For regular work packages
  startDate:string;
  dueDate:string;
  // Only for milestones
  date:string;
  relatedBy:RelationResourceInterface | null;
}

interface WorkPackageResourceLinks extends WorkPackageResourceEmbedded {
  addAttachment(attachment:HalResource):ng.IPromise<any>;
  addChild(child:HalResource):ng.IPromise<any>;
  addComment(comment:HalResource):ng.IPromise<any>;
  addRelation(relation:any):ng.IPromise<any>;
  addWatcher(watcher:HalResource):ng.IPromise<any>;
  changeParent(params:any):ng.IPromise<any>;
  copy():ng.IPromise<WorkPackageResource>;
  delete():ng.IPromise<any>;
  logTime():ng.IPromise<any>;
  move():ng.IPromise<any>;
  removeWatcher():ng.IPromise<any>;
  self():ng.IPromise<any>;
  update(payload:any):ng.IPromise<any>;
  updateImmediately(payload:any):ng.IPromise<any>;
  watch():ng.IPromise<any>;
}

interface WorkPackageLinksObject extends WorkPackageResourceLinks {
  schema:HalResource;
}

var $q:IQService;
var $stateParams:any;
var $timeout:ITimeoutService;
var I18n:op.I18n;
var states:States;
var apiWorkPackages:ApiWorkPackagesService;
var wpCacheService:WorkPackageCacheService;
var schemaCacheService:SchemaCacheService;
var NotificationsService:any;
var wpNotificationsService:WorkPackageNotificationService;
var wpCreate:WorkPackageCreateService;
var AttachmentCollectionResource:any;
var v3Path:any;

export class WorkPackageResource extends HalResource {
  // Add index signature for getter this[attr]
  [attribute:string]:any;

  public $embedded:WorkPackageResourceEmbedded;
  public $links:WorkPackageLinksObject;
  public $pristine:{ [attribute:string]:any } = {};
  public subject:string;
  public updatedAt:Date;
  public lockVersion:number;
  public description:any;
  public inFlight:boolean;
  public activities:CollectionResourceInterface;
  public attachments:AttachmentCollectionResourceInterface;

  public pendingAttachments:UploadFile[] = [];

  private form:any;
  // Keep a reference to an embedded form schema,
  // if this work package currently has one.
  private overriddenSchema:SchemaResource | null;

  public get id():string {
    return this.$source.id || this.idFromLink;
  }

  public static idFromLink(href:string):string {
    return href.split('/').pop()!;
  }

  public get idFromLink():string {
    if (this.href) {
      return WorkPackageResource.idFromLink(this.href);
    }

    return '';
  }

  /**
   * Return the ids of all its ancestors, if any
   */
  public get ancestorIds():string {
    const ancestors = (this as any).ancestors;
    return ancestors.map((el:WorkPackageResource) => el.id.toString());
  }

  /**
   * Return "<type name>: <subject>" if the type is known.
   */
  public get subjectWithType():string {
    if (this.type) {
      return `${this.type.name}: ${this.subject}`;
    } else {
      return this.subject;
    }
  }

  public get isNew():boolean {
    return this.id === 'new';
  }

  public get isMilestone():boolean {
    return this.schema.hasOwnProperty('date');
  }

  /**
   * Returns true if any field is in edition in this resource.
   */
  public get dirty():boolean {
    return this.modifiedFields.length > 0;
  }

  /**
   * Returns all modified fields by comparing open $pristine fields.
   */
  public get modifiedFields():string[] {
    var modified:string[] = [];

    angular.forEach(this.$pristine, (value, key) => {
      var args = [this[key], value];

      if ((this as any)[key] instanceof HalResource) {
        args = args.map(arg => (arg ? arg.$source : arg));
      }

      if (!_.isEqual(args[0], args[1])) {
        modified.push(key);
      }
    });

    return modified;
  }

  public get isLeaf():boolean {
    var children = this.$links.children;
    return !(children && children.length > 0);
  }

  public get isEditable():boolean {
    return !!this.$links.update || this.isNew;
  }

  /**
   * Return whether the user is able to upload an attachment.
   *
   * If either the `addAttachment` link is provided or the resource is being created,
   * adding attachments is allowed.
   */
  public get canAddAttachments():boolean {
    return !!this.$links.addAttachment || this.isNew;
  }

  /**
   * Initialise the work package resource.
   *
   * Make the attachments an `AttachmentCollectionResource`. This should actually
   * be done automatically, but the backend does not provide typed collections yet.
   */
  protected $initialize(source:any) {
    super.$initialize(source);

    var attachments:{ $source:any, $loaded:boolean } = this.attachments || {
        $source: void 0,
        $loaded: false
      };
    this.attachments = new AttachmentCollectionResource(
      attachments.$source,
      attachments.$loaded
    );
  }

  /**
   * Remove the given attachment either from the pending attachments or from
   * the attachment collection, if it is a resource.
   *
   * Removing it from the elements array assures that the view gets updated immediately.
   * If an error occurs, the user gets notified and the attachment is pushed to the elements.
   */
  public removeAttachment(attachment:any) {
    if (attachment.$isHal) {
      attachment.delete()
        .then(() => {
          this.updateAttachments();
        })
        .catch((error:any) => {
          wpNotificationsService.handleErrorResponse(error, this as any);
          this.attachments.elements.push(attachment);
        });
    }

    _.pull(this.attachments.elements, attachment);
    _.pull(this.pendingAttachments, attachment);
  }

  /**
   * Upload the pending attachments if the work package exists.
   * Do nothing, if the work package is being created.
   */
  public uploadPendingAttachments():ng.IPromise<any> | void {
    if (!this.pendingAttachments.length) {
      return;
    }

    const attachments = this.pendingAttachments;
    this.pendingAttachments = [];
    return this.uploadAttachments(attachments);
  }

  /**
   * Upload the given attachments, update the resource and notify the user.
   * Return an updated AttachmentCollectionResource.
   */
  public uploadAttachments(files:UploadFile[]):IPromise<any> {
    const {uploads, finished} = this.attachments.upload(files);
    const message = I18n.t('js.label_upload_notification', this);
    const notification = NotificationsService.addWorkPackageUpload(message, uploads);

    return finished
      .then(() => {
        $timeout(() => NotificationsService.remove(notification), 700);
        return this.updateAttachments();
      })
      .catch(error => {
        wpNotificationsService.handleRawError(error, this as any);
      });
  }

  public allowedValuesFor(field:string):ng.IPromise<HalResource[]> {
    var deferred = $q.defer();

    this.getForm().then((form:any) => {
      const fieldSchema = form.$embedded.schema[field];

      if (!fieldSchema) {
        deferred.resolve([]);
      } else if (fieldSchema.allowedValues && fieldSchema.allowedValues['$load']) {
        let allowedValues = fieldSchema.allowedValues;

        return allowedValues.$load().then((loadedValues:CollectionResource) => {
          deferred.resolve(loadedValues.elements);
        });
      } else {
        deferred.resolve(fieldSchema.allowedValues);
      }
    });

    return deferred.promise;
  }

  public setAllowedValueFor(field:string, value:string | HalResource) {
    return this.allowedValuesFor(field).then(allowedValues => {
      let newValue;

      if ((value as HalResource)['$href']) {
        newValue = _.find(allowedValues,
          (entry:any) => entry.$href === (value as HalResource).$href);
      } else if (allowedValues) {
        newValue = _.find(allowedValues, (entry:any) => entry === value);
      } else {
        newValue = value;
      }

      if (newValue) {
        (this as any)[field] = newValue;
      }

      wpCacheService.updateWorkPackage(this as any);
    });
  }

  public getForm() {
    if (!this.form) {
      this.updateForm(this.$source).catch(error => {
        NotificationsService.addError(error.message);
      });
    }

    return this.form;
  }

<<<<<<< HEAD
  public updateForm(payload:{ [attribute:string]:any }) {
=======
  public updateForm(payload:{[attribute:string]:any}) {
>>>>>>> 92c11f30
    // Always resolve form to the latest form
    // This way, we won't have to actively reset it.
    // But store the existing form in case of an error.
    // Because if we get an error, the object returned is not a form
    // and thus lacks the links the implementation depends upon.
    var oldForm = this.form;
    this.form = this.$links.update(payload);
    var deferred = $q.defer();

    this.form
      .then((form:any) => {
        // Override the current schema with
        // the changes from API
        this.overriddenSchema = form.$embedded.schema;

        // Take over new values from the form
        // this resource doesn't know yet.
        _.defaultsDeep(this.$source, form.$source._embedded.payload);
        this.$initialize(this.$source);

        deferred.resolve(form);
      })
      .catch((error:any) => {
        this.form = oldForm;
        deferred.reject(error);
      });

    return deferred.promise;
  }

  public loadFormSchema() {
    return this.getForm().then((form:any) => {
      this.overriddenSchema = form.$embedded.schema;

      angular.forEach(this.schema, (field, name) => {
        // Assign only links from schema when an href is set
        // and field is writable.
        // (exclude plain properties and null values)
        const isHalField = field.writable && this[name] && this[name].href;

        // Assign only values from embedded schema that have an expanded
        // allowedValues set (type, status, custom field lists, etc.)
        const hasAllowedValues = Array.isArray(field.allowedValues) && field.allowedValues.length > 0;

        if (isHalField && hasAllowedValues) {
          this[name] = _.find(field.allowedValues, {href: this[name].href}) || this[name];
        }
      });

      return this.schema;
    });
  }

  public save():ng.IPromise<WorkPackageResourceInterface> {
    var deferred = $q.defer();
    this.inFlight = true;
    const wasNew = this.isNew;
    this.updateForm(this.$source)
      .then(form => {
        const payload = this.mergeWithForm(form);
        const sentValues = Object.keys(this.$pristine);

        this.$links.updateImmediately(payload)
          .then((workPackage:WorkPackageResource) => {
            // Remove the current form and schema, otherwise old form data
            // might still be used for the next edit field to be edited
            this.form = null;
            this.overriddenSchema = null;

            // Initialize any potentially new HAL values
            this.$initialize(workPackage);

            // Ensure the schema is loaded before updating
            schemaCacheService.ensureLoaded(this).then(() => {
              this.updateActivities();

              if (wasNew) {
                this.uploadPendingAttachments();
                wpCreate.newWorkPackageCreated(this as any);
              }

              // Remove only those pristine values that were submitted
              angular.forEach(sentValues, (key) => {
                delete this.$pristine[key];
              });

              deferred.resolve(this);
            });
          })
          .catch(error => {
            deferred.reject(error);
            wpCacheService.updateWorkPackage(this as any);
          })
          .finally(() => {
            this.inFlight = false;
          });
      })
      .catch(() => {
        this.inFlight = false;
        deferred.reject();
      });

    return deferred.promise;
  }

  public storePristine(attribute:string) {
    if (this.$pristine.hasOwnProperty(attribute)) {
      return;
    }

    this.$pristine[attribute] = angular.copy(this[attribute]);
  }

  public restoreFromPristine(attribute:string) {
    if (this.$pristine.hasOwnProperty(attribute)) {
      this[attribute] = this.$pristine[attribute];
      delete this.$pristine[attribute];
    }
  }

  public isParentOf(otherWorkPackage:WorkPackageResourceInterface) {
    return otherWorkPackage.parent.$links.self.$link.href === this.$links.self.$link.href;
  }

  private mergeWithForm(form:any) {
    var plainPayload = form.payload.$plain();
    var schema = form.$embedded.schema;

    // Merge embedded properties from form payload
    // Do not use properties on this, since they may be incomplete
    // e.g., when switching to a type that requires a custom field.
    Object.keys(plainPayload).forEach(key => {
      if (typeof(schema[key]) === 'object' && schema[key].writable === true) {
        plainPayload[key] = this[key];
      }
    });

    // Merged linked properties from form payload
    Object.keys(plainPayload._links).forEach(key => {
      if (typeof(schema[key]) === 'object' && schema[key].writable === true) {
        var isArray = (schema[key].type || '').startsWith('[]');

        if (isArray) {
          var links:{ href:string }[] = [];
          var val = this[key];

          if (val) {
            var elements = (val.forEach && val) || val.elements;

            elements.forEach((link:{ href:string }) => {
              if (link.href) {
                links.push({href: link.href});
              }
            });
          }

          plainPayload._links[key] = links;
        } else {
          var value = this[key] ? this[key].href : null;
          plainPayload._links[key] = {href: value};
        }
      }
    });

    return plainPayload;
  }

  /**
   * Invalidate a set of linked resources of this work package.
   * And inform the cache service about the work package update.
   *
   * Return a promise that returns the linked resources as properties.
   * Return a rejected promise, if the resource is not a property of the work package.
   */
  public updateLinkedResources(...resourceNames:string[]):ng.IPromise<any> {
    const resources:{ [id:string]:IPromise<HalResource> } = {};

    resourceNames.forEach(name => {
      const linked = this[name];
      resources[name] = linked ? linked.$update() : $q.reject();
    });

    const promise = $q.all(resources)
    promise.then(() => {
      wpCacheService.updateWorkPackage(this as any);
    });

    return promise;
  }

  /**
   * Get updated activities from the server and inform the cache service about the work
   * package update.
   *
   * Return a promise that returns the activities. Reject, if the work package has
   * no activities.
   */
  public updateActivities():IPromise<HalResource> {
    return this
      .updateLinkedResources('activities')
      .then((resources:any) => resources.activities);
  }

  /**
   * Get updated attachments and activities from the server and inform the cache service
   * about the update.
   *
   * Return a promise that returns the attachments. Reject, if the work package has
   * no attachments.
   */
  public updateAttachments():IPromise<HalResource> {
    return this
      .updateLinkedResources('activities', 'attachments')
      .then((resources:any) => resources.attachments);
  }

  /**
   * Assign values from the form for a newly created work package resource.
   * @param form
   */
  public initializeNewResource(form:any) {
    this.overriddenSchema = form.schema;
    this.form = $q.when(form);
    this.$source.id = 'new';

    // Set update link to form
    this['update'] = this.$links.update = form.$links.self;
    // Use POST /work_packages for saving link
    this['updateImmediately'] = this.$links.updateImmediately = (payload) => {
      return apiWorkPackages.createWorkPackage(payload);
    };

    if (this.parent) {
      this.$source._links['parent'] = {
        href: this.parent.href
      };
    } else if ($stateParams.parent_id) {
      this.$source._links['parent'] = {
        href: v3Path.wp({wp: $stateParams.parent_id})
      };
    }
  }

  /**
   * Exclude the schema _link from the linkable Resources.
   */
  public $linkableKeys():string[] {
    return _.without(super.$linkableKeys(), 'schema');
  }

  /**
   * Get the current schema, assuming it is either:
   * 1. Overridden by the current loaded form
   * 2. Available as a schema state
   *
   * If it is neither, an exception is raised.
   */
  public get schema():SchemaResource {
    if (this.hasOverriddenSchema) {
      return this.overriddenSchema!;
    }

    const state = schemaCacheService.state(this);

    if (!state.hasValue()) {
      throw `Accessing schema of ${this.id} without it being loaded.`;
    }

    return state.value!;
  }

  public get hasOverriddenSchema():boolean {
    return this.overriddenSchema != null;
  }
}

export interface WorkPackageResourceInterface extends WorkPackageResourceLinks, WorkPackageResourceEmbedded, WorkPackageResource {
}

function wpResource(...args:any[]) {
  [
    $q,
    $stateParams,
    $timeout,
    I18n,
    states,
    apiWorkPackages,
    wpCacheService,
    wpCreate,
    schemaCacheService,
    NotificationsService,
    wpNotificationsService,
    AttachmentCollectionResource,
    v3Path] = args;
  return WorkPackageResource;
}

wpResource.$inject = [
  '$q',
  '$stateParams',
  '$timeout',
  'I18n',
  'states',
  'apiWorkPackages',
  'wpCacheService',
  'wpCreate',
  'schemaCacheService',
  'NotificationsService',
  'wpNotificationsService',
  'AttachmentCollectionResource',
  'v3Path'
];

opApiModule.factory('WorkPackageResource', wpResource);<|MERGE_RESOLUTION|>--- conflicted
+++ resolved
@@ -348,11 +348,7 @@
     return this.form;
   }
 
-<<<<<<< HEAD
-  public updateForm(payload:{ [attribute:string]:any }) {
-=======
   public updateForm(payload:{[attribute:string]:any}) {
->>>>>>> 92c11f30
     // Always resolve form to the latest form
     // This way, we won't have to actively reset it.
     // But store the existing form in case of an error.
