// -- copyright
// OpenProject is a project management system.
// Copyright (C) 2012-2015 the OpenProject Foundation (OPF)
//
// This program is free software; you can redistribute it and/or
// modify it under the terms of the GNU General Public License version 3.
//
// OpenProject is a fork of ChiliProject, which is a fork of Redmine. The copyright follows:
// Copyright (C) 2006-2013 Jean-Philippe Lang
// Copyright (C) 2010-2013 the ChiliProject Team
//
// This program is free software; you can redistribute it and/or
// modify it under the terms of the GNU General Public License
// as published by the Free Software Foundation; either version 2
// of the License, or (at your option) any later version.
//
// This program is distributed in the hope that it will be useful,
// but WITHOUT ANY WARRANTY; without even the implied warranty of
// MERCHANTABILITY or FITNESS FOR A PARTICULAR PURPOSE.  See the
// GNU General Public License for more details.
//
// You should have received a copy of the GNU General Public License
// along with this program; if not, write to the Free Software
// Foundation, Inc., 51 Franklin Street, Fifth Floor, Boston, MA  02110-1301, USA.
//
// See doc/COPYRIGHT.rdoc for more details.
// ++

import {Component, Inject, Input, OnDestroy, OnInit} from '@angular/core';
import {I18nToken} from 'core-app/angular4-transition-utils';
import {PathHelperService} from 'core-components/common/path-helper/path-helper.service';
import {componentDestroyed} from 'ng2-rx-componentdestroyed';
import {distinctUntilChanged, map, takeUntil} from 'rxjs/operators';
import {debugLog} from '../../../helpers/debug_output';
import {CurrentProjectService} from '../../projects/current-project.service';
import {States} from '../../states.service';
import {WorkPackageResource} from 'core-app/modules/hal/resources/work-package-resource';
import {DisplayField} from '../../wp-display/wp-display-field/wp-display-field.module';
import {WorkPackageDisplayFieldService} from '../../wp-display/wp-display-field/wp-display-field.service';
import {WorkPackageEditingService} from '../../wp-edit-form/work-package-editing-service';
import {WorkPackageCacheService} from '../work-package-cache.service';
import {input} from 'reactivestates';

export interface FieldDescriptor {
  name:string;
  label:string;
  field?:DisplayField;
  fields?:DisplayField[];
  spanAll:boolean;
  multiple:boolean;
}

export interface GroupDescriptor {
  name:string;
  members:FieldDescriptor[];
  type:string;
}

interface ResourceContextChange {
  isNew:boolean;
  schema:string|null;
  project:string|null;
}

@Component({
  template: require('!!raw-loader!./wp-single-view.html'),
  selector: 'wp-single-view',
})
export class WorkPackageSingleViewComponent implements OnInit, OnDestroy {
  @Input('workPackage') public workPackage:WorkPackageResource;

  // Grouped fields returned from API
  public groupedFields:GroupDescriptor[] = [];

  // State updated when structural changes to the single view may occur.
  // (e.g., when changing the type or project context).
  public resourceContextChange = input<ResourceContextChange>();

  // Project context as an indicator
  // when editing the work package in a different project
  public projectContext:{
    matches:boolean,
    href:string | null,
    field?:FieldDescriptor[]
  };
  public text = {
    attachments: {
      label: this.I18n.t('js.label_attachments')
    },
    project: {
      required: this.I18n.t('js.project.required_outside_context'),
      context: this.I18n.t('js.project.context'),
      switchTo: this.I18n.t('js.project.click_to_switch_context'),
    },

    fields: {
      description: this.I18n.t('js.work_packages.properties.description'),
    },
    description: {
      placeholder: this.I18n.t('js.work_packages.placeholders.description')
    },
    infoRow: {
      createdBy: this.I18n.t('js.label_created_by'),
      lastUpdatedOn: this.I18n.t('js.label_last_updated_on')
    },
  };

  protected firstTimeFocused:boolean = false;

  constructor(@Inject(I18nToken) readonly I18n:op.I18n,
              protected currentProject:CurrentProjectService,
              protected PathHelper:PathHelperService,
              protected states:States,
              protected wpEditing:WorkPackageEditingService,
              protected wpDisplayField:WorkPackageDisplayFieldService,
              protected wpCacheService:WorkPackageCacheService) {
  }

  public ngOnInit() {
    if (this.workPackage.attachments) {
      this.workPackage.attachments.updateElements();
    }

    // Whenever the resource context changes in any way,
    // update the visible fields.
    this.resourceContextChange
      .values$()
      .pipe(
        takeUntil(componentDestroyed(this)),
        distinctUntilChanged<ResourceContextChange>((a, b) => _.isEqual(a, b)),
        map(() => this.wpEditing.temporaryEditResource(this.workPackage.id).value!)
      )
<<<<<<< HEAD
      .subscribe((resource:WorkPackageResource) => {
=======
      .subscribe((resource:WorkPackageResourceInterface) => {

>>>>>>> 5b74a59b
        // Prepare the fields that are required always
        const isNew = this.workPackage.isNew;

        if (!resource.project) {
          this.projectContext = {matches: false, href: null};
        } else {
          this.projectContext = {
            href: this.PathHelper.projectWorkPackagePath(resource.project.idFromLink, this.workPackage.id),
            matches: resource.project.href === this.currentProject.apiv3Path
          };
        }

        if (isNew && !this.currentProject.inProjectContext) {
          this.projectContext.field = this.getFields(resource, ['project']);
        }

        const attributeGroups = resource.schema._attributeGroups;
        this.groupedFields = this.rebuildGroupedFields(resource, attributeGroups);
      });

    // Update the resource context on every update to the temporary resource.
    // This allows detecting a changed type value in a new work package.
    this.wpEditing.temporaryEditResource(this.workPackage.id)
      .values$()
      .pipe(
        takeUntil(componentDestroyed(this))
      )
      .subscribe((resource:WorkPackageResourceInterface) => {
        this.resourceContextChange.putValue(this.contextFrom(resource));
      });
  }

  ngOnDestroy() {
    // Nothing to do
  }

  /**
   * Returns whether a group should be hidden due to being empty
   * (e.g., consists only of CFs and none of them are active in this project.
   */
  public shouldHideGroup(group:GroupDescriptor) {
    // Hide if the group is empty
    return group.members.length === 0;
  }

  /**
   * angular 2 doesn't support track by property any more but requires a custom function
   * https://github.com/angular/angular/issues/12969
   * @param index
   * @param elem
   */
  public trackByName(_index:number, elem:{ name:string }) {
    return elem.name;
  }

  /*
   * Returns the work package label
   */
  public get idLabel() {
    return `#${this.workPackage.id}`;
  }

  public get projectContextText():string {
    let id = this.workPackage.project.idFromLink;
    let projectPath = this.PathHelper.projectPath(id);
    let project = `<a href="${projectPath}">${this.workPackage.project.name}<a>`;
    return this.I18n.t('js.project.work_package_belongs_to', {projectname: project});
  }

  /**
   *
   * @param attributeGroups
   * @returns {any}
   */
  private rebuildGroupedFields(resource:WorkPackageResourceInterface, attributeGroups:any) {
    if (!attributeGroups) {
      return [];
    }

    return attributeGroups.map((group:any) => {
      if (group._type === 'WorkPackageFormAttributeGroup') {
        return {
          name: group.name,
          members: this.getFields(resource, group.attributes),
          type: group._type
        };
      } else {
        return {
          name: group.name,
          query: group._embedded.query,
          members: [group._embedded.query],
          type: group._type
        };
      }
    });
  }

  /**
   * Maps the grouped fields into their display fields.
   * May return multiple fields (for the date virtual field).
   */
  private getFields(resource:WorkPackageResource, fieldNames:string[]):FieldDescriptor[] {
    const descriptors:FieldDescriptor[] = [];

    fieldNames.forEach((fieldName:string) => {
      if (fieldName === 'date') {
        descriptors.push(this.getDateField(resource));
        return;
      }

      if (!resource.schema[fieldName]) {
        debugLog('Unknown field for current schema', fieldName);
        return;
      }

      const field:DisplayField = this.displayField(resource, fieldName);
      descriptors.push({
        name: fieldName,
        label: field.label,
        multiple: false,
        spanAll: field.isFormattable,
        field: field
      });
    });

    return descriptors;
  }

  /**
   * We need to discern between milestones, which have a single
   * 'date' field vs. all other types which should display a
   * combined 'start' and 'due' date field.
   */
  private getDateField(resource:WorkPackageResource):FieldDescriptor {
    let object:any = {
      name: 'date',
      label: this.I18n.t('js.work_packages.properties.date'),
      multiple: false
    };

    if (resource.schema.hasOwnProperty('date')) {
      object.field = this.displayField(resource, 'date');
    } else {
      object.fields = [this.displayField(resource, 'startDate'), this.displayField(resource, 'dueDate')];
      object.multiple = true;
    }

    return object;
  }

<<<<<<< HEAD
  private displayField(resource:WorkPackageResource, name:string):DisplayField {
=======
  /**
   * Get the current resource context change from the WP resource.
   * Used to identify changes in the schema or project that may result in visual changes
   * to the single view.
   *
   * @param {WorkPackageResourceInterface} resource
   * @returns {SchemaContext}
   */
  private contextFrom(resource:WorkPackageResourceInterface):ResourceContextChange {
    let schema = resource.schema;

    let schemaHref:string|null = null;
    let projectHref:string|null = resource.project && resource.project.href;

    if (schema.baseSchema) {
      schemaHref = schema.baseSchema.href;
    } else {
      schemaHref = schema.href;
    }


    return {
      isNew: resource.isNew,
      schema: schemaHref,
      project: projectHref
    };
  }

  private displayField(resource:WorkPackageResourceInterface, name:string):DisplayField {
>>>>>>> 5b74a59b
    return this.wpDisplayField.getField(
      resource,
      name,
      resource.schema[name]
    ) as DisplayField;
  }
}<|MERGE_RESOLUTION|>--- conflicted
+++ resolved
@@ -130,12 +130,7 @@
         distinctUntilChanged<ResourceContextChange>((a, b) => _.isEqual(a, b)),
         map(() => this.wpEditing.temporaryEditResource(this.workPackage.id).value!)
       )
-<<<<<<< HEAD
       .subscribe((resource:WorkPackageResource) => {
-=======
-      .subscribe((resource:WorkPackageResourceInterface) => {
-
->>>>>>> 5b74a59b
         // Prepare the fields that are required always
         const isNew = this.workPackage.isNew;
 
@@ -163,7 +158,7 @@
       .pipe(
         takeUntil(componentDestroyed(this))
       )
-      .subscribe((resource:WorkPackageResourceInterface) => {
+      .subscribe((resource:WorkPackageResource) => {
         this.resourceContextChange.putValue(this.contextFrom(resource));
       });
   }
@@ -210,7 +205,7 @@
    * @param attributeGroups
    * @returns {any}
    */
-  private rebuildGroupedFields(resource:WorkPackageResourceInterface, attributeGroups:any) {
+  private rebuildGroupedFields(resource:WorkPackageResource, attributeGroups:any) {
     if (!attributeGroups) {
       return [];
     }
@@ -286,18 +281,15 @@
     return object;
   }
 
-<<<<<<< HEAD
-  private displayField(resource:WorkPackageResource, name:string):DisplayField {
-=======
   /**
    * Get the current resource context change from the WP resource.
    * Used to identify changes in the schema or project that may result in visual changes
    * to the single view.
    *
-   * @param {WorkPackageResourceInterface} resource
+   * @param {WorkPackageResource} resource
    * @returns {SchemaContext}
    */
-  private contextFrom(resource:WorkPackageResourceInterface):ResourceContextChange {
+  private contextFrom(resource:WorkPackageResource):ResourceContextChange {
     let schema = resource.schema;
 
     let schemaHref:string|null = null;
@@ -317,8 +309,7 @@
     };
   }
 
-  private displayField(resource:WorkPackageResourceInterface, name:string):DisplayField {
->>>>>>> 5b74a59b
+  private displayField(resource:WorkPackageResource, name:string):DisplayField {
     return this.wpDisplayField.getField(
       resource,
       name,
