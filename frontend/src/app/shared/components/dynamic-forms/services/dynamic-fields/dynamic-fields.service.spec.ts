import { TestBed } from '@angular/core/testing';
import { HttpClientTestingModule, HttpTestingController } from '@angular/common/http/testing';
import { HttpClient } from '@angular/common/http';
import { DynamicFieldsService } from 'core-app/shared/components/dynamic-forms/services/dynamic-fields/dynamic-fields.service';
import { isObservable } from 'rxjs';
import { IOPFormlyFieldSettings } from 'core-app/shared/components/dynamic-forms/typings';

describe('DynamicFieldsService', () => {
  let httpClient:HttpClient;
  let httpTestingController:HttpTestingController;
  let service:DynamicFieldsService;

  beforeEach(() => {
    TestBed.configureTestingModule({
      imports: [
        HttpClientTestingModule,
      ],
      providers: [
        DynamicFieldsService,
      ],
    });
    httpClient = TestBed.inject(HttpClient);
    httpTestingController = TestBed.inject(HttpTestingController);
    service = TestBed.inject(DynamicFieldsService);
  });

  it('should be created', () => {
    expect(service).toBeTruthy();
  });

  it('should generate a proper dynamic form schema', () => {
    const formPayload = {
      name: 'Project 1',
      _links: {
        parent: {
          href: '/api/v3/projects/26',
          title: 'Parent project',
        },
      },
    };
    const formSchema = {
      name: {
        type: 'String',
        name: 'Name',
        required: true,
        hasDefault: false,
        writable: true,
        minLength: 1,
        maxLength: 255,
        options: {},
      },
      parent: {
        type: 'Project',
        name: 'Subproject of',
        required: false,
        hasDefault: false,
        location: '_links',
        writable: true,
        _links: {
          allowedValues: {
            href: '/api/v3/projects/available_parent_projects?of=25',
          },
        },
      },
      id: {
        type: 'Integer',
        name: 'ID',
        required: true,
        hasDefault: false,
        writable: false,
        options: {},
      },
      _dependencies: [],
    };

    // @ts-ignore
    const fieldsSchemas = service.getFieldsSchemasWithKey(formSchema, formPayload);

    expect(fieldsSchemas.length).toBe(2, 'should return only writable field schemas');
    expect(fieldsSchemas[0].key).toBe('name', 'should place the correct key on primitives');
    expect(fieldsSchemas[1].key).toBe('parent', 'should place the correct key on resources');
  });

  it('should format the form model (add the name property to resources (_links: single and multiple))', () => {
    const formPayload = {
      title: 'Project 1',
      _links: {
        parent: {
          href: '/api/v3/projects/26',
          title: 'Parent project',
        },
        children: [
          {
            href: '/api/v3/projects/27',
            title: 'Child project 1',
          },
          {
            href: '/api/v3/projects/28',
            title: 'Child project 2',
          },
        ],
      },
    };
    const formSchema = {
      title: {
        type: 'String',
        name: 'Name',
        required: true,
        hasDefault: false,
        writable: true,
        minLength: 1,
        maxLength: 255,
        options: {},
      },
      parent: {
        type: 'Project',
        name: 'Subproject of',
        required: false,
        hasDefault: false,
        writable: true,
        location: '_links',
        _links: {
          allowedValues: {
            href: '/api/v3/projects/available_parent_projects?of=25',
          },
        },
      },
      children: {
        type: 'Project',
        name: "Project's children",
        required: false,
        hasDefault: false,
        writable: true,
        _links: {
          allowedValues: {
            href: '/api/v3/projects/available_parent_projects?of=25',
          },
        },
      },
      _dependencies: [],
    };

    // @ts-ignore
    const formModel = service.getModel(formPayload);
    const titleName = formModel.title;
    const parentProjectName = !Array.isArray(formModel!.parent) && formModel!.parent!.name;
    const childrenProjectsNames = Array.isArray(formModel!.children) && formModel!.children!.map((childProject: IOPFieldModel) => childProject.name);

    expect(titleName).toBe('Project 1', 'should add the payload value on primitives');
    expect(parentProjectName).toEqual('Parent project', 'should add a name property on resources');
    expect(childrenProjectsNames).toEqual(['Child project 1', 'Child project 2'], 'should add a name property on resources with multiple values');
  });

  it('should generate a proper dynamic form config', () => {
    const formPayload = {
      name: 'Project 1',
      _links: {
        parent: {
          href: '/api/v3/projects/26',
          title: 'Parent project',
        },
      },
    };
    const formSchema = {
      parent: {
        type: 'Project',
        name: 'Subproject of',
        required: false,
        hasDefault: false,
        writable: true,
        _links: {
          allowedValues: {
            href: '/api/v3/projects/available_parent_projects?of=25',
          },
        },
      },
      name: {
        type: 'String',
        name: 'Name',
        required: true,
        hasDefault: false,
        writable: true,
        minLength: 1,
        maxLength: 255,
        options: {},
        attributeGroup: 'People',
      },
      _attributeGroups: [
        {
          _type: 'WorkPackageFormAttributeGroup',
          name: 'People',
          attributes: [
            'name',
          ],
        },
      ],
    };
    // @ts-ignore
    const formlyConfig = service.getConfig(formSchema, formPayload);
    const formlyFields = formlyConfig.reduce((result, formlyField) => (formlyField.fieldGroup ? [...result, ...formlyField.fieldGroup] : [...result, formlyField]), [] as IOPFormlyFieldSettings[]);
    const formGroup = formlyConfig[1];

    expect(formlyFields[1].templateOptions!.label).toBe('Name', 'should set the correct label');
    expect(isObservable(formlyFields[0].templateOptions!.options)).toBeTruthy('should add options as observables');
<<<<<<< HEAD
    console.log(formlyFields[0])
    expect(formlyFields[0].className).toContain('Subproject of', 'should add the specific input type properties');
=======
    expect(formlyFields[0].type).toEqual('projectInput', 'should set the appropriate field type');
>>>>>>> 330275e1
    expect(formlyFields[0].templateOptions!.locale).toBeTruthy('should add the specific input templateOptions');

    expect(formGroup).toBeTruthy();
    expect(formGroup.templateOptions!.label).toEqual('People', 'should add the correct label to the field group wrapper');
    expect(formGroup.fieldGroup![0].key).toEqual('name', 'should add the correct key to the field group wrapper');
  });
});<|MERGE_RESOLUTION|>--- conflicted
+++ resolved
@@ -202,12 +202,7 @@
 
     expect(formlyFields[1].templateOptions!.label).toBe('Name', 'should set the correct label');
     expect(isObservable(formlyFields[0].templateOptions!.options)).toBeTruthy('should add options as observables');
-<<<<<<< HEAD
-    console.log(formlyFields[0])
-    expect(formlyFields[0].className).toContain('Subproject of', 'should add the specific input type properties');
-=======
     expect(formlyFields[0].type).toEqual('projectInput', 'should set the appropriate field type');
->>>>>>> 330275e1
     expect(formlyFields[0].templateOptions!.locale).toBeTruthy('should add the specific input templateOptions');
 
     expect(formGroup).toBeTruthy();
