--- conflicted
+++ resolved
@@ -137,15 +137,9 @@
   }
 
   private deriveStorageInformation(fileLinkCount:number):void {
-<<<<<<< HEAD
-    switch (this.storage._links?.authorizationState.href) {
+    switch (this.storage._links.authorizationState.href) {
       case 'urn:openproject-org:api:v3:storages:authorization:FailedAuthentication':
-        this.setAuthenticationFailureState();
-=======
-    switch (this.storage._links.connectionState.href) {
-      case 'urn:openproject-org:api:v3:storages:connection:FailedAuthentication':
         this.setAuthenticationFailureState(fileLinkCount);
->>>>>>> 213b0253
         break;
       case 'urn:openproject-org:api:v3:storages:authorization:Error':
         this.setConnectionErrorState();
