// -- copyright
// OpenProject is an open source project management software.
// Copyright (C) 2012-2022 the OpenProject GmbH
//
// This program is free software; you can redistribute it and/or
// modify it under the terms of the GNU General Public License version 3.
//
// OpenProject is a fork of ChiliProject, which is a fork of Redmine. The copyright follows:
// Copyright (C) 2006-2013 Jean-Philippe Lang
// Copyright (C) 2010-2013 the ChiliProject Team
//
// This program is free software; you can redistribute it and/or
// modify it under the terms of the GNU General Public License
// as published by the Free Software Foundation; either version 2
// of the License, or (at your option) any later version.
//
// This program is distributed in the hope that it will be useful,
// but WITHOUT ANY WARRANTY; without even the implied warranty of
// MERCHANTABILITY or FITNESS FOR A PARTICULAR PURPOSE.  See the
// GNU General Public License for more details.
//
// You should have received a copy of the GNU General Public License
// along with this program; if not, write to the Free Software
// Foundation, Inc., 51 Franklin Street, Fifth Floor, Boston, MA  02110-1301, USA.
//
// See COPYRIGHT and LICENSE files for more details.
//++
import { FormsModule } from '@angular/forms';
import {
  Injector,
  NgModule,
} from '@angular/core';
import { NgSelectModule } from '@ng-select/ng-select';
import { DragDropModule } from '@angular/cdk/drag-drop';
import { PortalModule } from '@angular/cdk/portal';
import { CommonModule } from '@angular/common';
import { NgOptionHighlightModule } from '@ng-select/ng-option-highlight';
import { DragulaModule } from 'ng2-dragula';
import { DynamicModule } from 'ng-dynamic-component';
import { UIRouterModule } from '@uirouter/angular';
import { OpSpotModule } from 'core-app/spot/spot.module';
import { CurrentUserModule } from 'core-app/core/current-user/current-user.module';
import { OpenprojectAutocompleterModule } from 'core-app/shared/components/autocompleter/openproject-autocompleter.module';
import { IconModule } from 'core-app/shared/components/icon/icon.module';
import { AttributeHelpTextModule } from 'core-app/shared/components/attribute-help-texts/attribute-help-text.module';
import { IconTriggeredContextMenuComponent } from 'core-app/shared/components/op-context-menu/icon-triggered-context-menu/icon-triggered-context-menu.component';
import { CurrentProjectService } from 'core-app/core/current-project/current-project.service';
import { SortHeaderDirective } from 'core-app/features/work-packages/components/wp-table/sort-header/sort-header.directive';
import { ZenModeButtonComponent } from 'core-app/features/work-packages/components/wp-buttons/zen-mode-toggle-button/zen-mode-toggle-button.component';
import { OPContextMenuComponent } from 'core-app/shared/components/op-context-menu/op-context-menu.component';
import { OpenprojectPrincipalRenderingModule } from 'core-app/shared/components/principal/principal-rendering.module';
import { DatePickerModule } from 'core-app/shared/components/op-date-picker/date-picker.module';
import { FocusModule } from 'core-app/shared/directives/focus/focus.module';
import { EnterpriseBannerComponent } from 'core-app/shared/components/enterprise-banner/enterprise-banner.component';
import { HomescreenNewFeaturesBlockComponent } from 'core-app/features/homescreen/blocks/new-features.component';
import { TablePaginationComponent } from 'core-app/shared/components/table-pagination/table-pagination.component';
import { HookService } from 'core-app/features/plugins/hook-service';
import { ViewSelectComponent } from 'core-app/shared/components/op-view-select/op-view-select.component';
import { StaticQueriesService } from 'core-app/shared/components/op-view-select/op-static-queries.service';
import {
  highlightColSelector,
  OpHighlightColDirective,
} from './directives/highlight-col/highlight-col.directive';

import { CopyToClipboardDirective } from './components/copy-to-clipboard/copy-to-clipboard.directive';
import { OpDateTimeComponent } from './components/date/op-date-time.component';
import { ToastComponent } from './components/toaster/toast.component';
import { ToastsContainerComponent } from './components/toaster/toasts-container.component';
import { UploadProgressComponent } from './components/toaster/upload-progress.component';
import { ResizerComponent } from './components/resizer/resizer.component';
import { CollapsibleSectionComponent } from './components/collapsible-section/collapsible-section.component';
import { NoResultsComponent } from './components/no-results/no-results.component';
import { EditableToolbarTitleComponent } from './components/editable-toolbar-title/editable-toolbar-title.component';
import { PersistentToggleComponent } from './components/persistent-toggle/persistent-toggle.component';
import { AddSectionDropdownComponent } from './components/hide-section/add-section-dropdown/add-section-dropdown.component';
import { HideSectionLinkComponent } from './components/hide-section/hide-section-link/hide-section-link.component';
import { RemoteFieldUpdaterComponent } from './components/remote-field-updater/remote-field-updater.component';
import { ShowSectionDropdownComponent } from './components/hide-section/show-section-dropdown.component';
import { DynamicBootstrapModule } from './components/dynamic-bootstrap/dynamic-bootstrap.module';
import { OpOptionListComponent } from './components/option-list/option-list.component';
import { OpSidemenuComponent } from './components/sidemenu/sidemenu.component';
import { OpProjectIncludeComponent } from './components/project-include/project-include.component';
import { OpProjectIncludeListComponent } from './components/project-include/list/project-include-list.component';
import { OpLoadingProjectListComponent } from './components/searchable-project-list/loading-project-list.component';
import { ViewsResourceService } from 'core-app/core/state/views/views.service';
import { OpenprojectContentLoaderModule } from 'core-app/shared/components/op-content-loader/openproject-content-loader.module';
import { UIRouterGlobals } from '@uirouter/core';
import { A11yModule } from '@angular/cdk/a11y';

export function bootstrapModule(injector:Injector):void {
  // Ensure error reporter is run
  const currentProject = injector.get(CurrentProjectService);
  const uiRouterGlobals = injector.get(UIRouterGlobals);

  (window.ErrorReporter).addHook(() => ({
    project: currentProject.identifier || 'global',
    'router state': uiRouterGlobals.current.name || 'unknown',
  }));

  const hookService = injector.get(HookService);
  hookService.register('openProjectAngularBootstrap', () => [
    {
      selector: highlightColSelector,
      cls: OpHighlightColDirective,
    },
  ]);
}

@NgModule({
  imports: [
    // UI router components (NOT routes!)
    UIRouterModule,
    // Angular browser + common module
    CommonModule,
    // Angular Forms
    FormsModule,
    OpSpotModule,
    // Angular CDK
    A11yModule,
    PortalModule,
    DragDropModule,
    DragulaModule,
    CurrentUserModule,
    NgSelectModule,
    NgOptionHighlightModule,

    DynamicBootstrapModule,
    OpenprojectPrincipalRenderingModule,
    OpenprojectContentLoaderModule,
    OpenprojectAutocompleterModule,

    DatePickerModule,
    FocusModule,
    IconModule,
    AttributeHelpTextModule,
  ],
  exports: [
    // Re-export all commonly used
    // modules to DRY
    UIRouterModule,
    CommonModule,
    FormsModule,
    PortalModule,
    DragDropModule,
    A11yModule,
    IconModule,
    AttributeHelpTextModule,
    NgSelectModule,
    NgOptionHighlightModule,
    DynamicBootstrapModule,
    OpenprojectPrincipalRenderingModule,
    OpenprojectAutocompleterModule,
    OpenprojectContentLoaderModule,

    OpSpotModule,

    DatePickerModule,
    FocusModule,
    OpDateTimeComponent,

    ToastsContainerComponent,
    ToastComponent,
    UploadProgressComponent,
    OpDateTimeComponent,

    // Table highlight
    OpHighlightColDirective,

    ResizerComponent,

    TablePaginationComponent,
    SortHeaderDirective,

    ZenModeButtonComponent,

    OPContextMenuComponent,
    IconTriggeredContextMenuComponent,

    NoResultsComponent,

    EditableToolbarTitleComponent,

    // Enterprise Edition
    EnterpriseBannerComponent,

    DynamicModule,

<<<<<<< HEAD
    // filter

    SlideToggleComponent,

=======
    OpCheckboxFieldComponent,
    OpFormFieldComponent,
    OpFormBindingDirective,
>>>>>>> 3eb47542
    OpOptionListComponent,
    OpSidemenuComponent,
    OpProjectIncludeComponent,
    OpProjectIncludeListComponent,
    OpLoadingProjectListComponent,

    ViewSelectComponent,
  ],
  providers: [
    StaticQueriesService,
    ViewsResourceService,
  ],
  declarations: [
    OpDateTimeComponent,
    ViewSelectComponent,

    ToastsContainerComponent,
    ToastComponent,
    UploadProgressComponent,
    OpDateTimeComponent,

    OPContextMenuComponent,
    IconTriggeredContextMenuComponent,

    // Table highlight
    OpHighlightColDirective,

    // Add functionality to rails rendered templates
    CopyToClipboardDirective,
    CollapsibleSectionComponent,

    CopyToClipboardDirective,
    ResizerComponent,

    TablePaginationComponent,
    SortHeaderDirective,

    // Zen mode button
    ZenModeButtonComponent,

    NoResultsComponent,

    EditableToolbarTitleComponent,

    PersistentToggleComponent,
    HideSectionLinkComponent,
    ShowSectionDropdownComponent,
    AddSectionDropdownComponent,
    RemoteFieldUpdaterComponent,

    // Enterprise Edition
    EnterpriseBannerComponent,

    HomescreenNewFeaturesBlockComponent,

<<<<<<< HEAD
    // filter
    SlideToggleComponent,

=======
    OpCheckboxFieldComponent,
    OpFormFieldComponent,
    OpFormBindingDirective,
>>>>>>> 3eb47542
    OpOptionListComponent,
    OpSidemenuComponent,
    OpProjectIncludeComponent,
    OpProjectIncludeListComponent,
    OpLoadingProjectListComponent,
  ],
})
export class OPSharedModule {
  constructor(injector:Injector) {
    bootstrapModule(injector);
  }
}<|MERGE_RESOLUTION|>--- conflicted
+++ resolved
@@ -185,16 +185,6 @@
 
     DynamicModule,
 
-<<<<<<< HEAD
-    // filter
-
-    SlideToggleComponent,
-
-=======
-    OpCheckboxFieldComponent,
-    OpFormFieldComponent,
-    OpFormBindingDirective,
->>>>>>> 3eb47542
     OpOptionListComponent,
     OpSidemenuComponent,
     OpProjectIncludeComponent,
@@ -250,15 +240,6 @@
 
     HomescreenNewFeaturesBlockComponent,
 
-<<<<<<< HEAD
-    // filter
-    SlideToggleComponent,
-
-=======
-    OpCheckboxFieldComponent,
-    OpFormFieldComponent,
-    OpFormBindingDirective,
->>>>>>> 3eb47542
     OpOptionListComponent,
     OpSidemenuComponent,
     OpProjectIncludeComponent,
