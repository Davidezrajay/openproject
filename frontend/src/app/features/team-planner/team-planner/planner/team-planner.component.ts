--- conflicted
+++ resolved
@@ -77,12 +77,9 @@
   teamPlannerEventRemoved,
 } from 'core-app/features/team-planner/team-planner/planner/team-planner.actions';
 import { imagePath } from 'core-app/shared/helpers/images/path-helper';
-<<<<<<< HEAD
 import { skeletonEvents, skeletonResources } from './loading-skeleton-data';
-=======
 import { CapabilitiesResourceService } from 'core-app/core/state/capabilities/capabilities.service';
 import { ICapability } from 'core-app/core/state/capabilities/capability.model';
->>>>>>> 800d401d
 import { ToastService } from 'core-app/shared/components/toaster/toast.service';
 import { LoadingIndicatorService } from 'core-app/core/loading-indicator/loading-indicator.service';
 
@@ -405,13 +402,8 @@
               },
             },
             eventSources: [
-<<<<<<< HEAD
               (_, successCallback) => successCallback(skeletonEvents),
-              this.calendarEventsFunction.bind(this) as unknown,
-            ],
-            resources: skeletonResources,
-=======
-              {
+               {
                 id: 'work_packages',
                 events: this.calendarEventsFunction.bind(this) as unknown,
               },
@@ -424,7 +416,7 @@
                 editable: false,
               },
             ],
->>>>>>> 800d401d
+            resources: skeletonResources,
             resourceAreaWidth: '180px',
             select: this.handleDateClicked.bind(this) as unknown,
             resourceLabelContent: (data:ResourceLabelContentArg) => this.renderTemplate(this.resourceContent, data.resource.id, data),
