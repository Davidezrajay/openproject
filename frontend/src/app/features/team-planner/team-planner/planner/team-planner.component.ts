import {
  ChangeDetectionStrategy,
  Component,
  ElementRef,
  HostListener,
  OnDestroy,
  OnInit,
  TemplateRef,
  ViewChild,
} from '@angular/core';
import {
  CalendarOptions,
  DateSelectArg,
  EventContentArg,
  EventDropArg,
  EventInput,
} from '@fullcalendar/core';
import {
  BehaviorSubject,
  combineLatest,
  Subject,
} from 'rxjs';
import {
  debounceTime,
  distinctUntilChanged,
  filter,
  finalize,
  map,
  mergeMap,
  take,
} from 'rxjs/operators';
import { StateService } from '@uirouter/angular';
import resourceTimelinePlugin from '@fullcalendar/resource-timeline';
import interactionPlugin, {
  EventDragStartArg,
  EventDragStopArg,
  EventReceiveArg,
  EventResizeDoneArg,
} from '@fullcalendar/interaction';
import { FullCalendarComponent } from '@fullcalendar/angular';
import { I18nService } from 'core-app/core/i18n/i18n.service';
import { ConfigurationService } from 'core-app/core/config/configuration.service';
import { EventViewLookupService } from 'core-app/features/team-planner/team-planner/planner/event-view-lookup.service';
import { WorkPackageViewFiltersService } from 'core-app/features/work-packages/routing/wp-view-base/view-services/wp-view-filters.service';
import { IsolatedQuerySpace } from 'core-app/features/work-packages/directives/query-space/isolated-query-space';
import { CurrentProjectService } from 'core-app/core/current-project/current-project.service';
import { splitViewRoute } from 'core-app/features/work-packages/routing/split-view-routes.helper';
import { QueryFilterInstanceResource } from 'core-app/features/hal/resources/query-filter-instance-resource';
import { PrincipalsResourceService } from 'core-app/core/state/principals/principals.service';
import { ApiV3ListParameters } from 'core-app/core/apiv3/paths/apiv3-list-resource.interface';
import { WorkPackageResource } from 'core-app/features/hal/resources/work-package-resource';
import { HalResource } from 'core-app/features/hal/resources/hal-resource';
import { UntilDestroyedMixin } from 'core-app/shared/helpers/angular/until-destroyed.mixin';
import { ResourceLabelContentArg } from '@fullcalendar/resource-common';
import { OpCalendarService } from 'core-app/features/calendar/op-calendar.service';
import { WorkPackageCollectionResource } from 'core-app/features/hal/resources/wp-collection-resource';
import { HalResourceEditingService } from 'core-app/shared/components/fields/edit/services/hal-resource-editing.service';
import { HalResourceNotificationService } from 'core-app/features/hal/services/hal-resource-notification.service';
import { SchemaCacheService } from 'core-app/core/schemas/schema-cache.service';
import { ApiV3Service } from 'core-app/core/apiv3/api-v3.service';
import { CalendarDragDropService } from 'core-app/features/team-planner/team-planner/calendar-drag-drop.service';
import { StatusResource } from 'core-app/features/hal/resources/status-resource';
import { ResourceChangeset } from 'core-app/shared/components/fields/changeset/resource-changeset';
import { KeepTabService } from 'core-app/features/work-packages/components/wp-single-view-tabs/keep-tab/keep-tab.service';
import { HalError } from 'core-app/features/hal/services/hal-error';
import { ActionsService } from 'core-app/core/state/actions/actions.service';
import {
  teamPlannerEventAdded,
  teamPlannerEventRemoved,
} from 'core-app/features/team-planner/team-planner/planner/team-planner.actions';
import { imagePath } from 'core-app/shared/helpers/images/path-helper';
<<<<<<< HEAD
import { skeletonEvents, skeletonResources } from './loading-skeleton-data';
=======
import { ToastService } from 'core-app/shared/components/toaster/toast.service';
>>>>>>> c9952274

@Component({
  selector: 'op-team-planner',
  templateUrl: './team-planner.component.html',
  styleUrls: ['./team-planner.component.sass'],
  changeDetection: ChangeDetectionStrategy.OnPush,
  providers: [
    EventViewLookupService,
    OpCalendarService,
  ],
})
export class TeamPlannerComponent extends UntilDestroyedMixin implements OnInit, OnDestroy {
  @ViewChild(FullCalendarComponent) ucCalendar:FullCalendarComponent;

  @ViewChild('ucCalendar', { read: ElementRef })
  set ucCalendarElement(v:ElementRef|undefined) {
    this.calendar.resizeObserver(v);
  }

  @ViewChild('eventContent') eventContent:TemplateRef<unknown>;

  @ViewChild('resourceContent') resourceContent:TemplateRef<unknown>;

  @ViewChild('assigneeAutocompleter') assigneeAutocompleter:TemplateRef<unknown>;

  @ViewChild('removeDropzone', { read: ElementRef }) removeDropzone:ElementRef;

  @ViewChild('addExistingToggle', { read: ElementRef }) addExistingToggle:ElementRef;

  calendarOptions$ = new Subject<CalendarOptions>();

  draggingItem$ = new BehaviorSubject<EventDragStartArg|undefined>(undefined);

  dropzoneHovered$ = new BehaviorSubject<boolean>(false);

  dropzoneAllowed$ = this
    .draggingItem$
    .pipe(
      filter((dragging) => !!dragging),
      map((dragging) => {
        const workPackage = (dragging as EventDragStartArg).event.extendedProps.workPackage as WorkPackageResource;
        const durationEditable = this.calendar.eventDurationEditable(workPackage);
        const resourceEditable = this.eventResourceEditable(workPackage);
        return durationEditable && resourceEditable;
      }),
    );

  dropzone$ = combineLatest([this.draggingItem$, this.dropzoneHovered$, this.dropzoneAllowed$])
    .pipe(
      map(([dragging, isHovering, canDrop]) => ({ dragging, isHovering, canDrop })),
    );

  projectIdentifier:string|undefined = undefined;

  showAddExistingPane = new BehaviorSubject<boolean>(false);

  showAddAssignee$ = new BehaviorSubject<boolean>(false);

  private principalIds$ = this.wpTableFilters
    .live$()
    .pipe(
      this.untilDestroyed(),
      map((queryFilters) => {
        const assigneeFilter = queryFilters.find((queryFilter) => queryFilter._type === 'AssigneeQueryFilter');
        return ((assigneeFilter?.values || []) as HalResource[]).map((p) => p.id);
      }),
    );

  private params$ = this.principalIds$
    .pipe(
      this.untilDestroyed(),
      filter((ids) => ids.length > 0),
      map((ids) => ({
        filters: [['id', '=', ids]],
      }) as ApiV3ListParameters),
    );

  isEmpty$ = combineLatest([
    this.principalIds$,
    this.showAddAssignee$,
  ]).pipe(
    map(([principals, showAddAssignee]) => !principals.length && !showAddAssignee),
  );

  private loading$:Subject<unknown>|null = null;

  assignees:HalResource[] = [];

  statuses:StatusResource[] = [];

  image = {
    empty_state: imagePath('team-planner/empty-state.svg'),
  };

  text = {
    add_existing: this.I18n.t('js.team_planner.add_existing'),
    assignees: this.I18n.t('js.team_planner.label_assignee_plural'),
    add_assignee: this.I18n.t('js.team_planner.add_assignee'),
    remove_assignee: this.I18n.t('js.team_planner.remove_assignee'),
    noData: this.I18n.t('js.team_planner.no_data'),
    two_weeks: this.I18n.t('js.team_planner.two_weeks'),
    one_week: this.I18n.t('js.team_planner.one_week'),
    today: this.I18n.t('js.team_planner.today'),
    drag_here_to_remove: this.I18n.t('js.team_planner.drag_here_to_remove'),
    cannot_drag_here: this.I18n.t('js.team_planner.cannot_drag_here'),
    updating: this.I18n.t('js.ajax.updating'),
    successful_update: this.I18n.t('js.notice_successful_update'),
  };

  principals$ = this.principalIds$
    .pipe(
      this.untilDestroyed(),
      mergeMap((ids:string[]) => this.principalsResourceService.query.byIds(ids)),
      debounceTime(50),
      distinctUntilChanged((prev, curr) => prev.length === curr.length && prev.length === 0),
    );

  constructor(
    private $state:StateService,
    private configuration:ConfigurationService,
    private principalsResourceService:PrincipalsResourceService,
    private wpTableFilters:WorkPackageViewFiltersService,
    private querySpace:IsolatedQuerySpace,
    private currentProject:CurrentProjectService,
    private viewLookup:EventViewLookupService,
    private I18n:I18nService,
    readonly calendar:OpCalendarService,
    readonly halEditing:HalResourceEditingService,
    readonly halNotification:HalResourceNotificationService,
    readonly schemaCache:SchemaCacheService,
    readonly apiV3Service:ApiV3Service,
    readonly calendarDrag:CalendarDragDropService,
    readonly keepTab:KeepTabService,
    readonly actions$:ActionsService,
    readonly toastService:ToastService,
  ) {
    super();
  }

  ngOnInit():void {
    this.initializeCalendar();
    this.projectIdentifier = this.currentProject.identifier || undefined;

    this
      .querySpace
      .results
      .values$()
      .pipe(this.untilDestroyed())
      .subscribe(() => {
        this.ucCalendar.getApi().refetchEvents();
      });

    this.calendar.resize$
      .pipe(
        this.untilDestroyed(),
        debounceTime(50),
      )
      .subscribe(() => {
        this.ucCalendar.getApi().updateSize();
      });

    this.params$
      .pipe(this.untilDestroyed())
      .subscribe((params) => {
        this.principalsResourceService.fetchPrincipals(params).subscribe();
      });

    combineLatest([
      this.principals$,
      this.showAddAssignee$,
    ])
      .pipe(
        this.untilDestroyed(),
        debounceTime(0),
      )
      .subscribe(([principals, showAddAssignee]) => {
        const api = this.ucCalendar.getApi();

        // This also removes the skeleton resources that are rendered initially
        api.getResources().forEach((resource) => resource.remove());

        principals.forEach((principal) => {
          const id = principal._links.self.href;
          api.addResource({
            principal,
            id,
            title: principal.name,
          });
        });

        if (showAddAssignee) {
          api.addResource({
            principal: null,
            id: 'NEW',
            title: '',
          });
        }
      });

    // This needs to be done after all the subscribers are set up
    this.showAddAssignee$.next(false);

    this
      .apiV3Service
      .statuses
      .get()
      .pipe(
        take(1),
      )
      .subscribe((collection) => {
        this.statuses = collection.elements;
      });
  }

  ngOnDestroy():void {
    super.ngOnDestroy();
    this.calendar.resizeObs?.disconnect();
  }

  private initializeCalendar() {
    void this.configuration.initialized
      .then(() => {
        this.calendarOptions$.next(
          this.calendar.calendarOptions({
            schedulerLicenseKey: 'GPL-My-Project-Is-Open-Source',
            selectable: true,
            plugins: [ resourceTimelinePlugin, interactionPlugin ],
            titleFormat: { year: 'numeric', month: 'long', day: 'numeric' },
            buttonText: { today: this.text.today },
            initialView: this.calendar.initialView || 'resourceTimelineWeek',
            headerToolbar: {
              left: '',
              center: 'title',
              right: 'prev,next today resourceTimelineWeek,resourceTimelineTwoWeeks',
            },
            views: {
              resourceTimelineWeek: {
                type: 'resourceTimeline',
                buttonText: this.text.one_week,
                duration: { weeks: 1 },
                slotDuration: { days: 1 },
                slotLabelFormat: [
                  { weekday: 'long', day: '2-digit' },
                ],
                resourceAreaColumns: [
                  { field: 'title', headerContent: this.text.assignees },
                ],
              },
              resourceTimelineTwoWeeks: {
                type: 'resourceTimeline',
                buttonText: this.text.two_weeks,
                slotDuration: { days: 1 },
                duration: { weeks: 2 },
                dateIncrement: { weeks: 1 },
                slotLabelFormat: [
                  { weekday: 'short', day: '2-digit' },
                ],
                resourceAreaColumns: [
                  { field: 'title', headerContent: this.text.assignees },
                ],
              },
            },
            eventSources: [
              (_, successCallback) => successCallback(skeletonEvents),
              this.calendarEventsFunction.bind(this) as unknown,
            ],
            resources: skeletonResources,
            resourceAreaWidth: '180px',
            select: this.handleDateClicked.bind(this) as unknown,
            resourceLabelContent: (data:ResourceLabelContentArg) => this.renderTemplate(this.resourceContent, data.resource.id, data),
            resourceLabelWillUnmount: (data:ResourceLabelContentArg) => this.unrenderTemplate(data.resource.id),
            // DnD configuration
            editable: true,
            droppable: true,
            eventResize: (resizeInfo:EventResizeDoneArg) => this.updateEvent(resizeInfo),
            eventDragStart: (dragInfo:EventDragStartArg) => {
              const { el } = dragInfo;
              el.style.pointerEvents = 'none';
              this.draggingItem$.next(dragInfo);
            },
            eventDragStop: (dragInfo:EventDragStopArg) => {
              const { el } = dragInfo;
              el.style.removeProperty('pointer-events');
              this.draggingItem$.next(undefined);
            },
            eventDrop: (dropInfo:EventDropArg) => this.updateEvent(dropInfo),
            eventReceive: async (dropInfo:EventReceiveArg) => {
              await this.updateEvent(dropInfo);
              const wp = dropInfo.event.extendedProps.workPackage as WorkPackageResource;
              this.actions$.dispatch(teamPlannerEventAdded({ workPackage: wp.id as string }));
            },
            // eslint-disable-next-line @typescript-eslint/no-unsafe-member-access
            eventContent: (data:EventContentArg) => this.renderTemplate(this.eventContent, this.eventId(data), data),
            // eslint-disable-next-line @typescript-eslint/no-unsafe-member-access
            eventWillUnmount: (data:EventContentArg) => this.unrenderTemplate(this.eventId(data)),
          } as CalendarOptions),
        );
      });
  }

  public calendarEventsFunction(
    fetchInfo:{ start:Date, end:Date, timeZone:string },
    successCallback:(events:EventInput[]) => void,
    failureCallback:(error:unknown) => void,
  ):void|PromiseLike<EventInput[]> {
    this
      .calendar
      .currentWorkPackages$
<<<<<<< HEAD
      .toPromise()
      .then((workPackages:WorkPackageCollectionResource) => {
        const events = this.mapToCalendarEvents(workPackages.elements);
        this.viewLookup.destroyDetached();
        successCallback(events);
      })
      .catch(failureCallback);
=======
      .pipe(
        take(1),
        finalize(() => this.clearLoading()),
      )
      .subscribe(
        (workPackages:WorkPackageCollectionResource) => {
          const events = this.mapToCalendarEvents(workPackages.elements);

          this.viewLookup.destroyDetached();

          this.removeExternalEvents();

          successCallback(events);
        },
        failureCallback,
      );
>>>>>>> c9952274

    void this.calendar.updateTimeframe(fetchInfo, this.projectIdentifier);
  }

  /**
   * Clear loading and show successful toast if we were reloading the page
   * @private
   */
  private clearLoading():void {
    const prevLoading = this.loading$;
    if (!prevLoading) {
      return;
    }

    this.loading$ = null;
    setTimeout(() => {
      prevLoading.complete();
      this.toastService.addSuccess(this.text.successful_update);
    }, 500);
  }

  renderTemplate(template:TemplateRef<unknown>, id:string, data:ResourceLabelContentArg|EventContentArg):{ domNodes:unknown[] } {
    if (this.isDraggedEvent(id)) {
      this.viewLookup.markForDestruction(id);
    }

    const ref = this.viewLookup.getView(template, id, data);
    return { domNodes: ref.rootNodes };
  }

  unrenderTemplate(id:string):void {
    this.viewLookup.markForDestruction(id);
  }

  isDraggedEvent(id:string):boolean {
    const dragging = this.draggingItem$.getValue();
    return !!dragging && (dragging.event.extendedProps.workPackage as WorkPackageResource).href === id;
  }

  eventId(data:EventContentArg):string {
    return [
      data.event.id,
      data.event.start?.toISOString(),
      data.event.end?.toISOString(),
      data.timeText,
      `dragging=${data.isDragging.toString()}`,
    ].join('-');
  }

  public showAssigneeAddRow():void {
    this.showAddAssignee$.next(true);
    this.ucCalendar.getApi().refetchEvents();
  }

  public addAssignee(principal:HalResource):void {
    this.showAddAssignee$.next(false);

    const modifyFilter = (assigneeFilter:QueryFilterInstanceResource) => {
      // eslint-disable-next-line no-param-reassign
      assigneeFilter.values = [
        ...assigneeFilter.values as HalResource[],
        principal,
      ];
    };

    if (this.wpTableFilters.findIndex('assignee') === -1) {
      // Replace actually also instantiates if it does not exist, which is handy here
      this.wpTableFilters.replace('assignee', modifyFilter.bind(this));
    } else {
      this.wpTableFilters.modify('assignee', modifyFilter.bind(this));
    }
  }

  public removeAssignee(href:string):void {
    const numberOfAssignees = this.wpTableFilters.find('assignee')?.values?.length;
    if (numberOfAssignees && numberOfAssignees <= 1) {
      this.wpTableFilters.remove('assignee');
    } else {
      this.wpTableFilters.modify('assignee', (assigneeFilter:QueryFilterInstanceResource) => {
        // eslint-disable-next-line no-param-reassign
        assigneeFilter.values = (assigneeFilter.values as HalResource[])
          .filter((filterValue) => filterValue.href !== href);
      });
    }
  }

  isWpDateInCurrentView(workPackage:WorkPackageResource, date:'start'|'end'):boolean {
    if (workPackage.startDate && workPackage.dueDate) {
      let dateToCheck;

      const currentStartDate = this.ucCalendar.getApi().view.currentStart;
      const currentEndDate = this.ucCalendar.getApi().view.currentEnd;

      if (date === 'start') {
        dateToCheck = new Date(workPackage.startDate);
      } else {
        dateToCheck = new Date(workPackage.dueDate);
      }

      const dateCurrentlyVisible = dateToCheck >= currentStartDate && dateToCheck <= currentEndDate;
      return dateCurrentlyVisible;
    }

    return false;
  }

  showDisabledText(workPackage:WorkPackageResource):string {
    return this.calendarDrag.workPackageDisabledExplanation(workPackage);
  }

  isStatusClosed(workPackage:WorkPackageResource):boolean {
    const status = this.statuses.find((el) => el.id === (workPackage.status as StatusResource).id);

    return status ? status.isClosed : false;
  }

  public async removeEvent(item:EventDragStartArg):Promise<void> {
    // Remove item from view
    item.el.remove();
    item.event.remove();

    const workPackage = item.event.extendedProps.workPackage as WorkPackageResource;
    const changeset = this.halEditing.edit(workPackage);
    changeset.setValue('assignee', { href: null });
    changeset.setValue('startDate', null);
    changeset.setValue('dueDate', null);

    await this.saveChangeset(changeset);

    this.actions$.dispatch(teamPlannerEventRemoved({ workPackage: workPackage.id as string }));
  }

  private mapToCalendarEvents(workPackages:WorkPackageResource[]):EventInput[] {
    return workPackages
      .map((workPackage:WorkPackageResource):EventInput|undefined => {
        if (!workPackage.assignee) {
          return undefined;
        }

        const assignee = this.wpAssignee(workPackage);
        const durationEditable = this.calendar.eventDurationEditable(workPackage);
        const resourceEditable = this.eventResourceEditable(workPackage);

        return {
          id: `${workPackage.href as string}-${assignee}`,
          resourceId: assignee,
          editable: durationEditable || resourceEditable,
          durationEditable,
          resourceEditable,
          constraint: this.eventConstaints(workPackage),
          title: workPackage.subject,
          start: this.wpStartDate(workPackage),
          end: this.wpEndDate(workPackage),
          backgroundColor: '#FFFFFF',
          borderColor: '#FFFFFF',
          allDay: true,
          workPackage,
        };
      })
      .filter((event) => !!event) as EventInput[];
  }

  private handleDateClicked(info:DateSelectArg) {
    this.openNewSplitCreate(
      info.startStr,
      // end date is exclusive
      this.calendar.getEndDateFromTimestamp(info.end),
      info.resource?.id || '',
    );
  }

  // Allow triggering the select from a event, as
  // this is otherwise not testable from selenium
  @HostListener(
    'document:teamPlannerSelectDate',
    ['$event.detail.start', '$event.detail.end', '$event.detail.assignee'],
  )
  openNewSplitCreate(start:string, end:string, resourceHref:string):void {
    const defaults = {
      startDate: start,
      dueDate: end,
      _links: {
        assignee: {
          href: resourceHref,
        },
      },
    };

    void this.$state.go(
      splitViewRoute(this.$state, 'new'),
      {
        defaults,
        tabIdentifier: 'overview',
      },
    );
  }

  openStateLink(event:{ workPackageId:string; requestedState:string }):void {
    const params = { workPackageId: event.workPackageId };

    if (event.requestedState === 'split') {
      this.keepTab.goCurrentDetailsState(params);
    } else {
      this.keepTab.goCurrentShowState(params);
    }
  }

  private async updateEvent(info:EventResizeDoneArg|EventDropArg|EventReceiveArg):Promise<void> {
    const changeset = this.calendar.updateDates(info);

    const resource = info.event.getResources()[0];
    if (resource) {
      changeset.setValue('assignee', { href: resource.id });
    }

    this.calendarDrag.handleDrop(changeset.projectedResource);
    await this.saveChangeset(changeset, info);
  }

  private async saveChangeset(changeset:ResourceChangeset<WorkPackageResource>, info?:EventResizeDoneArg|EventDropArg|EventReceiveArg) {
    try {
      this.loading$ = new Subject<unknown>();
      this.toastService.addLoading(this.loading$);
      await this.halEditing.save(changeset);
    } catch (e:unknown) {
      this.loading$?.complete();
      this.halNotification.showError((e as HalError).resource, changeset.projectedResource);
      this.calendarDrag.handleDropError(changeset.projectedResource);
      info?.revert();
    }
  }

  private eventResourceEditable(wp:WorkPackageResource):boolean {
    const schema = this.schemaCache.of(wp);
    // eslint-disable-next-line @typescript-eslint/no-unsafe-member-access
    return !!schema.assignee?.writable && schema.isAttributeEditable('assignee');
  }

  // Todo: Evaluate whether we really want to use that from a UI perspective ¯\_(ツ)_/¯
  // When users have the right to change the assignee but cannot change the date (due to hierarchy for example),
  // they are forced to drag the wp to the exact same date in the others assignee row. This might be confusing.
  // Without these constraints however, users can drag the WP everywhere, thinking that they changed the date as well.
  // The WP then moves back to the original date when the calendar re-draws again. Also not optimal..
  private eventConstaints(wp:WorkPackageResource):{ [key:string]:string|string[] } {
    const constraints:{ [key:string]:string|string[] } = {};

    if (!this.calendar.eventDurationEditable(wp)) {
      constraints.start = this.wpStartDate(wp);
      constraints.end = this.wpEndDate(wp);
    }

    if (!this.eventResourceEditable(wp)) {
      constraints.resourceIds = [this.wpAssignee(wp)];
    }

    return constraints;
  }

  private wpStartDate(wp:WorkPackageResource):string {
    return this.calendar.eventDate(wp, 'start');
  }

  private wpEndDate(wp:WorkPackageResource):string {
    const endDate = this.calendar.eventDate(wp, 'due');
    return moment(endDate).add(1, 'days').format('YYYY-MM-DD');
  }

  private wpAssignee(wp:WorkPackageResource):string {
    return (wp.assignee as HalResource).href as string;
  }

  private toggleAddExistingPane():void {
    this.showAddExistingPane.next(!this.showAddExistingPane.getValue());
    (this.addExistingToggle.nativeElement as HTMLElement).blur();
  }

  private removeExternalEvents():void {
    this
      .ucCalendar
      .getApi()
      .getEvents()
      .forEach((evt) => {
        if (evt.id.includes('external')) {
          evt.remove();
        }
      });
  }
}<|MERGE_RESOLUTION|>--- conflicted
+++ resolved
@@ -69,11 +69,8 @@
   teamPlannerEventRemoved,
 } from 'core-app/features/team-planner/team-planner/planner/team-planner.actions';
 import { imagePath } from 'core-app/shared/helpers/images/path-helper';
-<<<<<<< HEAD
 import { skeletonEvents, skeletonResources } from './loading-skeleton-data';
-=======
 import { ToastService } from 'core-app/shared/components/toaster/toast.service';
->>>>>>> c9952274
 
 @Component({
   selector: 'op-team-planner',
@@ -382,15 +379,6 @@
     this
       .calendar
       .currentWorkPackages$
-<<<<<<< HEAD
-      .toPromise()
-      .then((workPackages:WorkPackageCollectionResource) => {
-        const events = this.mapToCalendarEvents(workPackages.elements);
-        this.viewLookup.destroyDetached();
-        successCallback(events);
-      })
-      .catch(failureCallback);
-=======
       .pipe(
         take(1),
         finalize(() => this.clearLoading()),
@@ -407,7 +395,6 @@
         },
         failureCallback,
       );
->>>>>>> c9952274
 
     void this.calendar.updateTimeframe(fetchInfo, this.projectIdentifier);
   }
