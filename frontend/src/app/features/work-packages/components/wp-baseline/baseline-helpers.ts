import { IWorkPackageTimestamp } from 'core-app/features/hal/resources/work-package-timestamp-resource';
import { ISchemaProxy } from 'core-app/features/hal/schemas/schema-proxy';
import { DEFAULT_TIMESTAMP } from 'core-app/features/work-packages/routing/wp-view-base/view-services/wp-view-baseline.service';
import * as moment from 'moment-timezone';
import { WorkPackageResource } from 'core-app/features/hal/resources/work-package-resource';
import { SchemaCacheService } from 'core-app/core/schemas/schema-cache.service';
import { WorkPackageViewColumnsService } from 'core-app/features/work-packages/routing/wp-view-base/view-services/wp-view-columns.service';

export type BaselineOption = 'oneDayAgo'|'lastWorkingDay'|'oneWeekAgo'|'oneMonthAgo'|'aSpecificDate'|'betweenTwoSpecificDates';

export interface BaselineTimestamp {
  date:string;
  time:string;
  offset:string;
}

const BASELINE_OPTIONS = ['oneDayAgo', 'lastWorkingDay', 'oneWeekAgo', 'oneMonthAgo', 'aSpecificDate', 'betweenTwoSpecificDates'];

export function baselineFilterFromValue(selectedDates:string[]):BaselineOption|null {
  if (selectedDates.length < 2) {
    return null;
  }

  const first = selectedDates[0].split('@')[0];
  if (BASELINE_OPTIONS.includes(first)) {
    return first as BaselineOption;
  }

  if (selectedDates[1] === DEFAULT_TIMESTAMP) {
    return 'aSpecificDate';
  }

  return 'betweenTwoSpecificDates';
}

export function getPartsFromTimestamp(value:string):BaselineTimestamp|null {
  if (value.includes('@')) {
    const [date, timeWithZone] = value.split(/[@]/);
    const [time, offset] = timeWithZone.split(/(?=[+-])/);
    return { date, time, offset };
  }

  if (value !== 'PT0S') {
    const dateObj = moment.parseZone(value);
    const date = dateObj.format('YYYY-MM-DD');
    const time = dateObj.format('HH:mm');
    const offset = dateObj.format('Z');

    return { date, time, offset };
  }

  return null;
}

<<<<<<< HEAD
export function visibleAttributeChanged(base:IWorkPackageTimestamp, schema:ISchemaProxy, wpTableColumns:WorkPackageViewColumnsService):boolean {
  return !!wpTableColumns
    .getColumns()
    .find((column) => {
      const name = schema.mappedName(column.id);
      return Object.prototype.hasOwnProperty.call(base, name) || Object.prototype.hasOwnProperty.call(base.$links, name);
    });
}

export function getBaselineState(workPackage:WorkPackageResource, schemaService:SchemaCacheService, wpTableColumns:WorkPackageViewColumnsService):string {
  let state = '';
  const schema = schemaService.of(workPackage);
  const timestamps = workPackage.attributesByTimestamp || [];
  if (timestamps.length > 1) {
    const base = timestamps[0];
    const compare = timestamps[1];
    if ((!base._meta.exists && compare._meta.exists) || (!base._meta.matchesFilters && compare._meta.matchesFilters)) {
      state = 'added';
    } else if ((base._meta.exists && !compare._meta.exists) || (base._meta.matchesFilters && !compare._meta.matchesFilters)) {
      state = 'removed';
    } else if (visibleAttributeChanged(base, schema, wpTableColumns)) {
      state = 'updated';
    }
  } else {
    state = '';
  }
  return state;
=======
export function offsetToUtcString(offset:string) {
  const mappedOffset = offset
    .replace(/^([+-])0/, '$1')
    .replace(':00', '')
    .replace(':30', '.5');

  return `UTC${mappedOffset}`;
>>>>>>> 54ea0183
}<|MERGE_RESOLUTION|>--- conflicted
+++ resolved
@@ -52,7 +52,6 @@
   return null;
 }
 
-<<<<<<< HEAD
 export function visibleAttributeChanged(base:IWorkPackageTimestamp, schema:ISchemaProxy, wpTableColumns:WorkPackageViewColumnsService):boolean {
   return !!wpTableColumns
     .getColumns()
@@ -80,7 +79,8 @@
     state = '';
   }
   return state;
-=======
+}
+
 export function offsetToUtcString(offset:string) {
   const mappedOffset = offset
     .replace(/^([+-])0/, '$1')
@@ -88,5 +88,4 @@
     .replace(':30', '.5');
 
   return `UTC${mappedOffset}`;
->>>>>>> 54ea0183
 }