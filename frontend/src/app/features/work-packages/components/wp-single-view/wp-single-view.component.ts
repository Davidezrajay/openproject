// -- copyright
// OpenProject is an open source project management software.
// Copyright (C) 2012-2023 the OpenProject GmbH
//
// This program is free software; you can redistribute it and/or
// modify it under the terms of the GNU General Public License version 3.
//
// OpenProject is a fork of ChiliProject, which is a fork of Redmine. The copyright follows:
// Copyright (C) 2006-2013 Jean-Philippe Lang
// Copyright (C) 2010-2013 the ChiliProject Team
//
// This program is free software; you can redistribute it and/or
// modify it under the terms of the GNU General Public License
// as published by the Free Software Foundation; either version 2
// of the License, or (at your option) any later version.
//
// This program is distributed in the hope that it will be useful,
// but WITHOUT ANY WARRANTY; without even the implied warranty of
// MERCHANTABILITY or FITNESS FOR A PARTICULAR PURPOSE.  See the
// GNU General Public License for more details.
//
// You should have received a copy of the GNU General Public License
// along with this program; if not, write to the Free Software
// Foundation, Inc., 51 Franklin Street, Fifth Floor, Boston, MA  02110-1301, USA.
//
// See COPYRIGHT and LICENSE files for more details.
//++

import {
  ChangeDetectionStrategy,
  ChangeDetectorRef,
  Component,
  ElementRef,
  Injector,
  Input,
  OnInit,
} from '@angular/core';
import { StateService } from '@uirouter/core';
import {
  BehaviorSubject,
  combineLatest,
  of,
} from 'rxjs';
import { distinctUntilChanged, map, switchMap } from 'rxjs/operators';

import { I18nService } from 'core-app/core/i18n/i18n.service';
import { PathHelperService } from 'core-app/core/path-helper/path-helper.service';
import { WorkPackageResource } from 'core-app/features/hal/resources/work-package-resource';
import {
  HalResourceEditingService,
} from 'core-app/shared/components/fields/edit/services/hal-resource-editing.service';
import { DisplayFieldService } from 'core-app/shared/components/fields/display/display-field.service';
import { DisplayField } from 'core-app/shared/components/fields/display/display-field.module';
import { QueryResource } from 'core-app/features/hal/resources/query-resource';
import { HookService } from 'core-app/features/plugins/hook-service';
import { WorkPackageChangeset } from 'core-app/features/work-packages/components/wp-edit/work-package-changeset';
import { randomString } from 'core-app/shared/helpers/random-string';
import { HalResourceService } from 'core-app/features/hal/services/hal-resource.service';
import idFromLink from 'core-app/features/hal/helpers/id-from-link';
import isNewResource from 'core-app/features/hal/helpers/is-new-resource';
import { UntilDestroyedMixin } from 'core-app/shared/helpers/angular/until-destroyed.mixin';
import { CurrentProjectService } from 'core-app/core/current-project/current-project.service';
import { States } from 'core-app/core/states/states.service';
import { SchemaCacheService } from 'core-app/core/schemas/schema-cache.service';
import { debugLog } from 'core-app/shared/helpers/debug_output';
import { IStorage } from 'core-app/core/state/storages/storage.model';
import { StoragesResourceService } from 'core-app/core/state/storages/storages.service';
import { ProjectsResourceService } from 'core-app/core/state/projects/projects.service';
import { CurrentUserService } from 'core-app/core/current-user/current-user.service';
import { HalResource } from 'core-app/features/hal/resources/hal-resource';

export interface FieldDescriptor {
  name:string;
  label:string;
  field?:DisplayField;
  fields?:DisplayField[];
  spanAll:boolean;
  multiple:boolean;
}

export interface GroupDescriptor {
  name:string;
  id:string;
  members:FieldDescriptor[];
  query?:QueryResource;
  relationType?:string;
  isolated:boolean;
  type:string;
}

export interface ResourceContextChange {
  isNew:boolean;
  schema:string|null;
  project:string|null;
}

export const overflowingContainerAttribute = 'overflowingIdentifier';

@Component({
  templateUrl: './wp-single-view.component.html',
  selector: 'wp-single-view',
  changeDetection: ChangeDetectionStrategy.OnPush,
})
export class WorkPackageSingleViewComponent extends UntilDestroyedMixin implements OnInit {
  @Input() public workPackage:WorkPackageResource;

  /** Should we show the project field */
  @Input() public showProject = false;

  // Grouped fields returned from API
  public groupedFields:GroupDescriptor[] = [];

  // Project context as an indicator
  // when editing the work package in a different project
  public projectContext:{
    matches:boolean,
    id:string|null,
    href:string|null,
    field?:FieldDescriptor[]
  };

  public text = {
    attachments: {
      label: this.I18n.t('js.label_attachments'),
    },
    files: {
      label: this.I18n.t('js.work_packages.tabs.files'),
      migration_help: this.I18n.t('js.work_packages.tabs.files_tab_migration_help'),
    },
    project: {
      required: this.I18n.t('js.project.required_outside_context'),
      context: this.I18n.t('js.project.context'),
      switchTo: this.I18n.t('js.project.click_to_switch_context'),
    },

    fields: {
      description: this.I18n.t('js.work_packages.properties.description'),
    },
    infoRow: {
      createdBy: this.I18n.t('js.label_created_by'),
      lastUpdatedOn: this.I18n.t('js.label_last_updated_on'),
    },
  };

  public isNewResource:boolean;

  public uiSelfRef:string;

  $element:JQuery;

<<<<<<< HEAD
  constructor(
    readonly I18n:I18nService,
    protected currentProject:CurrentProjectService,
    protected PathHelper:PathHelperService,
    protected $state:StateService,
    protected states:States,
    protected halEditing:HalResourceEditingService,
    protected halResourceService:HalResourceService,
    protected displayFieldService:DisplayFieldService,
    protected schemaCache:SchemaCacheService,
    protected hook:HookService,
    protected injector:Injector,
    protected cdRef:ChangeDetectorRef,
    readonly elementRef:ElementRef,
    readonly browserDetector:BrowserDetector,
=======
  storages$ = new BehaviorSubject<IStorage[]>([]);

  constructor(
    protected readonly injector:Injector,
    private readonly states:States,
    private readonly I18n:I18nService,
    private readonly hook:HookService,
    private readonly $state:StateService,
    private readonly elementRef:ElementRef,
    private readonly cdRef:ChangeDetectorRef,
    private readonly PathHelper:PathHelperService,
    private readonly schemaCache:SchemaCacheService,
    private readonly currentProject:CurrentProjectService,
    private readonly halEditing:HalResourceEditingService,
    private readonly halResourceService:HalResourceService,
    private readonly currentUserService:CurrentUserService,
    private readonly storagesService:StoragesResourceService,
    private readonly displayFieldService:DisplayFieldService,
    private readonly projectsResourceService:ProjectsResourceService,
>>>>>>> ecf534c6
  ) {
    super();
  }

  public ngOnInit():void {
    this.$element = jQuery(this.elementRef.nativeElement as HTMLElement);

    this.isNewResource = isNewResource(this.workPackage);

    this.uiSelfRef = this.$state.$current.name;

    const change = this.halEditing.changeFor<WorkPackageResource, WorkPackageChangeset>(this.workPackage);
    this.refresh(change);

    // Whenever the temporary resource changes in any way,
    // update the visible fields.
    this.halEditing
      .temporaryEditResource(this.workPackage)
      .values$()
      .pipe(
        this.untilDestroyed(),
        map((resource) => this.contextFrom(resource)),
        distinctUntilChanged<ResourceContextChange>((a, b) => _.isEqual(a, b)),
        map(() => this.halEditing.changeFor(this.workPackage)),
      )
      .subscribe((changeset:WorkPackageChangeset) => this.refresh(changeset));
  }

  private refresh(change:WorkPackageChangeset) {
    // Prepare the fields that are required always
    const isNew = isNewResource(this.workPackage);
    const resource = change.projectedResource;

    if (!this.currentProject.inProjectContext) {
      this.workPackage.project = resource.project as HalResource;
    }

    if (!resource.project) {
      this.projectContext = { matches: false, href: null, id: null };
      this.storages$.next([]);
    } else {
      const project = resource.project as unknown&{ href:string, id:string };
      const workPackageId = this.workPackage.id;
      if (!workPackageId) {
        throw new Error('work package id is invalid');
      }

      this.projectContext = {
        id: project.id,
        href: this.PathHelper.projectWorkPackagePath(project.id, workPackageId),
        matches: project.href === this.currentProject.apiv3Path,
      };

      combineLatest([
        this.projectsResourceService.update(project.href),
        this.currentUserService.hasCapabilities$('file_links/manage', project.id),
      ])
        .pipe(
          switchMap(([p, manageFileLinks]) => {
            if (!p._links.storages || !manageFileLinks) {
              return of([] as IStorage[]);
            }

            return this.storagesService.updateCollection(p._links.self.href, p._links.storages);
          }),
        )
        .subscribe((storages) => {
          this.storages$.next(storages);
        });
    }

    if (isNew && !this.currentProject.inProjectContext) {
      this.projectContext.field = this.getFields(change, ['project']);
    }

    const attributeGroups = this.schema(resource)._attributeGroups;
    this.groupedFields = this.rebuildGroupedFields(change, attributeGroups);
    this.cdRef.detectChanges();
  }

  /**
   * Returns whether a group should be hidden due to being empty
   * (e.g., consists only of CFs and none of them are active in this project.
   */
  public shouldHideGroup(group:GroupDescriptor):boolean {
    // Hide if the group is empty
    const isEmpty = group.members.length === 0;

    // Is a query in a new screen
    const queryInNew = isNewResource(this.workPackage) && !!group.query;

    return isEmpty || queryInNew;
  }

  /**
   * angular 2 doesn't support track by property any more but requires a custom function
   * https://github.com/angular/angular/issues/12969
   * @param _index
   * @param elem
   */
  public trackByName(_index:number, elem:{ name:string }):string {
    return elem.name;
  }

  /**
   * Allow other modules to register groups to insert into the single view
   */
  public prependedAttributeGroupComponents() {
    return this.hook.call('prependedAttributeGroups', this.workPackage);
  }

  public attributeGroupComponent(group:GroupDescriptor) {
    // we take the last registered group component which means that
    // plugins will have their say if they register for it.
    return this.hook.call('attributeGroupComponent', group, this.workPackage).pop() || null;
  }

  public attachmentListComponent() {
    // we take the last registered group component which means that
    // plugins will have their say if they register for it.
    return this.hook.call('workPackageAttachmentListComponent', this.workPackage).pop() || null;
  }

  public attachmentUploadComponent() {
    // we take the last registered group component which means that
    // plugins will have their say if they register for it.
    return this.hook.call('workPackageAttachmentUploadComponent', this.workPackage).pop() || null;
  }

  /*
   * Returns the work package label
   */
  public get idLabel():string {
    return `#${this.workPackage.id || ''}`;
  }

  public get projectContextText():string {
    const id = idFromLink(this.workPackage.project.href);
    const projectPath = this.PathHelper.projectPath(id);
    const project = `<a href="${projectPath}">${this.workPackage.project.name}<a>`;
    return this.I18n.t('js.project.work_package_belongs_to', { projectname: project });
  }

  showTwoColumnLayout():boolean {
    return this.$element[0].getBoundingClientRect().width > 750;
  }

  private rebuildGroupedFields(change:WorkPackageChangeset, attributeGroups:any) {
    if (!attributeGroups) {
      return [];
    }

    return attributeGroups.map((group:any) => {
      const groupId = this.getAttributesGroupId(group);

      if (group._type === 'WorkPackageFormAttributeGroup') {
        return {
          name: group.name,
          id: groupId || randomString(16),
          members: this.getFields(change, group.attributes),
          type: group._type,
          isolated: false,
        };
      }
      return {
        name: group.name,
        id: groupId || randomString(16),
        query: this.halResourceService.createHalResourceOfClass(QueryResource, group._embedded.query),
        relationType: group.relationType,
        members: [group._embedded.query],
        type: group._type,
        isolated: true,
      };
    });
  }

  /**
   * Maps the grouped fields into their display fields.
   * May return multiple fields (for the date virtual field).
   */
  private getFields(change:WorkPackageChangeset, fieldNames:string[]):FieldDescriptor[] {
    const descriptors:FieldDescriptor[] = [];

    fieldNames.forEach((fieldName:string) => {
      if (fieldName === 'date') {
        descriptors.push(this.getDateField(change));
        return;
      }

      if (!change.schema.ofProperty(fieldName)) {
        debugLog('Unknown field for current schema', fieldName);
        return;
      }

      const field:DisplayField = this.displayField(change, fieldName);
      descriptors.push({
        name: fieldName,
        label: field.label,
        multiple: false,
        spanAll: field.isFormattable,
        field,
      });
    });

    return descriptors;
  }

  /**
   * We need to discern between milestones, which have a single
   * 'date' field vs. all other types which should display a
   * combined 'start' and 'due' date field.
   */
  private getDateField(change:WorkPackageChangeset):FieldDescriptor {
    const object:FieldDescriptor = {
      name: '',
      label: this.I18n.t('js.work_packages.properties.date'),
      spanAll: false,
      multiple: false,
    };

    if (change.schema.ofProperty('date')) {
      object.field = this.displayField(change, 'date');
      object.name = 'date';
    } else {
      object.field = this.displayField(change, 'combinedDate');
      object.name = 'combinedDate';
    }

    return object;
  }

  /**
   * Get the current resource context change from the WP resource.
   * Used to identify changes in the schema or project that may result in visual changes
   * to the single view.
   *
   * @param {WorkPackage} workPackage
   * @returns {ResourceContextChange}
   */
  private contextFrom(workPackage:WorkPackageResource):ResourceContextChange {
    const schema = this.schema(workPackage);

    let schemaHref:string|null;
    const projectHref:string|null = workPackage.project && workPackage.project.href;

    if (schema.baseSchema) {
      schemaHref = schema.baseSchema.href;
    } else {
      schemaHref = schema.href;
    }

    return {
      isNew: workPackage.isNew,
      schema: schemaHref,
      project: projectHref,
    };
  }

  private displayField(change:WorkPackageChangeset, name:string):DisplayField {
    return this.displayFieldService.getField(
      change.projectedResource,
      name,
      change.schema.ofProperty(name),
      { container: 'single-view', injector: this.injector, options: {} },
    );
  }

  private getAttributesGroupId(group:any):string {
    const overflowingIdentifier = this.$element
      .find(`[data-group-name=\'${group.name}\']`)
      .data(overflowingContainerAttribute);

    if (overflowingIdentifier) {
      return overflowingIdentifier.replace('.__overflowing_', '');
    }
    return '';
  }

  private schema(resource:WorkPackageResource) {
    if (this.halEditing.typedState(resource).hasValue()) {
      return this.halEditing.typedState(this.workPackage).value!.schema;
    }
    return this.schemaCache.of(resource);
  }
}<|MERGE_RESOLUTION|>--- conflicted
+++ resolved
@@ -148,23 +148,6 @@
 
   $element:JQuery;
 
-<<<<<<< HEAD
-  constructor(
-    readonly I18n:I18nService,
-    protected currentProject:CurrentProjectService,
-    protected PathHelper:PathHelperService,
-    protected $state:StateService,
-    protected states:States,
-    protected halEditing:HalResourceEditingService,
-    protected halResourceService:HalResourceService,
-    protected displayFieldService:DisplayFieldService,
-    protected schemaCache:SchemaCacheService,
-    protected hook:HookService,
-    protected injector:Injector,
-    protected cdRef:ChangeDetectorRef,
-    readonly elementRef:ElementRef,
-    readonly browserDetector:BrowserDetector,
-=======
   storages$ = new BehaviorSubject<IStorage[]>([]);
 
   constructor(
@@ -184,7 +167,6 @@
     private readonly storagesService:StoragesResourceService,
     private readonly displayFieldService:DisplayFieldService,
     private readonly projectsResourceService:ProjectsResourceService,
->>>>>>> ecf534c6
   ) {
     super();
   }
