import {
  Component,
  ElementRef,
<<<<<<< HEAD
  ChangeDetectionStrategy,
} from '@angular/core';
import { FormControl } from '@angular/forms';
import {
  Observable,
  Subject,
  combineLatest,
=======
  Input,
  OnInit,
} from '@angular/core';
import { FormControl } from '@angular/forms';
import {
  combineLatest,
  Observable,
  Subject,
>>>>>>> 41109ceb
} from 'rxjs';
import {
  debounceTime,
  distinctUntilChanged,
  filter,
  map,
} from 'rxjs/operators';
import { ApiV3Service } from 'core-app/core/apiv3/api-v3.service';
import { I18nService } from 'core-app/core/i18n/i18n.service';
import { UntilDestroyedMixin } from 'core-app/shared/helpers/angular/until-destroyed.mixin';
import { ApiV3FilterBuilder } from 'core-app/shared/helpers/api-v3/api-v3-filter-builder';

/* eslint-disable-next-line change-detection-strategy/on-push */
@Component({
  selector: 'op-ium-role-search',
  templateUrl: './role-search.component.html',
})
export class RoleSearchComponent extends UntilDestroyedMixin implements OnInit {
  @Input() spotFormBinding:FormControl;

  public input$ = new Subject<string|null>();

  public roles$ = new Subject<any[]>();

  public items$:Observable<any[]>;

  public text = {
    noRolesFound: this.I18n.t('js.invite_user_modal.role.no_roles_found'),
  };

  constructor(
    readonly I18n:I18nService,
    readonly elementRef:ElementRef,
    readonly apiV3Service:ApiV3Service,
  ) {
    super();

    this.items$ = combineLatest(
      this.input$
        .pipe(
          this.untilDestroyed(),
          debounceTime(200),
          filter((input) => typeof input === 'string'),
          map((input:string) => input.toLowerCase()),
          distinctUntilChanged(),
        ),
      this.roles$,
    ).pipe(
      map(([input, roles]:[string, any[]]) => roles.filter((role) => !input || role.name.toLowerCase().indexOf(input) !== -1)),
    );
  }

  ngOnInit() {
    const filters = new ApiV3FilterBuilder();
    filters.add('grantable', '=', true);
    filters.add('unit', '=', ['project']);
    this.apiV3Service.roles.filtered(filters).get().subscribe(({ elements }) => this.roles$.next(elements));

    setTimeout(() => this.input$.next(''));
  }
}<|MERGE_RESOLUTION|>--- conflicted
+++ resolved
@@ -1,15 +1,6 @@
 import {
   Component,
   ElementRef,
-<<<<<<< HEAD
-  ChangeDetectionStrategy,
-} from '@angular/core';
-import { FormControl } from '@angular/forms';
-import {
-  Observable,
-  Subject,
-  combineLatest,
-=======
   Input,
   OnInit,
 } from '@angular/core';
@@ -18,7 +9,6 @@
   combineLatest,
   Observable,
   Subject,
->>>>>>> 41109ceb
 } from 'rxjs';
 import {
   debounceTime,
@@ -71,7 +61,7 @@
     );
   }
 
-  ngOnInit() {
+  ngOnInit():void {
     const filters = new ApiV3FilterBuilder();
     filters.add('grantable', '=', true);
     filters.add('unit', '=', ['project']);
