--- conflicted
+++ resolved
@@ -1,25 +1,16 @@
 import { Query } from '@datorama/akita';
-import {
-  map,
-  switchMap,
-} from 'rxjs/operators';
+import { map } from 'rxjs/operators';
+import { combineLatest } from 'rxjs';
 import {
   IAN_FACET_FILTERS,
   IanCenterState,
   IanCenterStore,
 } from 'core-app/features/in-app-notifications/center/state/ian-center.store';
 import {
-<<<<<<< HEAD
-  map,
-} from 'rxjs/operators';
-import { combineLatest } from 'rxjs';
-import { Apiv3ListParameters } from 'core-app/core/apiv3/paths/apiv3-list-resource.interface';
-=======
   ApiV3ListFilter,
   Apiv3ListParameters,
 } from 'core-app/core/apiv3/paths/apiv3-list-resource.interface';
 import { InAppNotificationsResourceService } from 'core-app/core/state/in-app-notifications/in-app-notifications.service';
->>>>>>> ae37d5d5
 import { InAppNotification } from 'core-app/core/state/in-app-notifications/in-app-notification.model';
 import { selectCollectionAsEntities$ } from 'core-app/core/state/collection-store';
 
