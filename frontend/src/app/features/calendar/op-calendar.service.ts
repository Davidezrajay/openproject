import {
  ElementRef,
  Injectable,
} from '@angular/core';
import { Subject } from 'rxjs';
import { UntilDestroyedMixin } from 'core-app/shared/helpers/angular/until-destroyed.mixin';
import { WeekdayService } from 'core-app/core/days/weekday.service';
import { DayResourceService } from 'core-app/core/state/days/day.service';
import { IDay } from 'core-app/core/state/days/day.model';
import * as moment from 'moment-timezone';

@Injectable()
export class OpCalendarService extends UntilDestroyedMixin {
  resize$ = new Subject<void>();

  resizeObs:ResizeObserver;

  constructor(
    readonly weekdayService:WeekdayService,
    readonly dayService:DayResourceService,
  ) {
    super();
  }

  resizeObserver(v:ElementRef|undefined):void {
    if (!v) {
      return;
    }

    if (!this.resizeObs) {
      this.resizeObs = new ResizeObserver(() => this.resize$.next());
    }

    this.resizeObs.observe(v.nativeElement);
  }

  applyNonWorkingDay({ date }:{ date?:Date }, nonWorkingDays:IDay[]):string[] {
<<<<<<< HEAD
    if (date) {
      const formatted = moment(date).format('YYYY-MM-DD');
      if (this.weekdayService.isNonWorkingDay(date) || nonWorkingDays.find((el) => el.date === formatted)) {
        return ['fc-non-working-day'];
      }
=======
    const formatted = moment(date).format('YYYY-MM-DD');
    if (date && (this.weekdayService.isNonWorkingDay(date) || nonWorkingDays.find((el) => el.date === formatted))) {
      return ['fc-non-working-day'];
>>>>>>> 63d3d127
    }

    return [];
  }
}<|MERGE_RESOLUTION|>--- conflicted
+++ resolved
@@ -35,19 +35,10 @@
   }
 
   applyNonWorkingDay({ date }:{ date?:Date }, nonWorkingDays:IDay[]):string[] {
-<<<<<<< HEAD
-    if (date) {
-      const formatted = moment(date).format('YYYY-MM-DD');
-      if (this.weekdayService.isNonWorkingDay(date) || nonWorkingDays.find((el) => el.date === formatted)) {
-        return ['fc-non-working-day'];
-      }
-=======
     const formatted = moment(date).format('YYYY-MM-DD');
     if (date && (this.weekdayService.isNonWorkingDay(date) || nonWorkingDays.find((el) => el.date === formatted))) {
       return ['fc-non-working-day'];
->>>>>>> 63d3d127
     }
-
     return [];
   }
 }