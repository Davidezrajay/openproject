//-- copyright
// OpenProject is a project management system.
// Copyright (C) 2012-2015 the OpenProject Foundation (OPF)
//
// This program is free software; you can redistribute it and/or
// modify it under the terms of the GNU General Public License version 3.
//
// OpenProject is a fork of ChiliProject, which is a fork of Redmine. The copyright follows:
// Copyright (C) 2006-2013 Jean-Philippe Lang
// Copyright (C) 2010-2013 the ChiliProject Team
//
// This program is free software; you can redistribute it and/or
// modify it under the terms of the GNU General Public License
// as published by the Free Software Foundation; either version 2
// of the License, or (at your option) any later version.
//
// This program is distributed in the hope that it will be useful,
// but WITHOUT ANY WARRANTY; without even the implied warranty of
// MERCHANTABILITY or FITNESS FOR A PARTICULAR PURPOSE.  See the
// GNU General Public License for more details.
//
// You should have received a copy of the GNU General Public License
// along with this program; if not, write to the Free Software
// Foundation, Inc., 51 Franklin Street, Fifth Floor, Boston, MA  02110-1301, USA.
//
// See doc/COPYRIGHT.rdoc for more details.
//++

<<<<<<< HEAD
export type FilterOperator = '=' | '!*' | '!' | '~' | 'o' | '>t-';
=======
export type FilterOperator = '=' | '!*' | '!' | '~' | '**';
>>>>>>> 6b42e1c7

export interface ApiV3Filter {
  [filter:string]:{ operator:FilterOperator, values:any };
}

export class ApiV3FilterBuilder {

  public filters:ApiV3Filter[] = [];

  public add(name:string, operator:FilterOperator, values:any):this {
    let newFilter:ApiV3Filter = {};
    newFilter[name] = {
      operator: operator,
      values: values
    };

    this.filters.push(newFilter);
    return this;
  }

  public toJson():string {
    return JSON.stringify(this.filters);
  }

  public toParams():string {
    let transformedFilters:string[] = [];

    transformedFilters = this.filters.map((filter:ApiV3Filter) => {
      return this.serializeFilter(filter);
    });

    return `filters=${encodeURI(`[${transformedFilters.join(',')}]`)}`;
  }

  private serializeFilter(filter:ApiV3Filter) {
    let transformedFilter:string;
    let keys:Array<string>;

    keys = Object.keys(filter);

    let typeName = keys[0];
    let operatorAndValues:any = filter[typeName];

    transformedFilter = `{"${typeName}":{"operator":"${operatorAndValues['operator']}","values":[${operatorAndValues['values']
      .map((val:any) => this.serializeFilterValue(val))
      .join(',')}]}}`;

    return transformedFilter;
  }

  private serializeFilterValue(filterValue:any) {
    return `"${filterValue}"`;
  }
}

export function buildApiV3Filter(name:string, operator:FilterOperator, values:any) {
  return new ApiV3FilterBuilder().add(name, operator, values);
}<|MERGE_RESOLUTION|>--- conflicted
+++ resolved
@@ -26,11 +26,7 @@
 // See doc/COPYRIGHT.rdoc for more details.
 //++
 
-<<<<<<< HEAD
-export type FilterOperator = '=' | '!*' | '!' | '~' | 'o' | '>t-';
-=======
-export type FilterOperator = '=' | '!*' | '!' | '~' | '**';
->>>>>>> 6b42e1c7
+export type FilterOperator = '=' | '!*' | '!' | '~' | 'o' | '>t-' | '**' ;
 
 export interface ApiV3Filter {
   [filter:string]:{ operator:FilterOperator, values:any };
