--- conflicted
+++ resolved
@@ -111,17 +111,8 @@
   }
 
   public bcfSnapshotPath(wp:WorkPackageResource) {
-<<<<<<< HEAD
-    let vp = _.get(wp, 'bcf.viewpoints[0]');
-    if (vp) {
-      return this.pathHelper.attachmentDownloadPath(vp.snapshot_id, vp.snapshot_file_name);
-    } else {
-      return null;
-    }
-=======
     let vp = _.get(wp, 'bcfViewpoints[0]');
     return vp ? `${vp.href}/snapshot` : null;
->>>>>>> 891de4b2
   }
 
   private isSelected(wp:WorkPackageResource):boolean {
