--- conflicted
+++ resolved
@@ -1,10 +1,6 @@
 <button class="button -small advanced-filters--toggle"
         (click)="wpFiltersService.toggleVisibility()"
-<<<<<<< HEAD
-        [hidden]="visible"
-=======
-        [class.-active]="wpFiltersService.visible"
->>>>>>> 50b5cb93
+        [class.-active]="visible"
         *ngIf="showFilterButton">
   <i class="button--icon icon-filter"></i>
   <span class="button--text" [textContent]="filterButtonText"></span>
