--- conflicted
+++ resolved
@@ -386,97 +386,6 @@
     WorkPackageSingleCardComponent,
     WorkPackageViewToggleButton,
   ],
-<<<<<<< HEAD
-=======
-  entryComponents: [
-    // List view
-    WorkPackageListViewComponent,
-
-    // List view toolbar
-    WorkPackageCreateButtonComponent,
-    WorkPackageTimelineButtonComponent,
-    WorkPackageFilterButtonComponent,
-    WorkPackageDetailsViewButtonComponent,
-    WorkPackageViewToggleButton,
-    ZenModeButtonComponent,
-    WorkPackageSettingsButtonComponent,
-
-    // Split view
-    WorkPackageSplitViewComponent,
-
-    // Full view
-    WorkPackagesFullViewComponent,
-
-    // Single view tabs
-    WorkPackageActivityTabComponent,
-    WorkPackageRelationsTabComponent,
-    WorkPackageWatchersTabComponent,
-
-    // Single view
-    WorkPackageOverviewTabComponent,
-    WorkPackageCommentFieldComponent,
-
-    // Inline create
-    WpRelationInlineAddExistingComponent,
-
-    // View representations
-    WorkPackagesBaseComponent,
-    WorkPackagesGridComponent,
-
-    // WP new
-    WorkPackageNewFullViewComponent,
-    WorkPackageNewSplitViewComponent,
-
-    // WP copy
-    WorkPackageCopyFullViewComponent,
-    WorkPackageCopySplitViewComponent,
-
-    // Embedded table
-    WorkPackageEmbeddedTableComponent,
-    WorkPackageEmbeddedTableEntryComponent,
-
-    // External query configuration
-    ExternalQueryConfigurationComponent,
-    ExternalRelationQueryConfigurationComponent,
-
-    WorkPackageFormAttributeGroupComponent,
-    WorkPackageChildrenQueryComponent,
-    WorkPackageRelationQueryComponent,
-
-    WorkPackagesTableController,
-
-    // Modals
-    WpTableConfigurationModalComponent,
-    WpTableConfigurationRelationSelectorComponent,
-    WpTableConfigurationColumnsTab,
-    WpTableConfigurationDisplaySettingsTab,
-    WpTableConfigurationFiltersTab,
-    WpTableConfigurationSortByTab,
-    WpTableConfigurationTimelinesTab,
-    WpTableConfigurationHighlightingTab,
-    WpTableExportModal,
-    QuerySharingModal,
-    SaveQueryModal,
-    WpDestroyModal,
-
-    // Queries in menu
-    WorkPackageQuerySelectDropdownComponent,
-
-    // Relations tab (ng1 -> ng2)
-    WorkPackageRelationsHierarchyComponent,
-
-    // CKEditor macros which could not be included in the
-    // editor module to avoid circular dependencies
-    EmbeddedTablesMacroComponent,
-    WpButtonMacroModal,
-
-    // Card view
-    WorkPackageCardViewComponent,
-    WorkPackageSingleCardComponent,
-
-    CustomDateActionAdminComponent,
-  ],
->>>>>>> d03b6daa
   exports: [
     WorkPackagesTableController,
     WorkPackageTablePaginationComponent,
