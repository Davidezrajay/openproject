--- conflicted
+++ resolved
@@ -6,11 +6,8 @@
 import {IFieldSchema} from "core-app/modules/fields/field.base";
 import {debugLog} from "core-app/helpers/debug_output";
 import {take} from "rxjs/operators";
-<<<<<<< HEAD
-=======
 
 export const PROXY_IDENTIFIER = '__is_changeset_proxy';
->>>>>>> 0b3ada60
 
 /**
  * Temporary class living while a resource is being edited
@@ -80,8 +77,6 @@
       throw "You're trying to pass proxy object as a pristine resource. This will cause errors";
     }
 
-<<<<<<< HEAD
-=======
     this._pristineResource = resource;
     this.projectedResource = new Proxy(
       this._pristineResource,
@@ -99,7 +94,6 @@
     return this._pristineResource;
   }
 
->>>>>>> 0b3ada60
   public getSchemaName(attribute:string):string {
     if (this.projectedResource.getSchemaName) {
       return this.projectedResource.getSchemaName(attribute);
@@ -312,7 +306,7 @@
     if (this.cache[key]) {
       return this.cache[key] as Promise<T>;
     }
-    
+
     return this.cache[key] = request();
   }
 
