--- conflicted
+++ resolved
@@ -33,11 +33,7 @@
 export class HighlightableDisplayField extends DisplayField {
 
   /** Optionally test if we can inject highlighting service */
-<<<<<<< HEAD
-  protected readonly viewHighlighting:WorkPackageViewHighlightingService|null = this.$injector.get(WorkPackageViewHighlightingService, null);
-=======
   @InjectField(WorkPackageViewHighlightingService, null) viewHighlighting:WorkPackageViewHighlightingService;
->>>>>>> d03b6daa
 
   public get shouldHighlight() {
     if (this.context.options.colorize === false) {
