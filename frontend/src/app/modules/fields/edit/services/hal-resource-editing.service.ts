--- conflicted
+++ resolved
@@ -128,11 +128,7 @@
     this.reset(change);
 
     const eventType = commit.wasNew ? 'created' : 'updated';
-<<<<<<< HEAD
     this.halEvents.push(commit.resource, { eventType, commit });
-=======
-    this.halEvents.push(commit.resource, { eventType }) ;
->>>>>>> 0b3ada60
 
     return commit;
   }
