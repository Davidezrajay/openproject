// -- copyright
// OpenProject is a project management system.
// Copyright (C) 2012-2018 the OpenProject Foundation (OPF)
//
// This program is free software; you can redistribute it and/or
// modify it under the terms of the GNU General Public License version 3.
//
// OpenProject is a fork of ChiliProject, which is a fork of Redmine. The copyright follows:
// Copyright (C) 2006-2013 Jean-Philippe Lang
// Copyright (C) 2010-2013 the ChiliProject Team
//
// This program is free software; you can redistribute it and/or
// modify it under the terms of the GNU General Public License
// as published by the Free Software Foundation; either version 2
// of the License, or (at your option) any later version.
//
// This program is distributed in the hope that it will be useful,
// but WITHOUT ANY WARRANTY; without even the implied warranty of
// MERCHANTABILITY or FITNESS FOR A PARTICULAR PURPOSE.  See the
// GNU General Public License for more details.
//
// You should have received a copy of the GNU General Public License
// along with this program; if not, write to the Free Software
// Foundation, Inc., 51 Franklin Street, Fifth Floor, Boston, MA  02110-1301, USA.
//
// See doc/COPYRIGHT.rdoc for more details.
// ++


import {FormsModule} from "@angular/forms";
import {APP_INITIALIZER, Injector, NgModule} from "@angular/core";

import {AuthoringComponent} from 'core-app/modules/common/authoring/authoring.component';
import {ConfigurationService} from 'core-app/modules/common/config/configuration.service';
import {OpDateTimeComponent} from 'core-app/modules/common/date/op-date-time.component';
import {WorkPackageEditActionsBarComponent} from 'core-app/modules/common/edit-actions-bar/wp-edit-actions-bar.component';
import {AttributeHelpTextComponent} from 'core-app/modules/common/help-texts/attribute-help-text.component';
import {AttributeHelpTextModal} from 'core-app/modules/common/help-texts/attribute-help-text.modal';
import {AttributeHelpTextsService} from 'core-app/modules/common/help-texts/attribute-help-text.service';
import {OpIcon} from 'core-app/modules/common/icon/op-icon';
import {LoadingIndicatorService} from 'core-app/modules/common/loading-indicator/loading-indicator.service';
import {AuthorisationService} from 'core-app/modules/common/model-auth/model-auth.service';
import {NotificationComponent} from 'core-app/modules/common/notifications/notification.component';
import {NotificationsContainerComponent} from 'core-app/modules/common/notifications/notifications-container.component';
import {NotificationsService} from 'core-app/modules/common/notifications/notifications.service';
import {UploadProgressComponent} from 'core-app/modules/common/notifications/upload-progress.component';
import {PathHelperService} from 'core-app/modules/common/path-helper/path-helper.service';
import {OpDatePickerComponent} from "core-app/modules/common/op-date-picker/op-date-picker.component";
import {FocusWithinDirective} from "core-app/modules/common/focus/focus-within.directive";
import {FocusHelperService} from "core-app/modules/common/focus/focus-helper";
import {OpenprojectAccessibilityModule} from "core-app/modules/a11y/openproject-a11y.module";
import {FocusDirective} from "core-app/modules/common/focus/focus.directive";
import {I18nService} from "core-app/modules/common/i18n/i18n.service";
import {HighlightColDirective} from "core-app/modules/common/highlight-col/highlight-col.directive";
import {CopyToClipboardDirective} from "core-app/modules/common/copy-to-clipboard/copy-to-clipboard.directive";
import {highlightColBootstrap} from "./highlight-col/highlight-col.directive";
import {HookService} from "../plugins/hook-service";
import {HTMLSanitizeService} from "./html-sanitize/html-sanitize.service";
import {ColorsAutocompleter} from "core-app/modules/common/colors/colors-autocompleter.component";
import {DynamicCssService} from "./dynamic-css/dynamic-css.service";
import {MultiToggledSelectComponent} from "core-app/modules/common/multi-toggled-select/multi-toggled-select.component";
import {BannersService} from "core-app/modules/common/enterprise/banners.service";
import {ResizerComponent} from "core-app/modules/common/resizer/resizer.component";
import {TablePaginationComponent} from 'core-components/table-pagination/table-pagination.component';
import {SortHeaderDirective} from 'core-components/wp-table/sort-header/sort-header.directive';
import {ZenModeButtonComponent} from 'core-components/wp-buttons/zen-mode-toggle-button/zen-mode-toggle-button.component';
import {OPContextMenuComponent} from 'core-components/op-context-menu/op-context-menu.component';
import {TimezoneService} from 'core-components/datetime/timezone.service';
import {UIRouterModule} from "@uirouter/angular";
import {PortalModule} from "@angular/cdk/portal";
import {CommonModule} from "@angular/common";
import {CollapsibleSectionComponent} from "core-app/modules/common/collapsible-section/collapsible-section.component";
<<<<<<< HEAD
import {NoResultsComponent} from "core-app/modules/common/no-results/no-results.component";
=======
import {NgSelectModule} from "@ng-select/ng-select";
>>>>>>> 6b42e1c7

export function bootstrapModule(injector:Injector) {
  return () => {
    const hookService = injector.get(HookService);
    hookService.register('openProjectAngularBootstrap', () => {
      return [
        highlightColBootstrap
      ];
    });
  };
}

@NgModule({
  imports: [
    // UI router components (NOT routes!)
    UIRouterModule,
    // Angular browser + common module
    CommonModule,
    // Angular Forms
    FormsModule,
    // Angular CDK
    PortalModule,
    // Our own A11y module
    OpenprojectAccessibilityModule,
  ],
  exports: [
    // Re-export all commonly used
    // modules to DRY
    UIRouterModule,
    CommonModule,
    FormsModule,
    PortalModule,
    OpenprojectAccessibilityModule,

    OpDatePickerComponent,
    OpDateTimeComponent,
    OpIcon,

    AttributeHelpTextComponent,
    AttributeHelpTextModal,
    FocusWithinDirective,
    FocusDirective,
    AuthoringComponent,
    WorkPackageEditActionsBarComponent,

    // Notifications
    NotificationsContainerComponent,
    NotificationComponent,
    UploadProgressComponent,
    OpDateTimeComponent,

    // Entries for ng1 downgraded components
    AttributeHelpTextComponent,

    // Table highlight
    HighlightColDirective,

    // Multi select component
    MultiToggledSelectComponent,

    ResizerComponent,

    TablePaginationComponent,
    SortHeaderDirective,

    ZenModeButtonComponent,

    OPContextMenuComponent,

<<<<<<< HEAD
    NoResultsComponent,
=======
    // Autocompleter Component
    NgSelectModule,
>>>>>>> 6b42e1c7
  ],
  declarations: [
    OpDatePickerComponent,
    OpDateTimeComponent,
    OpIcon,

    AttributeHelpTextComponent,
    AttributeHelpTextModal,
    FocusWithinDirective,
    FocusDirective,
    AuthoringComponent,
    WorkPackageEditActionsBarComponent,

    // Notifications
    NotificationsContainerComponent,
    NotificationComponent,
    UploadProgressComponent,
    OpDateTimeComponent,

    OPContextMenuComponent,
    // Entries for ng1 downgraded components
    AttributeHelpTextComponent,

    // Table highlight
    HighlightColDirective,

    // Add functionality to rails rendered templates
    CopyToClipboardDirective,
    CollapsibleSectionComponent,

    CopyToClipboardDirective,
    ColorsAutocompleter,

    MultiToggledSelectComponent,

    ResizerComponent,

    TablePaginationComponent,
    SortHeaderDirective,

    // Zen mode button
    ZenModeButtonComponent,

    NoResultsComponent
  ],
  entryComponents: [
    OpDateTimeComponent,
    CopyToClipboardDirective,
    NotificationsContainerComponent,
    HighlightColDirective,
    HighlightColDirective,
    ColorsAutocompleter,

    TablePaginationComponent,

    OPContextMenuComponent,
    ZenModeButtonComponent,
    CollapsibleSectionComponent,
  ],
  providers: [
    { provide: APP_INITIALIZER, useFactory: bootstrapModule, deps: [Injector], multi: true },
    I18nService,
    DynamicCssService,
    BannersService,
    NotificationsService,
    FocusHelperService,
    LoadingIndicatorService,
    AuthorisationService,
    AttributeHelpTextsService,
    ConfigurationService,
    PathHelperService,
    HTMLSanitizeService,

    TimezoneService,
  ]
})
export class OpenprojectCommonModule { }<|MERGE_RESOLUTION|>--- conflicted
+++ resolved
@@ -70,11 +70,8 @@
 import {PortalModule} from "@angular/cdk/portal";
 import {CommonModule} from "@angular/common";
 import {CollapsibleSectionComponent} from "core-app/modules/common/collapsible-section/collapsible-section.component";
-<<<<<<< HEAD
 import {NoResultsComponent} from "core-app/modules/common/no-results/no-results.component";
-=======
 import {NgSelectModule} from "@ng-select/ng-select";
->>>>>>> 6b42e1c7
 
 export function bootstrapModule(injector:Injector) {
   return () => {
@@ -144,12 +141,10 @@
 
     OPContextMenuComponent,
 
-<<<<<<< HEAD
     NoResultsComponent,
-=======
+
     // Autocompleter Component
     NgSelectModule,
->>>>>>> 6b42e1c7
   ],
   declarations: [
     OpDatePickerComponent,
