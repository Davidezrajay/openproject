--- conflicted
+++ resolved
@@ -268,59 +268,6 @@
 
     HomescreenNewFeaturesBlockComponent,
     BoardVideoTeaserModalComponent
-  ],
-<<<<<<< HEAD
-  providers: [
-    { provide: APP_INITIALIZER, useFactory: bootstrapModule, deps: [Injector], multi: true },
-    I18nService,
-    BannersService,
-    NotificationsService,
-    FocusHelperService,
-    LoadingIndicatorService,
-    AuthorisationService,
-    AttributeHelpTextsService,
-    ConfigurationService,
-    PathHelperService,
-    HTMLSanitizeService,
-    TimezoneService,
-    BrowserDetector,
-    GonService,
-    BackRoutingService,
-    HideSectionService,
-    ColorsService
-=======
-  entryComponents: [
-    OpDateTimeComponent,
-    CopyToClipboardDirective,
-    NotificationsContainerComponent,
-    HighlightColDirective,
-    HighlightColDirective,
-    ColorsAutocompleter,
-
-    TablePaginationComponent,
-
-    OPContextMenuComponent,
-    ZenModeButtonComponent,
-    CollapsibleSectionComponent,
-    UserAutocompleterComponent,
-    UserAvatarComponent,
-
-    ContentTabsComponent,
-
-    HomescreenNewFeaturesBlockComponent,
-    BoardVideoTeaserModalComponent,
-    UserAvatarComponent,
-    PersistentToggleComponent,
-    AutocompleteSelectDecorationComponent,
-    HideSectionLinkComponent,
-    AddSectionDropdownComponent,
-    RemoteFieldUpdaterComponent,
-    AttributeHelpTextComponent,
-    ShowSectionDropdownComponent,
-
-    // Enterprise Edition
-    EnterpriseBannerBootstrapComponent,
->>>>>>> 588e9ab2
   ]
 })
 export class OpenprojectCommonModule {
