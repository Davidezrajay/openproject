--- conflicted
+++ resolved
@@ -26,16 +26,7 @@
     <div [ngOptionHighlight]="search" class="ng-option-label ellipsis">{{ item.name }}</div>
   </ng-template>
 
-<<<<<<< HEAD
   <ng-template ng-footer-tmp>
-    <op-invite-user-button (invited)="onUserInvited($event)">
-    </op-invite-user-button>
-=======
-  <ng-template ng-footer-tmp *ngIf="showAddNewButton">
-    <button class="button -tiny -alt-highlight">
-      <op-icon icon-classes="button--icon icon-add" class="op-icon--wrapper"></op-icon>
-      <span class="button--text">Invite</span>
-    </button>
->>>>>>> ae10aa40
+    <op-invite-user-button (invited)="onUserInvited($event)"></op-invite-user-button>
   </ng-template>
 </ng-select>