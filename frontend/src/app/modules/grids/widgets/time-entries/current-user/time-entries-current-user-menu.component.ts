//-- copyright
// OpenProject is an open source project management software.
// Copyright (C) 2012-2021 the OpenProject GmbH
//
// This program is free software; you can redistribute it and/or
// modify it under the terms of the GNU General Public License version 3.
//
// OpenProject is a fork of ChiliProject, which is a fork of Redmine. The copyright follows:
// Copyright (C) 2006-2013 Jean-Philippe Lang
// Copyright (C) 2010-2013 the ChiliProject Team
//
// This program is free software; you can redistribute it and/or
// modify it under the terms of the GNU General Public License
// as published by the Free Software Foundation; either version 2
// of the License, or (at your option) any later version.
//
// This program is distributed in the hope that it will be useful,
// but WITHOUT ANY WARRANTY; without even the implied warranty of
// MERCHANTABILITY or FITNESS FOR A PARTICULAR PURPOSE.  See the
// GNU General Public License for more details.
//
// You should have received a copy of the GNU General Public License
// along with this program; if not, write to the Free Software
// Foundation, Inc., 51 Franklin Street, Fifth Floor, Boston, MA  02110-1301, USA.
//
// See docs/COPYRIGHT.rdoc for more details.
//++

<<<<<<< HEAD
import { Component, Output, EventEmitter, Injector } from '@angular/core';import { OpModalService } from "core-app/modules/modal/modal.service";
import { I18nService } from "core-app/modules/common/i18n/i18n.service";
import { GridRemoveWidgetService } from "core-app/modules/grids/grid/remove-widget.service";
import { GridAreaService } from "core-app/modules/grids/grid/area.service";
import { WidgetAbstractMenuComponent } from "core-app/modules/grids/widgets/menu/widget-abstract-menu.component";
import { TimeEntriesCurrentUserConfigurationModalComponent } from "core-app/modules/grids/widgets/time-entries/current-user/time-entries-current-user-configuration-modal/time-entries-current-user-configuration.modal";
=======
import {Component, Output, EventEmitter, Injector} from '@angular/core';
import {I18nService} from "core-app/modules/common/i18n/i18n.service";
import {GridRemoveWidgetService} from "core-app/modules/grids/grid/remove-widget.service";
import {GridAreaService} from "core-app/modules/grids/grid/area.service";
import {WidgetAbstractMenuComponent} from "core-app/modules/grids/widgets/menu/widget-abstract-menu.component";
import {OpModalService} from "core-components/op-modals/op-modal.service";
import {TimeEntriesCurrentUserConfigurationModalComponent} from "core-app/modules/grids/widgets/time-entries/current-user/time-entries-current-user-configuration-modal/time-entries-current-user-configuration.modal";
>>>>>>> 9575a576

@Component({
  selector: 'widget-time-entries-current-user-menu',
  templateUrl: '../../menu/widget-menu.component.html'
})
export class WidgetTimeEntriesCurrentUserMenuComponent extends WidgetAbstractMenuComponent {
  @Output()
  onConfigured:EventEmitter<any> = new EventEmitter();

  protected menuItemList = [
    this.removeItem,
    this.configureItem
  ];

  constructor(private readonly injector:Injector,
              private readonly opModalService:OpModalService,
              readonly i18n:I18nService,
              protected readonly remove:GridRemoveWidgetService,
              readonly layout:GridAreaService) {
    super(i18n,
      remove,
      layout);
  }

  protected get configureItem() {
    return {
      linkText: this.i18n.t('js.grid.configure'),
      onClick: () => {
        this.opModalService.show(TimeEntriesCurrentUserConfigurationModalComponent, this.injector, this.locals)
          .closingEvent.subscribe((modal:TimeEntriesCurrentUserConfigurationModalComponent) => {
<<<<<<< HEAD
            if (modal.options) {
              this.onConfigured.emit(modal.options);
            }
          });
=======
          if (modal.options) {
            this.onConfigured.emit(modal.options);
          }
        });
>>>>>>> 9575a576
        return true;
      }
    };
  }

  protected get locals() {
    return { options: this.resource.options };
  }
}<|MERGE_RESOLUTION|>--- conflicted
+++ resolved
@@ -26,22 +26,12 @@
 // See docs/COPYRIGHT.rdoc for more details.
 //++
 
-<<<<<<< HEAD
 import { Component, Output, EventEmitter, Injector } from '@angular/core';import { OpModalService } from "core-app/modules/modal/modal.service";
 import { I18nService } from "core-app/modules/common/i18n/i18n.service";
 import { GridRemoveWidgetService } from "core-app/modules/grids/grid/remove-widget.service";
 import { GridAreaService } from "core-app/modules/grids/grid/area.service";
 import { WidgetAbstractMenuComponent } from "core-app/modules/grids/widgets/menu/widget-abstract-menu.component";
 import { TimeEntriesCurrentUserConfigurationModalComponent } from "core-app/modules/grids/widgets/time-entries/current-user/time-entries-current-user-configuration-modal/time-entries-current-user-configuration.modal";
-=======
-import {Component, Output, EventEmitter, Injector} from '@angular/core';
-import {I18nService} from "core-app/modules/common/i18n/i18n.service";
-import {GridRemoveWidgetService} from "core-app/modules/grids/grid/remove-widget.service";
-import {GridAreaService} from "core-app/modules/grids/grid/area.service";
-import {WidgetAbstractMenuComponent} from "core-app/modules/grids/widgets/menu/widget-abstract-menu.component";
-import {OpModalService} from "core-components/op-modals/op-modal.service";
-import {TimeEntriesCurrentUserConfigurationModalComponent} from "core-app/modules/grids/widgets/time-entries/current-user/time-entries-current-user-configuration-modal/time-entries-current-user-configuration.modal";
->>>>>>> 9575a576
 
 @Component({
   selector: 'widget-time-entries-current-user-menu',
@@ -72,17 +62,10 @@
       onClick: () => {
         this.opModalService.show(TimeEntriesCurrentUserConfigurationModalComponent, this.injector, this.locals)
           .closingEvent.subscribe((modal:TimeEntriesCurrentUserConfigurationModalComponent) => {
-<<<<<<< HEAD
-            if (modal.options) {
-              this.onConfigured.emit(modal.options);
-            }
-          });
-=======
           if (modal.options) {
             this.onConfigured.emit(modal.options);
           }
-        });
->>>>>>> 9575a576
+          });
         return true;
       }
     };
