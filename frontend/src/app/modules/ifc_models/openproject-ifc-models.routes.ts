--- conflicted
+++ resolved
@@ -27,18 +27,14 @@
 // ++
 import {Ng2StateDeclaration} from '@uirouter/angular';
 import {IFCViewerPageComponent} from "core-app/modules/ifc_models/pages/viewer/ifc-viewer-page.component";
-import {BCFListContainerComponent} from "core-app/modules/ifc_models/bcf/list-container/bcf-list-container.component";
 import {IFCViewerComponent} from "core-app/modules/ifc_models/ifc-viewer/ifc-viewer.component";
 import {WorkPackagesBaseComponent} from "core-app/modules/work_packages/routing/wp-base/wp--base.component";
 import {EmptyComponent} from "core-app/modules/ifc_models/empty/empty-component";
-<<<<<<< HEAD
-import {WorkPackageNewSplitViewComponent} from "core-components/wp-new/wp-new-split-view.component";
-import {BCFNewSplitComponent} from "core-app/modules/ifc_models/bcf/new-split/bcf-new-split.component";
-=======
 import {BcfSingleViewComponent} from "core-app/modules/ifc_models/bcf/single-view/bcf-single-view.component";
 import {makeSplitViewRoutes} from "core-app/modules/work_packages/routing/split-view-routes.template";
+import {BCFNewSplitComponent} from "core-app/modules/ifc_models/bcf/new-split/bcf-new-split.component";
+import {BcfListContainerComponent} from "core-app/modules/ifc_models/bcf/list-container/bcf-list-container.component";
 
->>>>>>> 5c3e8014
 
 export const IFC_ROUTES:Ng2StateDeclaration[] = [
   {
@@ -46,43 +42,19 @@
     parent: 'root',
     url: '/bcf?query_props&models',
     abstract: true,
-<<<<<<< HEAD
-    component: IFCViewerPageComponent
-  },
-  {
-    name: 'bim.space.list',
-    url: '/list',
-    component: IFCViewerPageComponent,
-    data: {
-      viewRoute: 'bim.space.defaults',
-    },
-    views: {
-      list: { component: BCFListContainerComponent }
-=======
     component: WorkPackagesBaseComponent,
     redirectTo: 'bim.partitioned.split',
     params: {
       // Use custom encoder/decoder that ensures validity of URL string
       query_props: {type: 'opQueryString', dynamic: true},
       models: {type: 'opQueryString', dynamic: true}
->>>>>>> 5c3e8014
     }
   },
   {
     name: 'bim.partitioned',
     url: '',
     component: IFCViewerPageComponent,
-<<<<<<< HEAD
-    data: {
-      viewRoute: 'bim.space.defaults',
-    },
-    views: {
-      viewer: { component: IFCViewerComponent },
-      list: { component: BCFListContainerComponent }
-    }
-=======
     redirectTo: 'bim.partitioned.split',
->>>>>>> 5c3e8014
   },
   {
     name: 'bim.partitioned.list',
@@ -92,42 +64,19 @@
     },
     reloadOnSearch: false,
     views: {
-      'content-left': { component: BCFContainerComponent }
+      'content-left': { component: BcfListContainerComponent }
     }
   },
   {
-<<<<<<< HEAD
-    name: 'bim.space.defaults.new',
-    url: '/new?{type:[0-9]+}',
-    component: IFCViewerPageComponent,
-    reloadOnSearch: false,
-    views: {
-      viewer: { component: IFCViewerComponent },
-      // Retarget and by that override the grandparent views
-      // https://ui-router.github.io/guide/views#relative-parent-state
-      'list@^.^': { component: BCFNewSplitComponent }
-    }
-  },
-  {
-    name: 'bim.space.show',
-    url: '/{model_id:[0-9]+}',
-    component: IFCViewerPageComponent,
-=======
     name: 'bim.partitioned.split',
     url: '/split',
->>>>>>> 5c3e8014
     data: {
       partition: '-split'
     },
     reloadOnSearch: false,
     views: {
-<<<<<<< HEAD
-      viewer: { component: IFCViewerComponent },
-      list: { component: BCFListContainerComponent }
-=======
       'content-left': { component: IFCViewerComponent },
-      'content-right': { component: BCFContainerComponent }
->>>>>>> 5c3e8014
+      'content-right': { component: BcfListContainerComponent }
     }
   },
   {
@@ -155,5 +104,15 @@
     'bim.partitioned.split',
     undefined,
     BcfSingleViewComponent
-  )
+  ),
+  {
+    name: 'bim.partitioned.split.new',
+    url: '/new?{type:[0-9]+}',
+    reloadOnSearch: false,
+    views: {
+      // Retarget and by that override the grandparent views
+      // https://ui-router.github.io/guide/views#relative-parent-state
+      'list@^.^': { component: BCFNewSplitComponent }
+    }
+  },
 ];
