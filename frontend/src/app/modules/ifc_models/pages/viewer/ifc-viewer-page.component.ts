import {ChangeDetectionStrategy, Component, Injector} from "@angular/core";
import {PathHelperService} from "core-app/modules/common/path-helper/path-helper.service";
<<<<<<< HEAD
import {WorkPackagesViewBase} from "core-app/modules/work_packages/routing/wp-view-base/work-packages-view.base";
import {GonService} from "core-app/modules/common/gon/gon.service";
import {WorkPackageCreateService} from "core-components/wp-new/wp-create.service";
=======
import {GonService} from "core-app/modules/common/gon/gon.service";
import {
  PartitionedQuerySpacePageComponent,
  ToolbarButtonComponentDefinition
} from "core-app/modules/work_packages/routing/partitioned-query-space-page/partitioned-query-space-page.component";
import {BcfImportButtonComponent} from "core-app/modules/bcf/bcf-buttons/bcf-import-button.component";
import {BcfExportButtonComponent} from "core-app/modules/bcf/bcf-buttons/bcf-export-button.component";
import {WorkPackageFilterButtonComponent} from "core-components/wp-buttons/wp-filter-button/wp-filter-button.component";
import {ZenModeButtonComponent} from "core-components/wp-buttons/zen-mode-toggle-button/zen-mode-toggle-button.component";
import {componentDestroyed} from "ng2-rx-componentdestroyed";
import {
  bimListViewIdentifier,
  bimViewerViewIdentifier,
  BimViewService
} from "core-app/modules/ifc_models/pages/viewer/bim-view.service";
import {BimViewToggleButtonComponent} from "core-app/modules/ifc_models/toolbar/view-toggle/bim-view-toggle-button.component";
import {IfcModelsDataService} from "core-app/modules/ifc_models/pages/viewer/ifc-models-data.service";
import {QueryParamListenerService} from "core-components/wp-query/query-param-listener.service";
import {QueryResource} from "core-app/modules/hal/resources/query-resource";
import {BimManageIfcModelsButtonComponent} from "core-app/modules/ifc_models/toolbar/manage-ifc-models-button/bim-manage-ifc-models-button.component";
>>>>>>> 5c3e8014

@Component({
  templateUrl: '/app/modules/work_packages/routing/partitioned-query-space-page/partitioned-query-space-page.component.html',
  styleUrls: [
    // Absolute paths do not work for styleURLs :-(
    '../../../work_packages/routing/partitioned-query-space-page/partitioned-query-space-page.component.sass'
  ],
  changeDetection: ChangeDetectionStrategy.OnPush,
  providers: [
    QueryParamListenerService
  ]
})
export class IFCViewerPageComponent extends PartitionedQuerySpacePageComponent {

  text = {
    title: this.I18n.t('js.ifc_models.models.default'),
    delete: this.I18n.t('js.button_delete'),
    edit: this.I18n.t('js.button_edit'),
    areYouSure: this.I18n.t('js.text_are_you_sure')
  };

  toolbarButtonComponents:ToolbarButtonComponentDefinition[] = [
    {
      component: BcfImportButtonComponent,
    },
    {
      component: BcfExportButtonComponent,
    },
    {
      component: WorkPackageFilterButtonComponent,
      show: () => this.bimView.currentViewerState() !== bimViewerViewIdentifier
    },
    {
      component: BimViewToggleButtonComponent,
      containerClasses: 'hidden-for-mobile'
    },
    {
      component: ZenModeButtonComponent,
      containerClasses: 'hidden-for-mobile'
    },
    {
      component: BimManageIfcModelsButtonComponent
    }
  ];

  constructor(readonly ifcData:IfcModelsDataService,
              readonly bimView:BimViewService,
              readonly injector:Injector) {
    super(injector);
  }

  ngOnInit() {
    super.ngOnInit();

    this
      .bimView
      .observeUntil(componentDestroyed(this))
      .subscribe((view) => {
        this.filterAllowed = view !== bimViewerViewIdentifier;
      });
  }

  /**
   * We disable using the query title for now,
   * but this might be useful later.
   *
   * To re-enable query titles, remove this function.
   *
   * @param _query
   */
  updateTitle(query?:QueryResource) {
    if (this.bimView.current === bimListViewIdentifier) {
      super.updateTitle(query);
    } else if (this.ifcData.isSingleModel()) {
      this.selectedTitle = this.ifcData.models[0].name;
    } else {
      this.selectedTitle = this.I18n.t('js.ifc_models.models.default');
    }
<<<<<<< HEAD
  }

  public get manageIFCPath() {
    return this.paths.ifcModelsPath(this.projectIdentifier!);
  }

  public get manageAllowed() {
    return this.gonIFC.permissions.manage;
  }

  public get createState() {
    return 'bim.space.defaults.new';
  }

  public get createAllowed() {
    return this.authorisationService.can('work_packages', 'createWorkPackage');
  }

  private get gonIFC() {
    return (this.gon.get('ifc_models') as any);
  }
=======
>>>>>>> 5c3e8014

    // For now, disable any editing
    this.titleEditingEnabled = false;
  }

  /** We do not have a mapping for html title in this module yet */
  protected shouldUpdateHtmlTitle():boolean {
    return false;
  }
}<|MERGE_RESOLUTION|>--- conflicted
+++ resolved
@@ -1,10 +1,4 @@
 import {ChangeDetectionStrategy, Component, Injector} from "@angular/core";
-import {PathHelperService} from "core-app/modules/common/path-helper/path-helper.service";
-<<<<<<< HEAD
-import {WorkPackagesViewBase} from "core-app/modules/work_packages/routing/wp-view-base/work-packages-view.base";
-import {GonService} from "core-app/modules/common/gon/gon.service";
-import {WorkPackageCreateService} from "core-components/wp-new/wp-create.service";
-=======
 import {GonService} from "core-app/modules/common/gon/gon.service";
 import {
   PartitionedQuerySpacePageComponent,
@@ -25,7 +19,6 @@
 import {QueryParamListenerService} from "core-components/wp-query/query-param-listener.service";
 import {QueryResource} from "core-app/modules/hal/resources/query-resource";
 import {BimManageIfcModelsButtonComponent} from "core-app/modules/ifc_models/toolbar/manage-ifc-models-button/bim-manage-ifc-models-button.component";
->>>>>>> 5c3e8014
 
 @Component({
   templateUrl: '/app/modules/work_packages/routing/partitioned-query-space-page/partitioned-query-space-page.component.html',
@@ -73,6 +66,7 @@
 
   constructor(readonly ifcData:IfcModelsDataService,
               readonly bimView:BimViewService,
+              readonly gon:GonService,
               readonly injector:Injector) {
     super(injector);
   }
@@ -104,15 +98,9 @@
     } else {
       this.selectedTitle = this.I18n.t('js.ifc_models.models.default');
     }
-<<<<<<< HEAD
-  }
 
-  public get manageIFCPath() {
-    return this.paths.ifcModelsPath(this.projectIdentifier!);
-  }
-
-  public get manageAllowed() {
-    return this.gonIFC.permissions.manage;
+    // For now, disable any editing
+    this.titleEditingEnabled = false;
   }
 
   public get createState() {
@@ -126,15 +114,4 @@
   private get gonIFC() {
     return (this.gon.get('ifc_models') as any);
   }
-=======
->>>>>>> 5c3e8014
-
-    // For now, disable any editing
-    this.titleEditingEnabled = false;
-  }
-
-  /** We do not have a mapping for html title in this module yet */
-  protected shouldUpdateHtmlTitle():boolean {
-    return false;
-  }
 }