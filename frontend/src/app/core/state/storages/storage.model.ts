// -- copyright
// OpenProject is an open source project management software.
// Copyright (C) 2012-2023 the OpenProject GmbH
//
// This program is free software; you can redistribute it and/or
// modify it under the terms of the GNU General Public License version 3.
//
// OpenProject is a fork of ChiliProject, which is a fork of Redmine. The copyright follows:
// Copyright (C) 2006-2013 Jean-Philippe Lang
// Copyright (C) 2010-2013 the ChiliProject Team
//
// This program is free software; you can redistribute it and/or
// modify it under the terms of the GNU General Public License
// as published by the Free Software Foundation; either version 2
// of the License, or (at your option) any later version.
//
// This program is distributed in the hope that it will be useful,
// but WITHOUT ANY WARRANTY; without even the implied warranty of
// MERCHANTABILITY or FITNESS FOR A PARTICULAR PURPOSE.  See the
// GNU General Public License for more details.
//
// You should have received a copy of the GNU General Public License
// along with this program; if not, write to the Free Software
// Foundation, Inc., 51 Franklin Street, Fifth Floor, Boston, MA  02110-1301, USA.
//
// See COPYRIGHT and LICENSE files for more details.
//++

import { ID } from '@datorama/akita';
import { IHalMethodResourceLink, IHalResourceLink, IHalResourceLinks } from 'core-app/core/state/hal-resource';

export interface IPrepareUploadBody {
  projectId:ID;
  fileName:string;
  parent:string;
}

export interface IPrepareUploadLink extends IHalMethodResourceLink {
<<<<<<< HEAD
  payload:IPrepareUploadBody
=======
  payload:IPrepareUploadBody;
>>>>>>> 0d2bf16f
}

export interface IStorageHalResourceLinks extends IHalResourceLinks {
  type:IHalResourceLink;
  origin:IHalResourceLink;
  open:IHalResourceLink;
  authorizationState:IHalResourceLink;
  prepareUpload:IPrepareUploadLink[];
  authorize?:IHalResourceLink;
}

export interface IStorage {
  id:ID;
  name:string;
  createdAt?:string;
  lastModifiedAt?:string;

  _links:IStorageHalResourceLinks;
}<|MERGE_RESOLUTION|>--- conflicted
+++ resolved
@@ -36,11 +36,7 @@
 }
 
 export interface IPrepareUploadLink extends IHalMethodResourceLink {
-<<<<<<< HEAD
-  payload:IPrepareUploadBody
-=======
   payload:IPrepareUploadBody;
->>>>>>> 0d2bf16f
 }
 
 export interface IStorageHalResourceLinks extends IHalResourceLinks {
