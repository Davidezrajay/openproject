--- conflicted
+++ resolved
@@ -1,16 +1,7 @@
 import { Injectable } from '@angular/core';
-import {
-  map,
-  take,
-} from 'rxjs/operators';
-<<<<<<< HEAD
-import { Observable } from 'rxjs';
-=======
-import {
-  firstValueFrom,
-  Observable,
-} from 'rxjs';
->>>>>>> e101717f
+import { map } from 'rxjs/operators';
+import { firstValueFrom, Observable } from 'rxjs';
+
 import { ApiV3ListFilter } from 'core-app/core/apiv3/paths/apiv3-list-resource.interface';
 import { DayStore } from 'core-app/core/state/days/day.store';
 import { IDay } from 'core-app/core/state/days/day.model';
