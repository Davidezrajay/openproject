--- conflicted
+++ resolved
@@ -28,7 +28,7 @@
 
 import { applyTransaction } from '@datorama/akita';
 import { Injectable } from '@angular/core';
-import { HttpClient, HttpHeaders } from '@angular/common/http';
+import { HttpHeaders } from '@angular/common/http';
 import { from } from 'rxjs';
 import {
   catchError,
@@ -47,15 +47,8 @@
 import { CollectionStore, ResourceCollectionService } from 'core-app/core/state/resource-collection.service';
 import { IHalResourceLink } from 'core-app/core/state/hal-resource';
 import { IStorageFile } from 'core-app/core/state/storage-files/storage-file.model';
+import { InjectField } from 'core-app/shared/helpers/angular/inject-field.decorator';
 import idFromLink from 'core-app/features/hal/helpers/id-from-link';
-<<<<<<< HEAD
-=======
-import {
-  CollectionStore,
-  ResourceCollectionService,
-} from 'core-app/core/state/resource-collection.service';
-import { InjectField } from 'core-app/shared/helpers/angular/inject-field.decorator';
->>>>>>> d2fe066c
 
 @Injectable()
 export class FileLinksResourceService extends ResourceCollectionService<IFileLink> {
@@ -112,7 +105,6 @@
       .subscribe(() => removeEntityFromCollectionAndState(this.store, fileLink.id, collectionKey));
   }
 
-<<<<<<< HEAD
   addFileLinks(collectionKey:string, addFileLinksHref:string, storage:IHalResourceLink, filesToLink:IStorageFile[]):void {
     const elements = filesToLink.map((file) => ({
       originData: {
@@ -154,9 +146,9 @@
         }),
       )
       .subscribe();
-=======
+  }
+
   protected basePath():string {
     return this.apiV3Service.file_links.path;
->>>>>>> d2fe066c
   }
 }