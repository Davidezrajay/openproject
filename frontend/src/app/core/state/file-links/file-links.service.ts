// -- copyright
// OpenProject is an open source project management software.
// Copyright (C) 2012-2022 the OpenProject GmbH
//
// This program is free software; you can redistribute it and/or
// modify it under the terms of the GNU General Public License version 3.
//
// OpenProject is a fork of ChiliProject, which is a fork of Redmine. The copyright follows:
// Copyright (C) 2006-2013 Jean-Philippe Lang
// Copyright (C) 2010-2013 the ChiliProject Team
//
// This program is free software; you can redistribute it and/or
// modify it under the terms of the GNU General Public License
// as published by the Free Software Foundation; either version 2
// of the License, or (at your option) any later version.
//
// This program is distributed in the hope that it will be useful,
// but WITHOUT ANY WARRANTY; without even the implied warranty of
// MERCHANTABILITY or FITNESS FOR A PARTICULAR PURPOSE.  See the
// GNU General Public License for more details.
//
// You should have received a copy of the GNU General Public License
// along with this program; if not, write to the Free Software
// Foundation, Inc., 51 Franklin Street, Fifth Floor, Boston, MA  02110-1301, USA.
//
// See COPYRIGHT and LICENSE files for more details.
//++

import { Injectable } from '@angular/core';
<<<<<<< HEAD
import { HttpClient, HttpHeaders } from '@angular/common/http';
import { applyTransaction, QueryEntity } from '@datorama/akita';
import { from, Observable } from 'rxjs';
=======
import { HttpClient } from '@angular/common/http';
import { from } from 'rxjs';
>>>>>>> 696fe736
import {
  catchError,
  groupBy,
  mergeMap,
  reduce,
  switchMap,
  tap,
} from 'rxjs/operators';
import { IFileLink } from 'core-app/core/state/file-links/file-link.model';
import { IHALCollection } from 'core-app/core/apiv3/types/hal-collection.type';
import { ToastService } from 'core-app/shared/components/toaster/toast.service';
import { FileLinksStore } from 'core-app/core/state/file-links/file-links.store';
import { insertCollectionIntoState } from 'core-app/core/state/collection-store';
import idFromLink from 'core-app/features/hal/helpers/id-from-link';
import {
  CollectionStore,
  ResourceCollectionService,
} from 'core-app/core/state/resource-collection.service';

@Injectable()
export class FileLinksResourceService extends ResourceCollectionService<IFileLink> {
  constructor(
    private readonly http:HttpClient,
    private readonly toastService:ToastService,
  ) {
    super();
  }

  updateCollectionsForWorkPackage(fileLinksSelfLink:string):void {
    this.http
      .get<IHALCollection<IFileLink>>(fileLinksSelfLink)
      .pipe(
        tap((collection) => insertCollectionIntoState(this.store, collection, fileLinksSelfLink)),
        switchMap((collection) => from(collection._embedded.elements)),
        groupBy(
          (fileLink) => fileLink._links.storage.href,
          (fileLink) => fileLink,
        ),
        mergeMap((group$) => {
          const seed = { storage: group$.key, fileLinks: [] as IFileLink[] };
          return group$.pipe(reduce((acc, fileLink) => {
            acc.fileLinks = [...acc.fileLinks, fileLink];
            return acc;
          }, seed));
        }),
        catchError((error) => {
          this.toastService.addError(error);
          throw error;
        }),
      )
      .subscribe((fileLinkCollections) => {
        const storageId = idFromLink(fileLinkCollections.storage);
        const collectionKey = `${fileLinksSelfLink}?filters=[{"storage":{"operator":"=","values":["${storageId}"]}}]`;
        const collection = { _embedded: { elements: fileLinkCollections.fileLinks } } as IHALCollection<IFileLink>;
        insertCollectionIntoState(this.store, collection, collectionKey);
      });
  }

  protected createStore():CollectionStore<IFileLink> {
    return new FileLinksStore();
  }

  remove(collectionKey:string, fileLink:IFileLink):void {
    if (!fileLink._links.delete) {
      return;
    }

    const headers = new HttpHeaders({ 'Content-Type': 'application/json' });
    this.http
      .delete<void>(fileLink._links.delete.href, { withCredentials: true, headers })
      .pipe(
        catchError((error) => {
          this.toastService.addError(error);
          throw error;
        }),
      )
      .subscribe(() => {
        applyTransaction(() => {
          this.store.remove(fileLink.id);
          this.store.update(({ collections }) => (
            {
              collections: {
                ...collections,
                [collectionKey]: {
                  ...collections[collectionKey],
                  ids: (collections[collectionKey]?.ids || []).filter((id) => id !== fileLink.id),
                },
              },
            }
          ));
        });
      });
  }
}<|MERGE_RESOLUTION|>--- conflicted
+++ resolved
@@ -27,14 +27,9 @@
 //++
 
 import { Injectable } from '@angular/core';
-<<<<<<< HEAD
 import { HttpClient, HttpHeaders } from '@angular/common/http';
-import { applyTransaction, QueryEntity } from '@datorama/akita';
-import { from, Observable } from 'rxjs';
-=======
-import { HttpClient } from '@angular/common/http';
+import { applyTransaction } from '@datorama/akita';
 import { from } from 'rxjs';
->>>>>>> 696fe736
 import {
   catchError,
   groupBy,
