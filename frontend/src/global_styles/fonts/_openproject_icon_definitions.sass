
@mixin icon-mixin-accessibility 
  content: "\f101"

.icon-accessibility:before
  content: "\f101"


@mixin icon-mixin-accountable 
  content: "\f102"

.icon-accountable:before
  content: "\f102"


@mixin icon-mixin-add-link 
  content: "\f103"

.icon-add-link:before
  content: "\f103"


@mixin icon-mixin-add 
  content: "\f104"

.icon-add:before
  content: "\f104"


@mixin icon-mixin-align-center 
  content: "\f105"

.icon-align-center:before
  content: "\f105"


@mixin icon-mixin-align-justify 
  content: "\f106"

.icon-align-justify:before
  content: "\f106"


@mixin icon-mixin-align-left 
  content: "\f107"

.icon-align-left:before
  content: "\f107"


@mixin icon-mixin-align-right 
  content: "\f108"

.icon-align-right:before
  content: "\f108"


@mixin icon-mixin-arrow-down1 
  content: "\f109"

.icon-arrow-down1:before
  content: "\f109"


@mixin icon-mixin-arrow-down2 
  content: "\f10a"

.icon-arrow-down2:before
  content: "\f10a"


@mixin icon-mixin-arrow-left-right 
  content: "\f10b"

.icon-arrow-left-right:before
  content: "\f10b"


@mixin icon-mixin-arrow-left1 
  content: "\f10c"

.icon-arrow-left1:before
  content: "\f10c"


@mixin icon-mixin-arrow-left2 
  content: "\f10d"

.icon-arrow-left2:before
  content: "\f10d"


@mixin icon-mixin-arrow-left3 
  content: "\f10e"

.icon-arrow-left3:before
  content: "\f10e"


@mixin icon-mixin-arrow-left4 
  content: "\f10f"

.icon-arrow-left4:before
  content: "\f10f"


@mixin icon-mixin-arrow-right2 
  content: "\f110"

.icon-arrow-right2:before
  content: "\f110"


@mixin icon-mixin-arrow-right3 
  content: "\f111"

.icon-arrow-right3:before
  content: "\f111"


@mixin icon-mixin-arrow-right4 
  content: "\f112"

.icon-arrow-right4:before
  content: "\f112"


@mixin icon-mixin-arrow-right5 
  content: "\f113"

.icon-arrow-right5:before
  content: "\f113"


@mixin icon-mixin-arrow-right6 
  content: "\f114"

.icon-arrow-right6:before
  content: "\f114"


@mixin icon-mixin-arrow-right7 
  content: "\f115"

.icon-arrow-right7:before
  content: "\f115"


@mixin icon-mixin-arrow-thin 
  content: "\f116"

.icon-arrow-thin:before
  content: "\f116"


@mixin icon-mixin-arrow-up1 
  content: "\f117"

.icon-arrow-up1:before
  content: "\f117"


@mixin icon-mixin-arrow-up2 
  content: "\f118"

.icon-arrow-up2:before
  content: "\f118"


@mixin icon-mixin-assigned-to-me 
  content: "\f119"

.icon-assigned-to-me:before
  content: "\f119"


@mixin icon-mixin-assigned 
  content: "\f11a"

.icon-assigned:before
  content: "\f11a"


@mixin icon-mixin-attachment 
  content: "\f11b"

.icon-attachment:before
  content: "\f11b"


@mixin icon-mixin-attention 
  content: "\f11c"

.icon-attention:before
  content: "\f11c"


@mixin icon-mixin-back-up 
  content: "\f11d"

.icon-back-up:before
  content: "\f11d"


@mixin icon-mixin-backlogs 
  content: "\f11e"

.icon-backlogs:before
  content: "\f11e"


@mixin icon-mixin-bcf 
  content: "\f11f"

.icon-bcf:before
  content: "\f11f"


@mixin icon-mixin-bell 
  content: "\f120"

.icon-bell:before
  content: "\f120"


@mixin icon-mixin-billing-information 
  content: "\f121"

.icon-billing-information:before
  content: "\f121"


@mixin icon-mixin-boards 
  content: "\f122"

.icon-boards:before
  content: "\f122"


@mixin icon-mixin-bold 
  content: "\f123"

.icon-bold:before
  content: "\f123"


@mixin icon-mixin-budget 
  content: "\f124"

.icon-budget:before
  content: "\f124"


@mixin icon-mixin-bug 
  content: "\f125"

.icon-bug:before
  content: "\f125"


@mixin icon-mixin-calendar 
  content: "\f126"

.icon-calendar:before
  content: "\f126"


@mixin icon-mixin-calendar2 
  content: "\f127"

.icon-calendar2:before
  content: "\f127"


@mixin icon-mixin-camera 
  content: "\f128"

.icon-camera:before
  content: "\f128"


@mixin icon-mixin-cancel 
  content: "\f129"

.icon-cancel:before
  content: "\f129"


@mixin icon-mixin-cart 
  content: "\f12a"

.icon-cart:before
  content: "\f12a"


@mixin icon-mixin-changeset-down 
  content: "\f12b"

.icon-changeset-down:before
  content: "\f12b"


@mixin icon-mixin-changeset-up 
  content: "\f12c"

.icon-changeset-up:before
  content: "\f12c"


@mixin icon-mixin-changeset 
  content: "\f12d"

.icon-changeset:before
  content: "\f12d"


@mixin icon-mixin-chart1 
  content: "\f12e"

.icon-chart1:before
  content: "\f12e"


@mixin icon-mixin-chart2 
  content: "\f12f"

.icon-chart2:before
  content: "\f12f"


@mixin icon-mixin-chart3 
  content: "\f130"

.icon-chart3:before
  content: "\f130"


@mixin icon-mixin-checkmark 
  content: "\f131"

.icon-checkmark:before
  content: "\f131"


@mixin icon-mixin-close 
  content: "\f132"

.icon-close:before
  content: "\f132"


@mixin icon-mixin-code-tag 
  content: "\f133"

.icon-code-tag:before
  content: "\f133"


@mixin icon-mixin-color-text 
  content: "\f134"

.icon-color-text:before
  content: "\f134"


@mixin icon-mixin-color-underline 
  content: "\f135"

.icon-color-underline:before
  content: "\f135"


@mixin icon-mixin-column-left 
  content: "\f136"

.icon-column-left:before
  content: "\f136"


@mixin icon-mixin-column-right 
  content: "\f137"

.icon-column-right:before
  content: "\f137"


@mixin icon-mixin-columns 
  content: "\f138"

.icon-columns:before
  content: "\f138"


@mixin icon-mixin-compare2 
  content: "\f139"

.icon-compare2:before
  content: "\f139"


@mixin icon-mixin-concept 
  content: "\f13a"

.icon-concept:before
  content: "\f13a"


@mixin icon-mixin-console-light 
  content: "\f13b"

.icon-console-light:before
  content: "\f13b"


@mixin icon-mixin-console 
  content: "\f13c"

.icon-console:before
  content: "\f13c"


@mixin icon-mixin-contacts 
  content: "\f13d"

.icon-contacts:before
  content: "\f13d"


@mixin icon-mixin-copy 
  content: "\f13e"

.icon-copy:before
  content: "\f13e"


@mixin icon-mixin-cost-reports 
  content: "\f13f"

.icon-cost-reports:before
  content: "\f13f"


@mixin icon-mixin-cost-types 
  content: "\f140"

.icon-cost-types:before
  content: "\f140"


@mixin icon-mixin-cursor 
  content: "\f141"

.icon-cursor:before
  content: "\f141"


@mixin icon-mixin-custom-development 
  content: "\f142"

.icon-custom-development:before
  content: "\f142"


@mixin icon-mixin-custom-fields 
  content: "\f143"

.icon-custom-fields:before
  content: "\f143"


@mixin icon-mixin-cut 
  content: "\f144"

.icon-cut:before
  content: "\f144"


@mixin icon-mixin-delete-folder 
  content: "\f145"

.icon-delete-folder:before
  content: "\f145"


@mixin icon-mixin-delete 
  content: "\f146"

.icon-delete:before
  content: "\f146"


@mixin icon-mixin-dependency 
  content: "\f147"

.icon-dependency:before
  content: "\f147"


@mixin icon-mixin-design 
  content: "\f148"

.icon-design:before
  content: "\f148"


@mixin icon-mixin-double-arrow-left 
  content: "\f149"

.icon-double-arrow-left:before
  content: "\f149"


@mixin icon-mixin-double-arrow-right 
  content: "\f14a"

.icon-double-arrow-right:before
  content: "\f14a"


@mixin icon-mixin-download 
  content: "\f14b"

.icon-download:before
  content: "\f14b"


@mixin icon-mixin-drag-handle 
  content: "\f14c"

.icon-drag-handle:before
  content: "\f14c"


@mixin icon-mixin-duplicate 
  content: "\f14d"

.icon-duplicate:before
  content: "\f14d"


@mixin icon-mixin-edit 
  content: "\f14e"

.icon-edit:before
  content: "\f14e"

<<<<<<< HEAD
@mixin icon-mixin-enumerations 
=======

@mixin icon-mixin-email-alert 
  content: "\f14f"

.icon-email-alert:before
  content: "\f14f"


@mixin icon-mixin-enterprise 
>>>>>>> f923629b
  content: "\f150"

.icon-enterprise:before
  content: "\f150"


@mixin icon-mixin-enumerations 
  content: "\f151"

.icon-enumerations:before
  content: "\f151"


@mixin icon-mixin-error 
  content: "\f152"

.icon-error:before
  content: "\f152"


@mixin icon-mixin-export-atom 
  content: "\f153"

.icon-export-atom:before
  content: "\f153"


@mixin icon-mixin-export-bcf 
  content: "\f154"

.icon-export-bcf:before
  content: "\f154"


@mixin icon-mixin-export-csv 
  content: "\f155"

.icon-export-csv:before
  content: "\f155"


@mixin icon-mixin-export-pdf-descr 
  content: "\f156"

.icon-export-pdf-descr:before
  content: "\f156"


@mixin icon-mixin-export-pdf-with-descriptions 
  content: "\f157"

.icon-export-pdf-with-descriptions:before
  content: "\f157"


@mixin icon-mixin-export-pdf 
  content: "\f158"

.icon-export-pdf:before
  content: "\f158"


@mixin icon-mixin-export-xls-descr 
  content: "\f159"

.icon-export-xls-descr:before
  content: "\f159"


@mixin icon-mixin-export-xls-with-descriptions 
  content: "\f15a"

.icon-export-xls-with-descriptions:before
  content: "\f15a"


@mixin icon-mixin-export-xls-with-relations 
  content: "\f15b"

.icon-export-xls-with-relations:before
  content: "\f15b"


@mixin icon-mixin-export-xls 
  content: "\f15c"

.icon-export-xls:before
  content: "\f15c"


@mixin icon-mixin-export 
  content: "\f15d"

.icon-export:before
  content: "\f15d"


@mixin icon-mixin-external-link 
  content: "\f15e"

.icon-external-link:before
  content: "\f15e"


@mixin icon-mixin-faq 
  content: "\f15f"

.icon-faq:before
  content: "\f15f"


@mixin icon-mixin-file-doc 
  content: "\f160"

.icon-file-doc:before
  content: "\f160"


@mixin icon-mixin-file-form 
  content: "\f161"

.icon-file-form:before
  content: "\f161"


@mixin icon-mixin-file-presentation 
  content: "\f162"

.icon-file-presentation:before
  content: "\f162"


@mixin icon-mixin-file-sheet 
  content: "\f163"

.icon-file-sheet:before
  content: "\f163"


@mixin icon-mixin-file-text 
  content: "\f164"

.icon-file-text:before
  content: "\f164"


@mixin icon-mixin-filter 
  content: "\f165"

.icon-filter:before
  content: "\f165"


@mixin icon-mixin-flag 
  content: "\f166"

.icon-flag:before
  content: "\f166"


@mixin icon-mixin-folder-add 
  content: "\f167"

.icon-folder-add:before
  content: "\f167"


@mixin icon-mixin-folder-locked 
  content: "\f168"

.icon-folder-locked:before
  content: "\f168"


@mixin icon-mixin-folder-open 
  content: "\f169"

.icon-folder-open:before
  content: "\f169"


@mixin icon-mixin-folder-remove 
  content: "\f16a"

.icon-folder-remove:before
  content: "\f16a"


@mixin icon-mixin-folder 
  content: "\f16b"

.icon-folder:before
  content: "\f16b"


@mixin icon-mixin-forums 
  content: "\f16c"

.icon-forums:before
  content: "\f16c"


@mixin icon-mixin-from-fullscreen 
  content: "\f16d"

.icon-from-fullscreen:before
  content: "\f16d"


@mixin icon-mixin-getting-started 
  content: "\f16e"

.icon-getting-started:before
  content: "\f16e"


@mixin icon-mixin-glossar 
  content: "\f16f"

.icon-glossar:before
  content: "\f16f"


@mixin icon-mixin-google-plus 
  content: "\f170"

.icon-google-plus:before
  content: "\f170"


@mixin icon-mixin-group-by 
  content: "\f171"

.icon-group-by:before
  content: "\f171"


@mixin icon-mixin-group 
  content: "\f172"

.icon-group:before
  content: "\f172"


@mixin icon-mixin-hamburger 
  content: "\f173"

.icon-hamburger:before
  content: "\f173"


@mixin icon-mixin-headline1 
  content: "\f174"

.icon-headline1:before
  content: "\f174"


@mixin icon-mixin-headline2 
  content: "\f175"

.icon-headline2:before
  content: "\f175"


@mixin icon-mixin-headline3 
  content: "\f176"

.icon-headline3:before
  content: "\f176"


@mixin icon-mixin-headset 
  content: "\f177"

.icon-headset:before
  content: "\f177"


@mixin icon-mixin-help 
  content: "\f178"

.icon-help:before
  content: "\f178"


@mixin icon-mixin-help1 
  content: "\f179"

.icon-help1:before
  content: "\f179"


@mixin icon-mixin-help2 
  content: "\f17a"

.icon-help2:before
  content: "\f17a"


@mixin icon-mixin-hierarchy 
  content: "\f17b"

.icon-hierarchy:before
  content: "\f17b"


@mixin icon-mixin-home 
  content: "\f17c"

.icon-home:before
  content: "\f17c"


@mixin icon-mixin-hosting 
  content: "\f17d"

.icon-hosting:before
  content: "\f17d"


@mixin icon-mixin-ifc 
  content: "\f17e"

.icon-ifc:before
  content: "\f17e"


@mixin icon-mixin-image1 
  content: "\f17f"

.icon-image1:before
  content: "\f17f"


@mixin icon-mixin-image2 
  content: "\f180"

.icon-image2:before
  content: "\f180"


@mixin icon-mixin-import 
  content: "\f181"

.icon-import:before
  content: "\f181"


@mixin icon-mixin-inbox 
  content: "\f182"

.icon-inbox:before
  content: "\f182"


@mixin icon-mixin-info1 
  content: "\f183"

.icon-info1:before
  content: "\f183"


@mixin icon-mixin-info2 
  content: "\f184"

.icon-info2:before
  content: "\f184"


@mixin icon-mixin-input-disabled 
  content: "\f185"

.icon-input-disabled:before
  content: "\f185"


@mixin icon-mixin-installation-services 
  content: "\f186"

.icon-installation-services:before
  content: "\f186"


@mixin icon-mixin-italic 
  content: "\f187"

.icon-italic:before
  content: "\f187"


@mixin icon-mixin-key 
  content: "\f188"

.icon-key:before
  content: "\f188"


@mixin icon-mixin-link 
  content: "\f189"

.icon-link:before
  content: "\f189"


@mixin icon-mixin-loading1 
  content: "\f18a"

.icon-loading1:before
  content: "\f18a"


@mixin icon-mixin-loading2 
  content: "\f18b"

.icon-loading2:before
  content: "\f18b"


@mixin icon-mixin-location 
  content: "\f18c"

.icon-location:before
  content: "\f18c"


@mixin icon-mixin-locked 
  content: "\f18d"

.icon-locked:before
  content: "\f18d"


@mixin icon-mixin-logout 
  content: "\f18e"

.icon-logout:before
  content: "\f18e"


@mixin icon-mixin-mail1 
  content: "\f18f"

.icon-mail1:before
  content: "\f18f"


@mixin icon-mixin-mail2 
  content: "\f190"

.icon-mail2:before
  content: "\f190"


@mixin icon-mixin-maintenance-support 
  content: "\f191"

.icon-maintenance-support:before
  content: "\f191"


@mixin icon-mixin-mark-all-read 
  content: "\f192"

.icon-mark-all-read:before
  content: "\f192"


@mixin icon-mixin-mark-read 
  content: "\f193"

.icon-mark-read:before
  content: "\f193"


@mixin icon-mixin-medal 
  content: "\f194"

.icon-medal:before
  content: "\f194"


@mixin icon-mixin-meetings 
  content: "\f195"

.icon-meetings:before
  content: "\f195"


@mixin icon-mixin-mention 
  content: "\f196"

.icon-mention:before
  content: "\f196"


@mixin icon-mixin-menu 
  content: "\f197"

.icon-menu:before
  content: "\f197"


@mixin icon-mixin-merge-branch 
  content: "\f198"

.icon-merge-branch:before
  content: "\f198"


@mixin icon-mixin-microphone 
  content: "\f199"

.icon-microphone:before
  content: "\f199"


@mixin icon-mixin-milestone 
  content: "\f19a"

.icon-milestone:before
  content: "\f19a"


@mixin icon-mixin-minus1 
  content: "\f19b"

.icon-minus1:before
  content: "\f19b"


@mixin icon-mixin-minus2 
  content: "\f19c"

.icon-minus2:before
  content: "\f19c"


@mixin icon-mixin-mobile 
  content: "\f19d"

.icon-mobile:before
  content: "\f19d"


@mixin icon-mixin-modules 
  content: "\f19e"

.icon-modules:before
  content: "\f19e"


@mixin icon-mixin-more 
  content: "\f19f"

.icon-more:before
  content: "\f19f"


@mixin icon-mixin-move 
  content: "\f1a0"

.icon-move:before
  content: "\f1a0"


@mixin icon-mixin-movie 
  content: "\f1a1"

.icon-movie:before
  content: "\f1a1"


@mixin icon-mixin-music 
  content: "\f1a2"

.icon-music:before
  content: "\f1a2"


@mixin icon-mixin-new-planning-element 
  content: "\f1a3"

.icon-new-planning-element:before
  content: "\f1a3"


@mixin icon-mixin-news 
  content: "\f1a4"

.icon-news:before
  content: "\f1a4"


@mixin icon-mixin-nextcloud-circle 
  content: "\f1a5"

.icon-nextcloud-circle:before
  content: "\f1a5"


@mixin icon-mixin-nextcloud 
  content: "\f1a6"

.icon-nextcloud:before
  content: "\f1a6"


@mixin icon-mixin-no-hierarchy 
  content: "\f1a7"

.icon-no-hierarchy:before
  content: "\f1a7"


@mixin icon-mixin-no-zen-mode 
  content: "\f1a8"

.icon-no-zen-mode:before
  content: "\f1a8"


@mixin icon-mixin-not-supported 
  content: "\f1a9"

.icon-not-supported:before
  content: "\f1a9"


@mixin icon-mixin-notes 
  content: "\f1aa"

.icon-notes:before
  content: "\f1aa"


@mixin icon-mixin-openid 
  content: "\f1ab"

.icon-openid:before
  content: "\f1ab"


@mixin icon-mixin-openproject 
  content: "\f1ac"

.icon-openproject:before
  content: "\f1ac"


@mixin icon-mixin-ordered-list 
  content: "\f1ad"

.icon-ordered-list:before
  content: "\f1ad"


@mixin icon-mixin-outline 
  content: "\f1ae"

.icon-outline:before
  content: "\f1ae"


@mixin icon-mixin-paragraph-left 
  content: "\f1af"

.icon-paragraph-left:before
  content: "\f1af"


@mixin icon-mixin-paragraph-right 
  content: "\f1b0"

.icon-paragraph-right:before
  content: "\f1b0"


@mixin icon-mixin-paragraph 
  content: "\f1b1"

.icon-paragraph:before
  content: "\f1b1"


@mixin icon-mixin-payment-history 
  content: "\f1b2"

.icon-payment-history:before
  content: "\f1b2"


@mixin icon-mixin-phone 
  content: "\f1b3"

.icon-phone:before
  content: "\f1b3"


@mixin icon-mixin-pin 
  content: "\f1b4"

.icon-pin:before
  content: "\f1b4"


@mixin icon-mixin-play 
  content: "\f1b5"

.icon-play:before
  content: "\f1b5"


@mixin icon-mixin-plugins 
  content: "\f1b6"

.icon-plugins:before
  content: "\f1b6"


@mixin icon-mixin-plus 
  content: "\f1b7"

.icon-plus:before
  content: "\f1b7"


@mixin icon-mixin-pre 
  content: "\f1b8"

.icon-pre:before
  content: "\f1b8"


@mixin icon-mixin-presentation 
  content: "\f1b9"

.icon-presentation:before
  content: "\f1b9"


@mixin icon-mixin-preview 
  content: "\f1ba"

.icon-preview:before
  content: "\f1ba"


@mixin icon-mixin-print 
  content: "\f1bb"

.icon-print:before
  content: "\f1bb"


@mixin icon-mixin-priority 
  content: "\f1bc"

.icon-priority:before
  content: "\f1bc"


@mixin icon-mixin-project-types 
  content: "\f1bd"

.icon-project-types:before
  content: "\f1bd"


@mixin icon-mixin-projects 
  content: "\f1be"

.icon-projects:before
  content: "\f1be"


@mixin icon-mixin-publish 
  content: "\f1bf"

.icon-publish:before
  content: "\f1bf"


@mixin icon-mixin-pulldown-up 
  content: "\f1c0"

.icon-pulldown-up:before
  content: "\f1c0"


@mixin icon-mixin-pulldown 
  content: "\f1c1"

.icon-pulldown:before
  content: "\f1c1"


@mixin icon-mixin-quote 
  content: "\f1c2"

.icon-quote:before
  content: "\f1c2"


@mixin icon-mixin-quote2 
  content: "\f1c3"

.icon-quote2:before
  content: "\f1c3"


@mixin icon-mixin-redo 
  content: "\f1c4"

.icon-redo:before
  content: "\f1c4"


@mixin icon-mixin-relation-follows 
  content: "\f1c5"

.icon-relation-follows:before
  content: "\f1c5"


@mixin icon-mixin-relation-new-child 
  content: "\f1c6"

.icon-relation-new-child:before
  content: "\f1c6"


@mixin icon-mixin-relation-precedes 
  content: "\f1c7"

.icon-relation-precedes:before
  content: "\f1c7"


@mixin icon-mixin-relations 
  content: "\f1c8"

.icon-relations:before
  content: "\f1c8"


@mixin icon-mixin-reload 
  content: "\f1c9"

.icon-reload:before
  content: "\f1c9"


@mixin icon-mixin-reminder 
  content: "\f1ca"

.icon-reminder:before
  content: "\f1ca"


@mixin icon-mixin-remove-link 
  content: "\f1cb"

.icon-remove-link:before
  content: "\f1cb"


@mixin icon-mixin-remove 
  content: "\f1cc"

.icon-remove:before
  content: "\f1cc"


@mixin icon-mixin-rename 
  content: "\f1cd"

.icon-rename:before
  content: "\f1cd"


@mixin icon-mixin-reported-by-me 
  content: "\f1ce"

.icon-reported-by-me:before
  content: "\f1ce"


@mixin icon-mixin-resizer-bottom-right 
  content: "\f1cf"

.icon-resizer-bottom-right:before
  content: "\f1cf"


@mixin icon-mixin-resizer-vertical-lines 
  content: "\f1d0"

.icon-resizer-vertical-lines:before
  content: "\f1d0"


@mixin icon-mixin-roadmap 
  content: "\f1d1"

.icon-roadmap:before
  content: "\f1d1"


@mixin icon-mixin-rss 
  content: "\f1d2"

.icon-rss:before
  content: "\f1d2"


@mixin icon-mixin-rubber 
  content: "\f1d3"

.icon-rubber:before
  content: "\f1d3"


@mixin icon-mixin-save 
  content: "\f1d4"

.icon-save:before
  content: "\f1d4"


@mixin icon-mixin-search 
  content: "\f1d5"

.icon-search:before
  content: "\f1d5"


@mixin icon-mixin-send-mail 
  content: "\f1d6"

.icon-send-mail:before
  content: "\f1d6"


@mixin icon-mixin-server-key 
  content: "\f1d7"

.icon-server-key:before
  content: "\f1d7"


@mixin icon-mixin-settings 
  content: "\f1d8"

.icon-settings:before
  content: "\f1d8"


@mixin icon-mixin-settings2 
  content: "\f1d9"

.icon-settings2:before
  content: "\f1d9"


@mixin icon-mixin-settings3 
  content: "\f1da"

.icon-settings3:before
  content: "\f1da"


@mixin icon-mixin-settings4 
  content: "\f1db"

.icon-settings4:before
  content: "\f1db"


@mixin icon-mixin-shortcuts 
  content: "\f1dc"

.icon-shortcuts:before
  content: "\f1dc"


@mixin icon-mixin-show-all-projects 
  content: "\f1dd"

.icon-show-all-projects:before
  content: "\f1dd"


@mixin icon-mixin-show-more-horizontal 
  content: "\f1de"

.icon-show-more-horizontal:before
  content: "\f1de"


@mixin icon-mixin-show-more 
  content: "\f1df"

.icon-show-more:before
  content: "\f1df"


@mixin icon-mixin-slack 
  content: "\f1e0"

.icon-slack:before
  content: "\f1e0"


@mixin icon-mixin-sort-ascending 
  content: "\f1e1"

.icon-sort-ascending:before
  content: "\f1e1"


@mixin icon-mixin-sort-by 
  content: "\f1e2"

.icon-sort-by:before
  content: "\f1e2"


@mixin icon-mixin-sort-descending 
  content: "\f1e3"

.icon-sort-descending:before
  content: "\f1e3"


@mixin icon-mixin-sort-down 
  content: "\f1e4"

.icon-sort-down:before
  content: "\f1e4"


@mixin icon-mixin-sort-up 
  content: "\f1e5"

.icon-sort-up:before
  content: "\f1e5"


@mixin icon-mixin-square 
  content: "\f1e6"

.icon-square:before
  content: "\f1e6"


@mixin icon-mixin-star 
  content: "\f1e7"

.icon-star:before
  content: "\f1e7"


@mixin icon-mixin-status-reporting 
  content: "\f1e8"

.icon-status-reporting:before
  content: "\f1e8"


@mixin icon-mixin-status 
  content: "\f1e9"

.icon-status:before
  content: "\f1e9"


@mixin icon-mixin-strike-through 
  content: "\f1ea"

.icon-strike-through:before
  content: "\f1ea"


@mixin icon-mixin-team-planner 
  content: "\f1eb"

.icon-team-planner:before
  content: "\f1eb"


@mixin icon-mixin-text 
  content: "\f1ec"

.icon-text:before
  content: "\f1ec"


@mixin icon-mixin-ticket-checked 
  content: "\f1ed"

.icon-ticket-checked:before
  content: "\f1ed"


@mixin icon-mixin-ticket-down 
  content: "\f1ee"

.icon-ticket-down:before
  content: "\f1ee"


@mixin icon-mixin-ticket-edit 
  content: "\f1ef"

.icon-ticket-edit:before
  content: "\f1ef"


@mixin icon-mixin-ticket-minus 
  content: "\f1f0"

.icon-ticket-minus:before
  content: "\f1f0"


@mixin icon-mixin-ticket-note 
  content: "\f1f1"

.icon-ticket-note:before
  content: "\f1f1"


@mixin icon-mixin-ticket 
  content: "\f1f2"

.icon-ticket:before
  content: "\f1f2"


@mixin icon-mixin-time 
  content: "\f1f3"

.icon-time:before
  content: "\f1f3"


@mixin icon-mixin-to-fullscreen 
  content: "\f1f4"

.icon-to-fullscreen:before
  content: "\f1f4"


@mixin icon-mixin-training-consulting 
  content: "\f1f5"

.icon-training-consulting:before
  content: "\f1f5"


@mixin icon-mixin-two-factor-authentication 
  content: "\f1f6"

.icon-two-factor-authentication:before
  content: "\f1f6"


@mixin icon-mixin-types 
  content: "\f1f7"

.icon-types:before
  content: "\f1f7"


@mixin icon-mixin-underline 
  content: "\f1f8"

.icon-underline:before
  content: "\f1f8"


@mixin icon-mixin-undo 
  content: "\f1f9"

.icon-undo:before
  content: "\f1f9"


@mixin icon-mixin-unit 
  content: "\f1fa"

.icon-unit:before
  content: "\f1fa"


@mixin icon-mixin-unlocked 
  content: "\f1fb"

.icon-unlocked:before
  content: "\f1fb"


@mixin icon-mixin-unordered-list 
  content: "\f1fc"

.icon-unordered-list:before
  content: "\f1fc"


@mixin icon-mixin-unwatched 
  content: "\f1fd"

.icon-unwatched:before
  content: "\f1fd"


@mixin icon-mixin-upload 
  content: "\f1fe"

.icon-upload:before
  content: "\f1fe"


@mixin icon-mixin-user-minus 
  content: "\f1ff"

.icon-user-minus:before
  content: "\f1ff"


@mixin icon-mixin-user-plus 
  content: "\f200"

.icon-user-plus:before
  content: "\f200"


@mixin icon-mixin-user 
  content: "\f201"

.icon-user:before
  content: "\f201"


@mixin icon-mixin-view-card 
  content: "\f202"

.icon-view-card:before
  content: "\f202"


@mixin icon-mixin-view-fullscreen 
  content: "\f203"

.icon-view-fullscreen:before
  content: "\f203"


@mixin icon-mixin-view-list 
  content: "\f204"

.icon-view-list:before
  content: "\f204"


@mixin icon-mixin-view-model 
  content: "\f205"

.icon-view-model:before
  content: "\f205"


@mixin icon-mixin-view-split-viewer-table 
  content: "\f206"

.icon-view-split-viewer-table:before
  content: "\f206"


@mixin icon-mixin-view-split 
  content: "\f207"

.icon-view-split:before
  content: "\f207"


@mixin icon-mixin-view-split2 
  content: "\f208"

.icon-view-split2:before
  content: "\f208"


@mixin icon-mixin-view-timeline 
  content: "\f209"

.icon-view-timeline:before
  content: "\f209"


@mixin icon-mixin-warning 
  content: "\f20a"

.icon-warning:before
  content: "\f20a"


@mixin icon-mixin-watched 
  content: "\f20b"

.icon-watched:before
  content: "\f20b"


@mixin icon-mixin-watching 
  content: "\f20c"

.icon-watching:before
  content: "\f20c"


@mixin icon-mixin-wiki-edit 
  content: "\f20d"

.icon-wiki-edit:before
  content: "\f20d"


@mixin icon-mixin-wiki 
  content: "\f20e"

.icon-wiki:before
  content: "\f20e"


@mixin icon-mixin-wiki2 
  content: "\f20f"

.icon-wiki2:before
  content: "\f20f"


@mixin icon-mixin-work-packages 
  content: "\f210"

.icon-work-packages:before
  content: "\f210"


@mixin icon-mixin-workflow 
  content: "\f211"

.icon-workflow:before
  content: "\f211"


@mixin icon-mixin-yes 
  content: "\f212"

.icon-yes:before
  content: "\f212"


@mixin icon-mixin-zen-mode 
  content: "\f213"

.icon-zen-mode:before
  content: "\f213"


@mixin icon-mixin-zoom-auto 
  content: "\f214"

.icon-zoom-auto:before
  content: "\f214"


@mixin icon-mixin-zoom-in 
  content: "\f215"

.icon-zoom-in:before
  content: "\f215"


@mixin icon-mixin-zoom-out 
  content: "\f216"

.icon-zoom-out:before
  content: "\f216"
<|MERGE_RESOLUTION|>--- conflicted
+++ resolved
@@ -544,10 +544,6 @@
 .icon-edit:before
   content: "\f14e"
 
-<<<<<<< HEAD
-@mixin icon-mixin-enumerations 
-=======
-
 @mixin icon-mixin-email-alert 
   content: "\f14f"
 
@@ -556,7 +552,6 @@
 
 
 @mixin icon-mixin-enterprise 
->>>>>>> f923629b
   content: "\f150"
 
 .icon-enterprise:before
