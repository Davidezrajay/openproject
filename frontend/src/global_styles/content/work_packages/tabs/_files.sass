--- conflicted
+++ resolved
@@ -63,7 +63,6 @@
     &--file-info-timestamp
       margin-right: 8px
 
-<<<<<<< HEAD
     &:hover
       background-color: #F3F3F3
 
@@ -79,7 +78,7 @@
 
       .file-info
         display: none
-=======
+
   &--storage-info-box
     margin-top: 14px
     display: grid
@@ -120,7 +119,6 @@
         padding: 4px 12px
         font-size: 14px
         line-height: 20px
->>>>>>> cdef94ff
 
   &--color
     &-red
