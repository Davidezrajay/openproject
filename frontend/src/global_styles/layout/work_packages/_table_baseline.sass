--- conflicted
+++ resolved
@@ -56,13 +56,11 @@
     // Ensure items are not taking full width
     align-items: flex-start
 
-<<<<<<< HEAD
     &.startDate
       padding-left: $work-package--start-date-display-field-padding-left
 
   .spot-icon
     vertical-align: middle
-=======
   &--column-header
     display: flex
     align-items: center
@@ -70,5 +68,4 @@
   .op-table-baseline--column-cell .spot-icon
     display: flex
     align-items: center
-    justify-items: center
->>>>>>> 3141a6d7
+    justify-items: center