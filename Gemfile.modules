--- conflicted
+++ resolved
@@ -14,11 +14,7 @@
 
 gem 'omniauth-openid-connect',
     git: 'https://github.com/opf/omniauth-openid-connect.git',
-<<<<<<< HEAD
-    ref: '5dfc1758ab010eca4aae8d0e0287ec4d9ec7a1ce'
-=======
     ref: '0d2cd71'
->>>>>>> 1476e50b
 
 group :opf_plugins do
     # included so that engines can reference OpenProject::Version
